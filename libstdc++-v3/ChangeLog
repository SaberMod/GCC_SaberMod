--- conflicted
+++ resolved
@@ -1,5 +1,3 @@
-<<<<<<< HEAD
-=======
 2015-10-02  Jonathan Wakely  <jwakely@redhat.com>
 
 	PR libstdc++/65142
@@ -17,7 +15,6 @@
 	uncaught exceptions.
 	* testsuite/18_support/exception_ptr/62258.cc: New.
 
->>>>>>> 062f9413
 2015-08-28  Tim Shen  <timshen@google.com>
 
 	Backport from mainline
