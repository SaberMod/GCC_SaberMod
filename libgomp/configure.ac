--- conflicted
+++ resolved
@@ -175,30 +175,6 @@
 GCC_HEADER_STDINT(gstdint.h)
 
 XPCFLAGS=""
-<<<<<<< HEAD
-CFLAGS="$CFLAGS -pthread"
-AC_LINK_IFELSE(
- [AC_LANG_PROGRAM(
-  [#include <pthread.h>
-   void *g(void *d) { return NULL; }],
-  [pthread_t t; pthread_create(&t,NULL,g,NULL);])],
- [XPCFLAGS=" -Wc,-pthread"],
- [CFLAGS="$save_CFLAGS" LIBS="$LIBS"
-  AC_LINK_IFELSE(
-   [AC_LANG_PROGRAM(
-    [#include <pthread.h>
-     void *g(void *d) { return NULL; }],
-    [pthread_t t; pthread_create(&t,NULL,g,NULL);])],
-   [],
- [CFLAGS="$save_CFLAGS" LIBS="-lpthread $LIBS"
-  AC_LINK_IFELSE(
-   [AC_LANG_PROGRAM(
-    [#include <pthread.h>
-     void *g(void *d) { return NULL; }],
-    [pthread_t t; pthread_create(&t,NULL,g,NULL);])],
-   [],
-   [AC_MSG_ERROR([Pthreads are required to build libgomp])])])])
-=======
 case "$host" in
   *-*-rtems*)
     # RTEMS supports Pthreads, but the library is not available at GCC build time.
@@ -224,7 +200,6 @@
 esac
 
 m4_include([plugin/configfrag.ac])
->>>>>>> cc12a806
 
 # Check for functions needed.
 AC_CHECK_FUNCS(getloadavg clock_gettime strtoull)
