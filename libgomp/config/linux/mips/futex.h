--- conflicted
+++ resolved
@@ -27,11 +27,7 @@
 
 #include <sys/syscall.h>
 
-<<<<<<< HEAD
-#if !defined(SYS_futex)
-=======
 #if !defined (SYS_futex)
->>>>>>> cc12a806
 #define SYS_futex __NR_futex
 #endif
 
