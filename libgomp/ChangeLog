<<<<<<< HEAD
=======
2015-06-03  Jakub Jelinek  <jakub@redhat.com>

	Backported from mainline
	2015-05-13  Jakub Jelinek  <jakub@redhat.com>

	PR middle-end/66133
	* testsuite/libgomp.c/pr66133.c: New test.

	2015-03-30  Jakub Jelinek  <jakub@redhat.com>

	PR fortran/65597
	* testsuite/libgomp.fortran/pr65597.f90: New test.

	2015-03-19  Jakub Jelinek  <jakub@redhat.com>

	* testsuite/libgomp.c/target-10.c: New test.
	* testsuite/libgomp.c++/target-4.C: New test.

2015-04-02  Sebastian Huber  <sebastian.huber@embedded-brains.de>

	Backported from mainline
	2015-03-13  Sebastian Huber  <sebastian.huber@embedded-brains.de>

	* configure.tgt (*-*-rtems*): Use local-exec TLS model.
	* configure.ac (*-*-rtems*): Assume Pthread is supported.
	(pthread.h): Check for this header file.
	* configure: Regenerate.

>>>>>>> 4372767b
2015-02-11  Jakub Jelinek  <jakub@redhat.com>

	PR c/64824
	* testsuite/libgomp.c/atomic-18.c: New test.
	* testsuite/libgomp.c++/atomic-16.C: New test.

	Backported from mainline
	2015-02-04  Jakub Jelinek  <jakub@redhat.com>

	PR c/64824
	PR c/64868
	* testsuite/libgomp.c/pr64824.c: New test.
	* testsuite/libgomp.c/pr64868.c: New test.
	* testsuite/libgomp.c++/pr64824.C: New test.
	* testsuite/libgomp.c++/pr64868.C: New test.

2015-01-23  Jakub Jelinek  <jakub@redhat.com>

	PR middle-end/64734
	* libgomp.c/pr64734.c: New test.

2014-12-03  Uros Bizjak  <ubizjak@gmail.com>

	* configure.tgt (x86_64-*-linux*): Tune -m32 multilib to generic.

2014-11-28  Jakub Jelinek  <jakub@redhat.com>

	Backported from mainline
	2014-11-24  Jakub Jelinek  <jakub@redhat.com>

	PR fortran/63938
	* libgomp.fortran/pr63938-1.f90: New test.
	* libgomp.fortran/pr63938-2.f90: New test.

2014-10-30  Release Manager

	* GCC 4.9.2 released.

2014-10-03  Jakub Jelinek  <jakub@redhat.com>

	PR libgomp/61200
	* testsuite/libgomp.c/pr61200.c: New test.

2014-09-18  Jakub Jelinek  <jakub@redhat.com>

	PR c++/63248
	* testsuite/libgomp.c++/pr63248.C: New test.

2014-08-04  Jakub Jelinek  <jakub@redhat.com>

	* task.c (GOMP_taskgroup_end): If taskgroup->num_children
	is not zero, but taskgroup->children is NULL and there are
	any task->children, schedule those instead of waiting.
	* testsuite/libgomp.c/depend-6.c: New test.
	* testsuite/libgomp.c/depend-7.c: New test.
	* testsuite/libgomp.c/depend-8.c: New test.
	* testsuite/libgomp.c/depend-9.c: New test.
	* testsuite/libgomp.c/depend-10.c: New test.

2014-08-01  Jakub Jelinek  <jakub@redhat.com>

	* libgomp.h (struct gomp_task_depend_entry): Add redundant_out field.
	(struct gomp_taskwait): New type.
	(struct gomp_task): Add taskwait and parent_depends_on, remove
	in_taskwait and taskwait_sem fields.
	(gomp_finish_task): Don't destroy taskwait_sem.
	* task.c (gomp_init_task): Don't init in_taskwait, instead init
	taskwait and parent_depends_on.
	(GOMP_task): For if (0) tasks with depend clause that depend on
	earlier tasks don't defer them, instead call
	gomp_task_maybe_wait_for_dependencies to wait for the dependencies.
	Initialize redundant_out field, for redundant out entries just
	move them at the end of linked list instead of removing them
	completely, and set redundant_out flag instead of redundant.
	(gomp_task_run_pre): Update last_parent_depends_on if scheduling
	that task.
	(gomp_task_run_post_handle_dependers): If parent is in
	gomp_task_maybe_wait_for_dependencies and newly runnable task
	is not parent_depends_on, queue it in parent->children linked
	list after all runnable tasks with parent_depends_on set.
	Adjust for addition of taskwait indirection.
	(gomp_task_run_post_remove_parent): If parent is in
	gomp_task_maybe_wait_for_dependencies and task to be removed
	is parent_depends_on, decrement n_depend and if needed awake
	parent.  Adjust for addition of taskwait indirection.
	(GOMP_taskwait): Adjust for addition of taskwait indirection.
	(gomp_task_maybe_wait_for_dependencies): New function.
	* testsuite/libgomp.c/depend-5.c: New test.

2014-07-16  Release Manager

	* GCC 4.9.1 released.

2014-06-30  Jakub Jelinek  <jakub@redhat.com>

	Backported from mainline
	2014-06-25  Jakub Jelinek  <jakub@redhat.com>

	* testsuite/libgomp.fortran/simd5.f90: New test.
	* testsuite/libgomp.fortran/simd6.f90: New test.
	* testsuite/libgomp.fortran/simd7.f90: New test.

	2014-06-24  Jakub Jelinek  <jakub@redhat.com>

	* testsuite/libgomp.fortran/aligned1.f03: New test.
	* testsuite/libgomp.fortran/nestedfn5.f90: New test.
	* testsuite/libgomp.fortran/target7.f90: Surround loop spawning
	tasks with !$omp parallel !$omp single.
	* testsuite/libgomp.fortran/target8.f90: New test.
	* testsuite/libgomp.fortran/udr4.f90 (foo UDR, bar UDR): Adjust
	not to use trim in the combiner, instead call elemental function.
	(fn): New elemental function.
	* testsuite/libgomp.fortran/udr6.f90 (do_add, dp_add, dp_init):
	Make elemental.
	* testsuite/libgomp.fortran/udr7.f90 (omp_priv, omp_orig, omp_out,
	omp_in): Likewise.
	* testsuite/libgomp.fortran/udr12.f90: New test.
	* testsuite/libgomp.fortran/udr13.f90: New test.
	* testsuite/libgomp.fortran/udr14.f90: New test.
	* testsuite/libgomp.fortran/udr15.f90: New test.

	2014-06-18  Jakub Jelinek  <jakub@redhat.com>

	* omp_lib.f90.in (openmp_version): Set to 201307.
	* omp_lib.h.in (openmp_version): Likewise.
	* testsuite/libgomp.c/target-8.c: New test.
	* testsuite/libgomp.fortran/declare-simd-1.f90: Add notinbranch
	and inbranch clauses.
	* testsuite/libgomp.fortran/depend-3.f90: New test.
	* testsuite/libgomp.fortran/openmp_version-1.f: Adjust for new
	openmp_version.
	* testsuite/libgomp.fortran/openmp_version-2.f90: Likewise.
	* testsuite/libgomp.fortran/target1.f90: New test.
	* testsuite/libgomp.fortran/target2.f90: New test.
	* testsuite/libgomp.fortran/target3.f90: New test.
	* testsuite/libgomp.fortran/target4.f90: New test.
	* testsuite/libgomp.fortran/target5.f90: New test.
	* testsuite/libgomp.fortran/target6.f90: New test.
	* testsuite/libgomp.fortran/target7.f90: New test.

	2014-06-10  Jakub Jelinek  <jakub@redhat.com>

	PR fortran/60928
	* testsuite/libgomp.fortran/allocatable9.f90: New test.
	* testsuite/libgomp.fortran/allocatable10.f90: New test.
	* testsuite/libgomp.fortran/allocatable11.f90: New test.
	* testsuite/libgomp.fortran/allocatable12.f90: New test.
	* testsuite/libgomp.fortran/alloc-comp-1.f90: New test.
	* testsuite/libgomp.fortran/alloc-comp-2.f90: New test.
	* testsuite/libgomp.fortran/alloc-comp-3.f90: New test.
	* testsuite/libgomp.fortran/associate1.f90: New test.
	* testsuite/libgomp.fortran/associate2.f90: New test.
	* testsuite/libgomp.fortran/procptr1.f90: New test.

	2014-06-06  Jakub Jelinek  <jakub@redhat.com>

	* testsuite/libgomp.fortran/simd1.f90: New test.
	* testsuite/libgomp.fortran/udr1.f90: New test.
	* testsuite/libgomp.fortran/udr2.f90: New test.
	* testsuite/libgomp.fortran/udr3.f90: New test.
	* testsuite/libgomp.fortran/udr4.f90: New test.
	* testsuite/libgomp.fortran/udr5.f90: New test.
	* testsuite/libgomp.fortran/udr6.f90: New test.
	* testsuite/libgomp.fortran/udr7.f90: New test.
	* testsuite/libgomp.fortran/udr8.f90: New test.
	* testsuite/libgomp.fortran/udr9.f90: New test.
	* testsuite/libgomp.fortran/udr10.f90: New test.
	* testsuite/libgomp.fortran/udr11.f90: New test.

	2014-05-27  Uros Bizjak  <ubizjak@gmail.com>

	* testsuite/libgomp.fortran/declare-simd-1.f90: Require
	vect_simd_clones effective target.
	* testsuite/libgomp.fortran/declare-simd-2.f90: Ditto.

	2014-05-11  Jakub Jelinek  <jakub@redhat.com>

	* testsuite/libgomp.fortran/cancel-do-1.f90: New test.
	* testsuite/libgomp.fortran/cancel-do-2.f90: New test.
	* testsuite/libgomp.fortran/cancel-parallel-1.f90: New test.
	* testsuite/libgomp.fortran/cancel-parallel-3.f90: New test.
	* testsuite/libgomp.fortran/cancel-sections-1.f90: New test.
	* testsuite/libgomp.fortran/cancel-taskgroup-2.f90: New test.
	* testsuite/libgomp.fortran/declare-simd-1.f90: New test.
	* testsuite/libgomp.fortran/declare-simd-2.f90: New test.
	* testsuite/libgomp.fortran/declare-simd-3.f90: New test.
	* testsuite/libgomp.fortran/depend-1.f90: New test.
	* testsuite/libgomp.fortran/depend-2.f90: New test.
	* testsuite/libgomp.fortran/omp_atomic5.f90: New test.
	* testsuite/libgomp.fortran/simd1.f90: New test.
	* testsuite/libgomp.fortran/simd2.f90: New test.
	* testsuite/libgomp.fortran/simd3.f90: New test.
	* testsuite/libgomp.fortran/simd4.f90: New test.
	* testsuite/libgomp.fortran/taskgroup1.f90: New test.

2014-06-24  Jakub Jelinek  <jakub@redhat.com>

	* testsuite/libgomp.c/for-2.c: Define SC to static for
	#pragma omp for simd testing.
	* testsuite/libgomp.c/for-2.h (SC): Define if not defined.
	(N(f5), N(f6), N(f7), N(f8), N(f10), N(f12), N(f14)): Use
	SC macro.
	* testsuite/libgomp.c/simd-14.c: New test.
	* testsuite/libgomp.c/simd-15.c: New test.
	* testsuite/libgomp.c/simd-16.c: New test.
	* testsuite/libgomp.c/simd-17.c: New test.
	* testsuite/libgomp.c++/for-10.C: Define SC to static for
	#pragma omp for simd testing.
	* testsuite/libgomp.c++/simd10.C: New test.
	* testsuite/libgomp.c++/simd11.C: New test.
	* testsuite/libgomp.c++/simd12.C: New test.
	* testsuite/libgomp.c++/simd13.C: New test.

2014-05-21  Jakub Jelinek  <jakub@redhat.com>

	PR middle-end/61252
	* testsuite/libgomp.c++/simd-9.C: New test.

2014-05-18  Uros Bizjak  <ubizjak@gmail.com>

	* libgomp.texi (Runitme Library Routines): Remove multiple @menu.
	(Environment Variables) Move OMP_PROC_BIND and OMP_STACKSIZE node
	texts according to their @menu entry positions.

2014-05-02  Jakub Jelinek  <jakub@redhat.com>

	* testsuite/libgomp.c/simd-10.c: New test.
	* testsuite/libgomp.c/simd-11.c: New test.
	* testsuite/libgomp.c/simd-12.c: New test.
	* testsuite/libgomp.c/simd-13.c: New test.

2014-04-24  Jakub Jelinek  <jakub@redhat.com>

	* testsuite/libgomp.c++/atomic-14.C: Allow seq_cst and
	atomic type clauses in any order and optional comma in between.
	* testsuite/libgomp.c++/atomic-15.C: Likewise.
	* testsuite/libgomp.c/atomic-17.c: Likewise.

	* testsuite/libgomp.c/simd-7.c: New test.
	* testsuite/libgomp.c/simd-8.c: New test.
	* testsuite/libgomp.c/simd-9.c: New test.
	* testsuite/libgomp.c/loop-16.c: New test.

2014-04-22  Release Manager

	* GCC 4.9.0 released.

2014-04-02  Richard Henderson  <rth@redhat.com>

	* config/linux/futex.h (futex_wait): Get error value from errno.
	(futex_wake): Likewise.

2014-03-25  Jakub Jelinek  <jakub@redhat.com>

	PR c++/60331
	* testsuite/libgomp.c++/udr-11.C: New test.
	* testsuite/libgomp.c++/udr-12.C: New test.
	* testsuite/libgomp.c++/udr-13.C: New test.
	* testsuite/libgomp.c++/udr-14.C: New test.
	* testsuite/libgomp.c++/udr-15.C: New test.
	* testsuite/libgomp.c++/udr-16.C: New test.
	* testsuite/libgomp.c++/udr-17.C: New test.
	* testsuite/libgomp.c++/udr-18.C: New test.
	* testsuite/libgomp.c++/udr-19.C: New test.

2014-01-02  Richard Sandiford  <rdsandiford@googlemail.com>

	Update copyright years

2014-01-02  Richard Sandiford  <rdsandiford@googlemail.com>

	* hashtab.h: Use the standard form for the copyright notice.

2014-01-02  Tobias Burnus  <burnus@net-b.de>

	* libgomp.texi: Bump @copying's copyright year.

2013-12-17  Andreas Tobler  <andreast@gcc.gnu.org>

	* testsuite/libgomp.c/affinity-1.c: Remove alloca.h inlcude. Replace
	alloca () with __builtin_alloca ().
	* testsuite/libgomp.c/icv-2.c: Add FreeBSD coverage.
	* testsuite/libgomp.c/lock-3.c: Likewise.
	* testsuite/libgomp.c/pr48591.c: Likewise.

2013-12-17  Jakub Jelinek  <jakub@redhat.com>

	PR testsuite/59534
	* testsuite/libgomp.fortran/retval1.f90 (e5): Avoid non-shortcircuited
	comparisons.

2013-12-16  Jakub Jelinek  <jakub@redhat.com>

	PR libgomp/58756
	* testsuite/libgomp.c/pr58756.c: New test.

2013-12-12  Jakub Jelinek  <jakub@redhat.com>

	PR libgomp/59467
	* testsuite/libgomp.fortran/crayptr2.f90: Add private (d) clause to
	!$omp parallel.

2013-11-07  Thomas Schwinge  <thomas@codesourcery.com>

	* testsuite/lib/libgomp.exp (libgomp_init): Don't add -fopenmp to
	ALWAYS_CFLAGS.
	* testsuite/libgomp.c++/c++.exp (ALWAYS_CFLAGS): Add -fopenmp.
	* testsuite/libgomp.c/c.exp (ALWAYS_CFLAGS): Likewise.
	* testsuite/libgomp.fortran/fortran.exp (ALWAYS_CFLAGS): Likewise.
	* testsuite/libgomp.graphite/graphite.exp (ALWAYS_CFLAGS):
	Likewise.

	* libgomp_g.h: Include <stddef.h> for size_t.

	* libgomp.spec.in: Update comment about libgomp's dependencies.
	* configure.ac: Likewise.
	* configure: Regenerate.

2013-10-16  Tobias Burnus  <burnus@net-b.de>

	* libgomp.texi: (Runtime Library Routines): Update references for
	OpenMP 4.0. Add omp_get_cancellation, omp_get_default_device,
	omp_get_num_devices, omp_get_num_teams, omp_get_proc_bind,
	omp_get_team_num, omp_is_initial_device, omp_set_default_device.
	(Environment Variables): Update references for OpenMP 4.0. Add
	OMP_CANCELLATION, OMP_DEFAULT_DEVICE, OMP_PLACES.
	Move OMP_DISPLAY_ENV and OMP_PROC_BIND up to be in alphabetical
	order.

2013-10-14  Jakub Jelinek  <jakub@redhat.com>

	* env.c (parse_bind_var): Initialize value to avoid
	(false positive) warning.

2013-10-12  Jakub Jelinek  <jakub@redhat.com>

	PR libgomp/58691
	* config/linux/proc.c (gomp_cpuset_popcount): Add unused attribute
	to check variable.
	(gomp_init_num_threads): Move i variable declaration into
	#ifdef CPU_ALLOC_SIZE block.
	* config/linux/affinity.c (gomp_affinity_init_level): Test
	gomp_places_list_len == 0 rather than gomp_places_list == 0
	when checking for topology reading error.
	* team.c (gomp_team_start): Don't handle bind == omp_proc_bind_false.
	* env.c (parse_affinity): Add ignore argument, if true, don't populate
	gomp_places_list, only parse env var and always return false.
	(parse_places_var): Likewise.  Don't check gomp_global_icv.bind_var.
	(initialize_env): Always parse OMP_PLACES and GOMP_CPU_AFFINITY env
	vars, default to OMP_PROC_BIND=true if OMP_PROC_BIND wasn't specified
	and either of these variables were parsed correctly into a places
	list.

2013-10-11  Thomas Schwinge  <thomas@codesourcery.com>
	    Jakub Jelinek  <jakub@redhat.com>

	* testsuite/libgomp.graphite/force-parallel-1.c: Expect 4 instead
	of 5 loopfn matches.
	* testsuite/libgomp.graphite/force-parallel-2.c: Likewise.
	* testsuite/libgomp.graphite/force-parallel-3.c: Likewise.
	* testsuite/libgomp.graphite/force-parallel-4.c: Likewise.
	* testsuite/libgomp.graphite/force-parallel-5.c: Likewise.
	* testsuite/libgomp.graphite/force-parallel-6.c: Likewise.
	* testsuite/libgomp.graphite/force-parallel-7.c: Likewise.
	* testsuite/libgomp.graphite/force-parallel-8.c: Likewise.
	* testsuite/libgomp.graphite/force-parallel-9.c: Likewise.

2013-10-11  Thomas Schwinge  <thomas@codesourcery.com>

	* Makefile.am (omp_lib.mod): Streamline rule.
	* Makefile.in: Regenerate.

	* libgomp.texi (Runtime Library Routines): C linkage, don't throw
	exceptions.

	* testsuite/libgomp.c/lib-1.c (main): Add missing error check.
	* testsuite/libgomp.fortran/lib1.f90: Likewise.
	* testsuite/libgomp.fortran/lib2.f: Likewise.
	* testsuite/libgomp.fortran/lib3.f: Likewise.

	* configure.ac: Typo fix.
	* configure: Regenerate.

	* testsuite/libgomp.fortran/openmp_version-1.f: New file.
	* testsuite/libgomp.fortran/openmp_version-2.f90: Likewise.

	* omp.h.in: Don't touch the user's namespace.

2013-10-11  Jakub Jelinek  <jakub@redhat.com>
	    Tobias Burnus  <burnus@net-b.de>
	    Richard Henderson  <rth@redhat.com>

	* target.c: New file.
	* Makefile.am (libgomp_la_SOURCES): Add target.c.
	* Makefile.in: Regenerated.
	* libgomp_g.h (GOMP_task): Add depend argument.
	(GOMP_barrier_cancel, GOMP_loop_end_cancel,
	GOMP_sections_end_cancel, GOMP_target, GOMP_target_data,
	GOMP_target_end_data, GOMP_target_update, GOMP_teams,
	GOMP_parallel_loop_static, GOMP_parallel_loop_dynamic,
	GOMP_parallel_loop_guided, GOMP_parallel_loop_runtime,
	GOMP_parallel, GOMP_cancel, GOMP_cancellation_point,
	GOMP_taskgroup_start, GOMP_taskgroup_end,
	GOMP_parallel_sections): New prototypes.
	* fortran.c (omp_is_initial_device): Add ialias_redirect.
	(omp_is_initial_device_): New function.
	(ULP, STR1, STR2, ialias_redirect): Removed.
	(omp_get_cancellation_, omp_get_proc_bind_, omp_set_default_device_,
	omp_set_default_device_8_, omp_get_default_device_,
	omp_get_num_devices_, omp_get_num_teams_, omp_get_team_num_): New
	functions.
	* libgomp.map (GOMP_barrier_cancel, GOMP_loop_end_cancel,
	GOMP_sections_end_cancel, GOMP_target, GOMP_target_data,
	GOMP_target_end_data, GOMP_target_update, GOMP_teams): Export
	@@GOMP_4.0.
	(omp_is_initial_device, omp_is_initial_device_, omp_get_cancellation,
	omp_get_cancellation_, omp_get_proc_bind, omp_get_proc_bind_,
	omp_set_default_device, omp_set_default_device_,
	omp_set_default_device_8_, omp_get_default_device,
	omp_get_default_device_, omp_get_num_devices, omp_get_num_devices_,
	omp_get_num_teams, omp_get_num_teams_, omp_get_team_num,
	omp_get_team_num_): Export @@OMP_4.0.
	* team.c (struct gomp_thread_start_data): Add place field.
	(gomp_thread_start): Clear thr->thread_pool and
	thr->task before returning.  Use gomp_team_barrier_wait_final
	instead of gomp_team_barrier_wait.  Initialize thr->place.
	(gomp_new_team): Initialize work_shares_to_free, work_share_cancelled,
	team_cancelled and task_queued_count fields.
	(gomp_free_pool_helper): Clear thr->thread_pool and thr->task
	before calling pthread_exit.
	(gomp_free_thread): No longer static.  Use
	gomp_managed_threads_lock instead of gomp_remaining_threads_lock.
	(gomp_team_start): Add flags argument.  Set
	thr->thread_pool->threads_busy to nthreads immediately after creating
	new pool.  Use gomp_managed_threads_lock instead of
	gomp_remaining_threads_lock.  Handle OpenMP 4.0 affinity.
	(gomp_team_end): Use gomp_managed_threads_lock instead of
	gomp_remaining_threads_lock.  Use gomp_team_barrier_wait_final instead
	of gomp_team_barrier_wait.  If team->team_cancelled, call
	gomp_fini_worshare on ws chain starting at team->work_shares_to_free
	rather than thr->ts.work_share.
	(initialize_team): Don't call gomp_sem_init here.
	* sections.c (GOMP_parallel_sections_start): Adjust gomp_team_start
	caller.
	(GOMP_parallel_sections, GOMP_sections_end_cancel): New functions.
	* env.c (gomp_global_icv): Add default_device_var, target_data and
	bind_var initializers.
	(gomp_cpu_affinity, gomp_cpu_affinity_len): Remove.
	(gomp_bind_var_list, gomp_bind_var_list_len, gomp_places_list,
	gomp_places_list_len): New variables.
	(parse_bind_var, parse_one_place, parse_places_var): New functions.
	(parse_affinity): Rewritten to construct OMP_PLACES list with unit
	sized places.
	(gomp_cancel_var): New global variable.
	(parse_int): New function.
	(handle_omp_display_env): New function.
	(initialize_env): Use it.  Initialize default_device_var.
	Parse OMP_CANCELLATION env var.  Use parse_bind_var to parse
	OMP_PROC_BIND instead of parse_boolean.  Use parse_places_var for
	OMP_PLACES parsing.  Don't call parse_affinity if OMP_PLACES has
	been successfully parsed (and call gomp_init_affinity in that case).
	(omp_get_cancellation, omp_get_proc_bind, omp_set_default_device,
	omp_get_default_device, omp_get_num_devices, omp_get_num_teams,
	omp_get_team_num, omp_is_initial_device): New functions.
	* libgomp.h: Include stdlib.h.
	(ialias_ulp, ialias_str1, ialias_str2, ialias_redirect, ialias_call):
	Define.
	(struct target_mem_desc): Forward declare.
	(struct gomp_task_icv): Add default_device_var, target_data, bind_var
	and thread_limit_var fields.
	(gomp_get_num_devices): New prototype.
	(gomp_cancel_var): New extern decl.
	(struct gomp_team): Add work_shares_to_free, work_share_cancelled,
	team_cancelled and task_queued_count fields.  Add comments about
	task_{,queued_,running_}count.
	(gomp_cancel_kind): New enum.
	(gomp_work_share_end_cancel): New prototype.
	(struct gomp_task): Add next_taskgroup, prev_taskgroup, taskgroup,
	copy_ctors_done, dependers, depend_hash, depend_count, num_dependees
	and depend fields.
	(struct gomp_taskgroup): New type.
	(struct gomp_task_depend_entry,
	struct gomp_dependers_vec): New types.
	(gomp_finish_task): Free depend_hash if non-NULL.
	(struct gomp_team_state): Add place_partition_off
	and place_partition_len fields.
	(gomp_bind_var_list, gomp_bind_var_list_len, gomp_places_list,
	gomp_places_list_len): New extern decls.
	(struct gomp_thread): Add place field.
	(gomp_cpu_affinity, gomp_cpu_affinity_len): Remove.
	(gomp_init_thread_affinity): Add place argument.
	(gomp_affinity_alloc, gomp_affinity_init_place, gomp_affinity_add_cpus,
	gomp_affinity_remove_cpu, gomp_affinity_copy_place,
	gomp_affinity_same_place, gomp_affinity_finalize_place_list,
	gomp_affinity_init_level, gomp_affinity_print_place): New
	prototypes.
	(gomp_team_start): Add flags argument.
	(gomp_thread_limit_var, gomp_remaining_threads_count,
	gomp_remaining_threads_lock): Remove.
	(gomp_managed_threads_lock): New variable.
	(struct gomp_thread_pool): Add threads_busy field.
	(gomp_free_thread): New prototype.
	* task.c: Include hashtab.h.
	(hash_entry_type): New typedef.
	(htab_alloc, htab_free, htab_hash, htab_eq): New inlines.
	(gomp_init_task): Clear dependers, depend_hash, depend_count,
	copy_ctors_done and taskgroup fields.
	(GOMP_task): Add depend argument, handle depend clauses.  If
	gomp_team_barrier_cancelled or if it's taskgroup has been
	cancelled, don't queue or start new tasks.  Set copy_ctors_done
	field if needed.  Initialize taskgroup field.  If copy_ctors_done
	and already cancelled, don't discard the task.  If taskgroup is
	non-NULL, enqueue the task into taskgroup queue.  Increment
	num_children field in taskgroup.  Increment task_queued_count.
	(gomp_task_run_pre, gomp_task_run_post_remove_parent,
	gomp_task_run_post_remove_taskgroup): New inline functions.
	(gomp_task_run_post_handle_depend_hash,
	gomp_task_run_post_handle_dependers,
	gomp_task_run_post_handle_depend): New functions.
	(GOMP_taskwait): Use them.  If more than one new tasks
	have been queued, wake other threads if needed.
	(gomp_barrier_handle_tasks): Likewise.  If
	gomp_team_barrier_cancelled, don't start any new tasks, just free
	all tasks.
	(GOMP_taskgroup_start, GOMP_taskgroup_end): New functions.
	* omp_lib.f90.in
	(omp_proc_bind_kind, omp_proc_bind_false,
	omp_proc_bind_true, omp_proc_bind_master, omp_proc_bind_close,
	omp_proc_bind_spread): New params.
	(omp_get_cancellation, omp_get_proc_bind, omp_set_default_device,
	omp_get_default_device, omp_get_num_devices, omp_get_num_teams,
	omp_get_team_num, omp_is_initial_device): New interfaces.
	(omp_get_dynamic, omp_get_nested, omp_in_parallel,
	omp_get_max_threads, omp_get_num_procs, omp_get_num_threads,
	omp_get_thread_num, omp_get_thread_limit, omp_set_max_active_levels,
	omp_get_max_active_levels, omp_get_level, omp_get_ancestor_thread_num,
	omp_get_team_size, omp_get_active_level, omp_in_final): Remove
	useless use omp_lib_kinds.
	* omp.h.in (omp_proc_bind_t): New typedef.
	(omp_get_cancellation, omp_get_proc_bind, omp_set_default_device,
	omp_get_default_device, omp_get_num_devices, omp_get_num_teams,
	omp_get_team_num, omp_is_initial_device): New prototypes.
	* loop.c (gomp_parallel_loop_start): Add flags argument, pass it
	through to gomp_team_start.
	(GOMP_parallel_loop_static_start, GOMP_parallel_loop_dynamic_start,
	GOMP_parallel_loop_guided_start, GOMP_parallel_loop_runtime_start):
	Adjust gomp_parallel_loop_start callers.
	(GOMP_parallel_loop_static, GOMP_parallel_loop_dynamic,
	GOMP_parallel_loop_guided, GOMP_parallel_loop_runtime,
	GOMP_loop_end_cancel): New functions.
	(GOMP_parallel_end): Add ialias_redirect.
	* hashtab.h: New file.
	* libgomp.texi (Environment Variables): Minor cleanup,
	update section refs to OpenMP 4.0rc2.
	(OMP_DISPLAY_ENV, GOMP_SPINCOUNT): Document these
	environment variables.
	* work.c (gomp_work_share_end, gomp_work_share_end_nowait): Set
	team->work_shares_to_free to thr->ts.work_share before calling
	free_work_share.
	(gomp_work_share_end_cancel): New function.
	* config/linux/proc.c: Include errno.h.
	(gomp_get_cpuset_size, gomp_cpuset_size, gomp_cpusetp): New variables.
	(gomp_cpuset_popcount): Add cpusetsize argument, use it instead of
	sizeof (cpu_set_t) to determine number of iterations.  Fix up check
	extern decl.  Use CPU_COUNT_S if available, or CPU_COUNT if
	gomp_cpuset_size is sizeof (cpu_set_t).
	(gomp_init_num_threads): Initialize gomp_cpuset_size,
	gomp_get_cpuset_size and gomp_cpusetp here, use gomp_cpusetp instead
	of &cpuset and pass gomp_cpuset_size instead of sizeof (cpu_set_t)
	to pthread_getaffinity_np.  Free and clear gomp_cpusetp if it didn't
	contain any logical CPUs.
	(get_num_procs): Don't call pthread_getaffinity_np if gomp_cpusetp
	is NULL.  Use gomp_cpusetp instead of &cpuset and pass
	gomp_get_cpuset_size instead of sizeof (cpu_set_t) to
	pthread_getaffinity_np.  Check gomp_places_list instead of
	gomp_cpu_affinity.  Adjust gomp_cpuset_popcount caller.
	* config/linux/bar.c (gomp_barrier_wait_end,
	gomp_barrier_wait_last): Use BAR_* defines.
	(gomp_team_barrier_wait_end): Likewise.  Clear BAR_CANCELLED
	from state where needed.  Set work_share_cancelled to 0 on last
	thread.
	(gomp_team_barrier_wait_final, gomp_team_barrier_wait_cancel_end,
	gomp_team_barrier_wait_cancel, gomp_team_barrier_cancel): New
	functions.
	* config/linux/proc.h (gomp_cpuset_popcount): Add attribute_hidden.
	Add cpusetsize argument.
	(gomp_cpuset_size, gomp_cpusetp): Declare.
	* config/linux/affinity.c: Include errno.h, stdio.h and string.h.
	(affinity_counter): Remove.
	(CPU_ISSET_S, CPU_ZERO_S, CPU_SET_S, CPU_CLR_S): Define
	if CPU_ALLOC_SIZE isn't defined.
	(gomp_init_affinity): Rewritten, if gomp_places_list is NULL, try
	silently create OMP_PLACES=threads, if it is non-NULL afterwards,
	bind current thread to the first place.
	(gomp_init_thread_affinity): Rewritten.  Add place argument, just
	pthread_setaffinity_np to gomp_places_list[place].
	(gomp_affinity_alloc, gomp_affinity_init_place, gomp_affinity_add_cpus,
	gomp_affinity_remove_cpu, gomp_affinity_copy_place,
	gomp_affinity_same_place, gomp_affinity_finalize_place_list,
	gomp_affinity_init_level, gomp_affinity_print_place): New functions.
	* config/linux/bar.h (BAR_TASK_PENDING, BAR_WAS_LAST,
	BAR_WAITING_FOR_TASK, BAR_INCR, BAR_CANCELLED): Define.
	(gomp_barrier_t): Add awaited_final field.
	(gomp_barrier_init): Initialize awaited_final field.
	(gomp_team_barrier_wait_final, gomp_team_barrier_wait_cancel,
	gomp_team_barrier_wait_cancel_end, gomp_team_barrier_cancel): New
	prototypes.
	(gomp_barrier_wait_start): Preserve BAR_CANCELLED bit.  Use BAR_*
	defines.
	(gomp_barrier_wait_cancel_start, gomp_team_barrier_wait_final_start,
	gomp_team_barrier_cancelled): New inline functions.
	(gomp_barrier_last_thread,
	gomp_team_barrier_set_task_pending,
	gomp_team_barrier_clear_task_pending,
	gomp_team_barrier_set_waiting_for_tasks,
	gomp_team_barrier_waiting_for_tasks,
	gomp_team_barrier_done): Use BAR_* defines.
	* config/posix/bar.c (gomp_barrier_init): Clear cancellable field.
	(gomp_barrier_wait_end): Use BAR_* defines.
	(gomp_team_barrier_wait_end): Clear BAR_CANCELLED from state.
	Set work_share_cancelled to 0 on last thread, use __atomic_load_n.
	Use BAR_* defines.
	(gomp_team_barrier_wait_cancel_end, gomp_team_barrier_wait_cancel,
	gomp_team_barrier_cancel): New functions.
	* config/posix/affinity.c (gomp_init_thread_affinity): Add place
	argument.
	(gomp_affinity_alloc, gomp_affinity_init_place, gomp_affinity_add_cpus,
	gomp_affinity_remove_cpu, gomp_affinity_copy_place,
	gomp_affinity_same_place, gomp_affinity_finalize_place_list,
	gomp_affinity_init_level, gomp_affinity_print_place): New stubs.
	* config/posix/bar.h (BAR_TASK_PENDING, BAR_WAS_LAST,
	BAR_WAITING_FOR_TASK, BAR_INCR, BAR_CANCELLED): Define.
	(gomp_barrier_t): Add cancellable field.
	(gomp_team_barrier_wait_cancel, gomp_team_barrier_wait_cancel_end,
	gomp_team_barrier_cancel): New prototypes.
	(gomp_barrier_wait_start): Preserve BAR_CANCELLED bit.
	(gomp_barrier_wait_cancel_start, gomp_team_barrier_wait_final,
	gomp_team_barrier_cancelled): New inline functions.
	(gomp_barrier_wait_start, gomp_barrier_last_thread,
	gomp_team_barrier_set_task_pending,
	gomp_team_barrier_clear_task_pending,
	gomp_team_barrier_set_waiting_for_tasks,
	gomp_team_barrier_waiting_for_tasks,
	gomp_team_barrier_done): Use BAR_* defines.
	* barrier.c (GOMP_barrier_cancel): New function.
	* omp_lib.h.in (omp_proc_bind_kind, omp_proc_bind_false,
	omp_proc_bind_true, omp_proc_bind_master, omp_proc_bind_close,
	omp_proc_bind_spread): New params.
	(omp_get_cancellation, omp_get_proc_bind, omp_set_default_device,
	omp_get_default_device, omp_get_num_devices, omp_get_num_teams,
	omp_get_team_num, omp_is_initial_device): New externals.
	* parallel.c (GOMP_parallel, GOMP_cancel, GOMP_cancellation_point):
	New functions.
	(gomp_resolve_num_threads): Adjust for thread_limit now being in
	icv->thread_limit_var.  Use UINT_MAX instead of ULONG_MAX as
	infinity.  If not nested, just return minimum of max_num_threads
	and icv->thread_limit_var and if thr->thread_pool, set threads_busy
	to the returned value.  Otherwise, don't update atomically
	gomp_remaining_threads_count, but instead thr->thread_pool->threads_busy.
	(GOMP_parallel_end): Adjust for thread_limit now being in
	icv->thread_limit_var.  Use UINT_MAX instead of ULONG_MAX as
	infinity.  Adjust threads_busy in the pool rather than
	gomp_remaining_threads_count.  Remember team->nthreads and call
	gomp_team_end before adjusting threads_busy, if not nested
	afterwards, just set it to 1 non-atomically.  Add ialias.
	(GOMP_parallel_start): Adjust gomp_team_start caller.
	* testsuite/libgomp.c/atomic-14.c: Add parens to make it valid.
	* testsuite/libgomp.c/affinity-1.c: New test.
	* testsuite/libgomp.c/atomic-15.c: New test.
	* testsuite/libgomp.c/atomic-16.c: New test.
	* testsuite/libgomp.c/atomic-17.c: New test.
	* testsuite/libgomp.c/cancel-for-1.c: New test.
	* testsuite/libgomp.c/cancel-for-2.c: New test.
	* testsuite/libgomp.c/cancel-parallel-1.c: New test.
	* testsuite/libgomp.c/cancel-parallel-2.c: New test.
	* testsuite/libgomp.c/cancel-parallel-3.c: New test.
	* testsuite/libgomp.c/cancel-sections-1.c: New test.
	* testsuite/libgomp.c/cancel-taskgroup-1.c: New test.
	* testsuite/libgomp.c/cancel-taskgroup-2.c: New test.
	* testsuite/libgomp.c/depend-1.c: New test.
	* testsuite/libgomp.c/depend-2.c: New test.
	* testsuite/libgomp.c/depend-3.c: New test.
	* testsuite/libgomp.c/depend-4.c: New test.
	* testsuite/libgomp.c/for-1.c: New test.
	* testsuite/libgomp.c/for-1.h: New file.
	* testsuite/libgomp.c/for-2.c: New test.
	* testsuite/libgomp.c/for-2.h: New file.
	* testsuite/libgomp.c/for-3.c: New test.
	* testsuite/libgomp.c/pr58392.c: New test.
	* testsuite/libgomp.c/simd-1.c: New test.
	* testsuite/libgomp.c/simd-2.c: New test.
	* testsuite/libgomp.c/simd-3.c: New test.
	* testsuite/libgomp.c/simd-4.c: New test.
	* testsuite/libgomp.c/simd-5.c: New test.
	* testsuite/libgomp.c/simd-6.c: New test.
	* testsuite/libgomp.c/target-1.c: New test.
	* testsuite/libgomp.c/target-2.c: New test.
	* testsuite/libgomp.c/target-3.c: New test.
	* testsuite/libgomp.c/target-4.c: New test.
	* testsuite/libgomp.c/target-5.c: New test.
	* testsuite/libgomp.c/target-6.c: New test.
	* testsuite/libgomp.c/target-7.c: New test.
	* testsuite/libgomp.c/taskgroup-1.c: New test.
	* testsuite/libgomp.c/thread-limit-1.c: New test.
	* testsuite/libgomp.c/thread-limit-2.c: New test.
	* testsuite/libgomp.c/thread-limit-3.c: New test.
	* testsuite/libgomp.c/udr-1.c: New test.
	* testsuite/libgomp.c/udr-2.c: New test.
	* testsuite/libgomp.c/udr-3.c: New test.
	* testsuite/libgomp.c++/affinity-1.C: New test.
	* testsuite/libgomp.c++/atomic-10.C: New test.
	* testsuite/libgomp.c++/atomic-11.C: New test.
	* testsuite/libgomp.c++/atomic-12.C: New test.
	* testsuite/libgomp.c++/atomic-13.C: New test.
	* testsuite/libgomp.c++/atomic-14.C: New test.
	* testsuite/libgomp.c++/atomic-15.C: New test.
	* testsuite/libgomp.c++/cancel-for-1.C: New test.
	* testsuite/libgomp.c++/cancel-for-2.C: New test.
	* testsuite/libgomp.c++/cancel-parallel-1.C: New test.
	* testsuite/libgomp.c++/cancel-parallel-2.C: New test.
	* testsuite/libgomp.c++/cancel-parallel-3.C: New test.
	* testsuite/libgomp.c++/cancel-sections-1.C: New test.
	* testsuite/libgomp.c++/cancel-taskgroup-1.C: New test.
	* testsuite/libgomp.c++/cancel-taskgroup-2.C: New test.
	* testsuite/libgomp.c++/cancel-taskgroup-3.C: New test.
	* testsuite/libgomp.c++/cancel-test.h: New file.
	* testsuite/libgomp.c++/for-9.C: New test.
	* testsuite/libgomp.c++/for-10.C: New test.
	* testsuite/libgomp.c++/for-11.C: New test.
	* testsuite/libgomp.c++/simd-1.C: New test.
	* testsuite/libgomp.c++/simd-2.C: New test.
	* testsuite/libgomp.c++/simd-3.C: New test.
	* testsuite/libgomp.c++/simd-4.C: New test.
	* testsuite/libgomp.c++/simd-5.C: New test.
	* testsuite/libgomp.c++/simd-6.C: New test.
	* testsuite/libgomp.c++/simd-7.C: New test.
	* testsuite/libgomp.c++/simd-8.C: New test.
	* testsuite/libgomp.c++/target-1.C: New test.
	* testsuite/libgomp.c++/target-2.C: New test.
	* testsuite/libgomp.c++/target-2-aux.cc: New file.
	* testsuite/libgomp.c++/target-3.C: New test.
	* testsuite/libgomp.c++/taskgroup-1.C: New test.
	* testsuite/libgomp.c++/udr-1.C: New test.
	* testsuite/libgomp.c++/udr-2.C: New test.
	* testsuite/libgomp.c++/udr-3.C: New test.
	* testsuite/libgomp.c++/udr-4.C: New test.
	* testsuite/libgomp.c++/udr-5.C: New test.
	* testsuite/libgomp.c++/udr-6.C: New test.
	* testsuite/libgomp.c++/udr-7.C: New test.
	* testsuite/libgomp.c++/udr-8.C: New test.
	* testsuite/libgomp.c++/udr-9.C: New test.

2013-09-20  Jakub Jelinek  <jakub@redhat.com>

	PR testsuite/57605
	* testsuite/lib/libgomp.exp: Add -fdiagnostics-color=never to
	ALWAYS_CFLAGS.

2013-09-20  Alan Modra  <amodra@gmail.com>

	* configure: Regenerate.

2013-09-19  Jakub Jelinek  <jakub@redhat.com>

	* testsuite/libgomp.c/sections-2.c: New test.

2013-06-28  Marcus Shawcroft  <marcus.shawcroft@arm.com>

	* testsuite/libgomp.fortran/strassen.f90:
	Add dg-skip-if aarch64_tiny.

2013-06-20  Iain Sandoe  <iain@codesourcery.com>
	    Cesar Philippidis  <cesar@codesourcery.com>

	* testsuite/lib/libgomp.exp: Reorder lib loads into dependency order.
	Do not load_gcc_lib gcc-dg.exp and add a comment as to why.
	* testsuite/libgomp.c/c.exp: load_gcc_lib gcc-dg.exp.
	* testsuite/libgomp.fortran/fortran.exp: Likewise.
	* testsuite/libgomp.graphite/graphite.exp: Likewise.
	* testsuite/libgomp.c++/c++.exp: load_gcc_lib gcc-dg.exp.
	Use dg-runtest rather than gfortran-dg-runtest.

2013-06-10  Thomas Schwinge  <thomas@codesourcery.com>

	* testsuite/libgomp.c/icv-2.c: Extend current handling of
	Linux-based x86 systems to cover all GNU systems.
	* testsuite/libgomp.c/lock-3.c: Likewise.
	* testsuite/libgomp.c/pr48591.c: Likewise.

2013-06-06  Thomas Schwinge  <thomas@codesourcery.com>

	* configure.tgt (XCFLAGS): Add -ftls-model=initial-exec for
	GNU/Hurd, as done for Linux-based systems.

	* config/posix/ptrlock.h: Fix comment.

2013-05-27  Tobias Burnus  <burnus@net-b.de>

	PR fortran/57423
	* libgomp.texi (omp_set_dynamic, omp_set_nested, omp_set_nested,
	omp_set_num_threads, omp_init_lock, omp_set_lock, omp_test_lock,
	omp_unset_lock, omp_destroy_lock, omp_init_nest_lock,
	omp_set_nest_lock, omp_test_nest_lock, omp_unset_nest_lock,
	omp_destroy_nest_lock): Correct arguments to match the one in
	the OpenMP spec.
	* omp_lib.f90.in (omp_init_lock, omp_init_nest_lock, omp_destroy_lock
	omp_destroy_nest_lock, omp_set_lock, omp_set_nest_lock, omp_unset_lock,
	omp_unset_nest_lock, omp_set_dynamic, omp_set_nested,
	omp_set_num_threads, omp_test_lock, omp_test_nest_lock): Ditto.

2013-05-16  Jakub Jelinek  <jakub@redhat.com>

	* testsuite/libgomp.c/loop-13.c: New test.
	* testsuite/libgomp.c/loop-14.c: New test.
	* testsuite/libgomp.c/loop-15.c: New test.
	* testsuite/libgomp.c++/loop-13.C: New test.
	* testsuite/libgomp.c++/loop-14.C: New test.
	* testsuite/libgomp.c++/loop-15.C: New test.

2013-02-06  Jakub Jelinek  <jakub@redhat.com>

	PR middle-end/56217
	* testsuite/libgomp.c++/pr56217.C: New test.

2013-02-01  Alan Modra  <amodra@gmail.com>

	* task.c (GOMP_task, GOMP_taskwait): Comment.

2013-01-31  Dmitry Vyukov  <dvyukov@gcc.gnu.org>
	    Joost VandeVondele  <Joost.VandeVondele@mat.ethz.ch>

	PR libgomp/55561
	* config/linux/wait.h (do_spin): Use atomic load for addr.
	* config/linux/ptrlock.c (gomp_ptrlock_get_slow): Use atomic
	for intptr and ptrlock.
	* config/linux/ptrlock.h (gomp_ptrlock_get): Use atomic load
	for ptrlock.

2013-01-22  Alan Modra  <amodra@gmail.com>

	PR libgomp/51376
	PR libgomp/56073
	* task.c (GOMP_task): Revert 2011-12-09 change.
	(GOMP_taskwait): Likewise.  Instead use atomic load with acquire
	barrier to read task->children..
	(gomp_barrier_handle_tasks): ..and matching atomic store with
	release barrier here when setting parent->children to NULL.

2013-01-16  Jakub Jelinek  <jakub@redhat.com>
	    Tobias Burnus  <burnus@net-b.de>

	PR driver/55884
	* testsuite/libgomp.fortran/fortran.exp: Use
	-fintrinsic-modules-path= instead of
	-fintrinsic-modules-path.

2013-01-14  Richard Sandiford  <rdsandiford@googlemail.com>

	Update copyright years.

2012-12-19  Tobias Burnus  <burnus@net-b.de>

	* testsuite/libgomp.fortran/fortran.exp: Set
	-fintrinsic-modules-path.

2012-12-19  Tobias Burnus  <burnus@net-b.de>

	* testsuite/libgomp.fortran/use_intrinsic_1.f90: New; moved
	from gcc/testsuite/gfortran.dg/gomp/use_intrinsic_1.f90.

2012-11-21  Jakub Jelinek  <jakub@redhat.com>

	PR libgomp/55411
	* team.c (gomp_free_thread): Decrease gomp_managed_threads
	if pool had any threads_used.

2012-11-07  Jack Howarth <howarth@bromo.med.uc.edu>

	* testsuite/libgomp.c++/pr24455.C: Use
	-Wl,-undefined,dynamic_lookup on darwin.

2012-11-07  David Edelsohn  <dje.gcc@gmail.com>

	* testsuite/libgomp.c++/pr24455.C: Use -Wl,-G on AIX.

2012-10-24  Dominique d'Humieres  <dominiq@lps.ens.fr>

	* testsuite/libgomp.graphite/force-parallel-6.c: Adjust the loops.

2012-10-23  Ian Bolton  <ian.bolton@arm.com>
	    Jim MacArthur  <jim.macarthur@arm.com>
	    Marcus Shawcroft  <marcus.shawcroft@arm.com>
	    Nigel Stephens  <nigel.stephens@arm.com>
	    Ramana Radhakrishnan  <ramana.radhakrishnan@arm.com>
	    Richard Earnshaw  <rearnsha@arm.com>
	    Sofiane Naci  <sofiane.naci@arm.com>
	    Stephen Thomas  <stephen.thomas@arm.com>
	    Tejas Belagod  <tejas.belagod@arm.com>
	    Yufeng Zhang  <yufeng.zhang@arm.com>

	* configure.tgt: Add AArch64.

2012-10-04  Jason Merrill  <jason@redhat.com>

	* testsuite/libgomp.c++/tls-init1.C: New.

2012-09-14  David Edelsohn  <dje.gcc@gmail.com>

	* configure: Regenerated.

2012-08-29  Chung-Lin Tang  <cltang@codesourcery.com>

	* config/linux/mips/futex.h (sys_futex0): Change to static
	function with noinline, nomips16 attributes under MIPS16. Adjust
	asm statement to place 'li v0,SYS_futex' immediately before
	syscall insn.

2012-07-04  Sandra Loosemore <sandra@codesourcery.com>

	* libgomp.texi (Library Index): Renamed from "Index" to prevent
	conflict with index.html on case-insensitive file systems.

2012-07-03  Uros Bizjak  <ubizjak@gmail.com>

	* config/linux/x86/futex.h (cpu_relax): Use __builtin_ia32_pause.
	* testsuite/libgomp.c/sort-1.c (busy_wait): Ditto.

2012-07-02  Richard Guenther  <rguenther@suse.de>
	    Michael Matz  <matz@suse.de>
	    Tobias Grosser <tobias@grosser.es>
	    Sebastian Pop <sebpop@gmail.com>

	* testsuite/libgomp.graphite/force-parallel-4.c: Adjust.
	* testsuite/libgomp.graphite/force-parallel-5.c: Likewise.
	* testsuite/libgomp.graphite/force-parallel-7.c: Likewise.
	* testsuite/libgomp.graphite/force-parallel-8.c: Likewise.

2012-06-28  Andreas Schwab  <schwab@linux-m68k.org>

	* libgomp.texi: Include gpl_v3.texi instead of gpl.texi.

2012-06-22  Richard Guenther  <rguenther@suse.de>

	Merge from graphite branch
	2012-01-13  Tobias Grosser  <tobias@grosser.es>

	* testsuite/libgomp.graphite/force-parallel-1.c: Adjust.
	* testsuite/libgomp.graphite/force-parallel-2.c: Likewise.

2012-06-07  Jakub Jelinek  <jakub@redhat.com>

	PR middle-end/53580
	* testsuite/libgomp.c/pr26943-2.c: Remove #pragma omp barrier,
	use GOMP_barrier () call instead.
	* testsuite/libgomp.c/pr26943-3.c: Likewise.
	* testsuite/libgomp.c/pr26943-4.c: Likewise.
	* testsuite/libgomp.fortran/vla4.f90: Remove !$omp barrier,
	call GOMP_barrier instead.
	* testsuite/libgomp.fortran/vla5.f90: Likewise.

2012-06-06  Jakub Jelinek  <jakub@redhat.com>

	PR libgomp/52993
	* config/linux/lock.c (gomp_init_nest_lock_25): Fix up last
	argument to memset call.

2012-05-16  H.J. Lu  <hongjiu.lu@intel.com>

	* configure: Regenerated.

2012-04-11  Manuel López-Ibáñez  <manu@gcc.gnu.org>

	* testsuite/lib/libgomp.exp: Add -fno-diagnostics-show-caret.

2012-03-31  H.J. Lu  <hongjiu.lu@intel.com>

	PR bootstrap/52812
	* configure.tgt (i[456]86-*-linux*): Handle -mx32 like -m64.

2012-03-22  Jakub Jelinek  <jakub@redhat.com>

	PR middle-end/52547
	* testsuite/libgomp.c/pr52547.c: New test.

2012-03-16  Bernhard Reutner-Fischer  <aldot@gcc.gnu.org>

	* testsuite/lib/libgomp.exp: load fortran-modules.exp

2012-03-14  Rainer Orth  <ro@CeBiTec.Uni-Bielefeld.DE>

	* configure.tgt (mips-sgi-irix6*): Remove.

2012-03-12  Rainer Orth  <ro@CeBiTec.Uni-Bielefeld.DE>

	* configure.tgt (alpha*-dec-osf*): Remove.

	* config/osf/sem.h: Remove.
	* config/posix/lock.c (_XOPEN_SOURCE): Define unconditionally.

2012-02-29  Eric Botcazou  <ebotcazou@adacore.com>

	* config/linux/sparc/futex.h (cpu_relax): Read from CC register.

2012-02-27  Rainer Orth  <ro@CeBiTec.Uni-Bielefeld.DE>

	PR libstdc++/52188
	* acinclude.m4 (LIBGOMP_ENABLE_SYMVERS): Remove	symvers_renaming.
	Remove ENABLE_SYMVERS_SOL2.
	* configure: Regenerate.
	* Makefile.am [LIBGOMP_BUILD_VERSIONED_SHLIB] (comma): New variable.
	(PREPROCESS): New variable.
	(libgomp.ver): New target.
	[LIBGOMP_BUILD_VERSIONED_SHLIB &&
	LIBGOMP_BUILD_VERSIONED_SHLIB_GNU]: Remove
	LIBGOMP_BUILD_VERSIONED_SHLIB_SOL2 handling.
	Use libgomp.ver.
	[LIBGOMP_BUILD_VERSIONED_SHLIB_SUN]: Use libgomp.ver, libgomp.ver-sun.
	* Makefile.in: Regenerate.

2012-02-14  Walter Lee  <walt@tilera.com>

	* configure.tgt: Handle tilegx and tilepro.
	* config/linux/tile/futex.h: New file.

2012-02-08  Richard Guenther  <rguenther@suse.de>

	PR tree-optimization/46886
	* testsuite/libgomp.c/pr46886.c: New testcase.

2012-01-25  Matthias Klose  <doko@ubuntu.com>

	* config/linux/arm: Remove empty directory.
	* configure.tgt (config_path): Remove linux-arm for arm*-*-linux*.

2011-12-09  Alan Modra  <amodra@gmail.com>

	PR libgomp/51376
	* task.c (GOMP_taskwait): Don't access task->children outside of
	task_lock mutex region.
	(GOMP_task): Likewise.

2011-12-06  Jakub Jelinek  <jakub@redhat.com>

	PR libgomp/51132
	* testsuite/libgomp.graphite/force-parallel-1.c: Move large arrays
	to file scope.
	* testsuite/libgomp.graphite/force-parallel-3.c: Likewise.
	* testsuite/libgomp.graphite/force-parallel-6.c: Likewise.
	* testsuite/libgomp.graphite/force-parallel-7.c: Likewise.
	* testsuite/libgomp.graphite/force-parallel-8.c: Likewise.
	* testsuite/libgomp.graphite/force-parallel-9.c: Likewise.

2011-12-02  Alan Modra  <amodra@gmail.com>

	* config/linux/affinity.c: Use atomic rather than sync builtin.
	* config/linux/lock.c: Likewise.
	* config/linux/ptrlock.h: Likewise.
	* config/linux/ptrlock.c: Likewise.
	* config/linux/ptrlock.h (gomp_ptrlock_set): Always write here..
	* config/linux/ptrlock.c (gomp_ptrlock_set_slow): ..not here.
	* config/linux/futex.h (atomic_write_barrier): Delete unused function.
	* config/linux/alpha/futex.h (atomic_write_barrier): Likewise.
	* config/linux/ia64/futex.h (atomic_write_barrier): Likewise.
	* config/linux/mips/futex.h (atomic_write_barrier): Likewise.
	* config/linux/powerpc/futex.h (atomic_write_barrier): Likewise.
	* config/linux/s390/futex.h (atomic_write_barrier): Likewise.
	* config/linux/sparc/futex.h (atomic_write_barrier): Likewise.
	* config/linux/x86/futex.h (atomic_write_barrier): Likewise.

2011-11-30  Alan Modra  <amodra@gmail.com>

	PR libgomp/51298
	* config/linux/bar.h: Use atomic rather than sync builtins.
	* config/linux/bar.c: Likewise.  Add missing acquire
	synchronisation on generation field.
	* task.c (gomp_barrier_handle_tasks): Regain lock so as to not
	double unlock.

2011-11-30  Alan Modra  <amodra@gmail.com>

	* ordered.c (gomp_ordered_sync): Add MEMMODEL_ACQ_REL fence.
	* critical.c (GOMP_critical_start): Add MEMMODEL_RELEASE fence.
	* config/linux/mutex.h: Use atomic rather than sync builtins.
	* config/linux/mutex.c: Likewise.  Comment.  Use -1 for waiting state.
	* config/linux/omp-lock.h: Comment fix.
	* config/linux/arm/mutex.h: Delete.
	* config/linux/powerpc/mutex.h: Delete.
	* config/linux/ia64/mutex.h: Delete.
	* config/linux/mips/mutex.h: Delete.

2011-11-30  Alan Modra  <amodra@gmail.com>

	PR libgomp/51249
	* config/linux/sem.h: Rewrite.
	* config/linux/sem.c: Rewrite.

2011-11-28  Richard Henderson  <rth@redhat.com>

	* libgomp.h (enum memmodel): New.

2011-11-21  Andreas Tobler  <andreast@fgznet.ch>

	* configure: Regenerate.

2011-10-10  Matthias Klose  <doko@ubuntu.com>

	* config/posix95: Remove empty directory.

2011-08-26  Jakub Jelinek  <jakub@redhat.com>

	* testsuite/libgomp.fortran/threadprivate4.f90: New test.

2011-08-19  Jakub Jelinek  <jakub@redhat.com>

	PR fortran/49792
	* testsuite/libgomp.fortran/pr49792-1.f90: New test.
	* testsuite/libgomp.fortran/pr49792-2.f90: New test.

2011-08-08  Rainer Orth  <ro@CeBiTec.Uni-Bielefeld.DE>

	* config/posix95/lock.c, posix95/omp-lock.h: Remove.

2011-08-05  Rainer Orth  <ro@CeBiTec.Uni-Bielefeld.DE>

	PR libgomp/49965
	* testsuite/libgomp.c++/task-8.C: Replaced err by errval.

2011-08-03  Uros Bizjak  <ubizjak@gmail.com>

	* config/linux/proc.h: New.
	* config/linux/proc.c: Include "proc.h".  Do not include <sched.h>.
	(gomp_cpuset_popcount): Rename from cpuset_popcount.  No more static.
	(gomp_init_num_threads): Update call to cpuset_popcount.
	(get_num_procs): Ditto.
	* config/linux/affinity.c (gomp_init_affinity): Call
	gomp_cpuset_popcount.

2011-08-02  Jakub Jelinek  <jakub@redhat.com>

	PR fortran/42041
	PR fortran/46752
	* omp.h.in (omp_in_final): New prototype.
	* omp_lib.f90.in (omp_in_final): New interface.
	(omp_integer_kind, omp_logical_kind): Remove
	and replace all its uses in the module with 4.
	(openmp_version): Change to 201107.
	* omp_lib.h.in (omp_sched_static, omp_sched_dynamic,
	omp_sched_guided, omp_sched_auto): Use omp_sched_kind
	kind for the parameters.
	(omp_in_final): New external.
	(openmp_version): Change to 201107.
	* task.c (omp_in_final): New function.
	(gomp_init_task): Initialize final_task.
	(GOMP_task): Remove unused attribute from flags.  Handle final
	tasks.
	(GOMP_taskyield): New function.
	(omp_in_final): Return true if if (false) or final (true) task
	or descendant of final (true).
	* fortran.c (omp_in_final_): New function.
	* libgomp.map (OMP_3.1): Export omp_in_final and omp_in_final_.
	(GOMP_3.0): Export GOMP_taskyield.
	* env.c (gomp_nthreads_var_list, gomp_nthreads_var_list_len): New
	variables.
	(parse_unsigned_long_list): New function.
	(initialize_env): Use it for OMP_NUM_THREADS.  Call parse_boolean
	with "OMP_PROC_BIND".  If OMP_PROC_BIND=true, call gomp_init_affinity
	even if parse_affinity returned false.
	* config/linux/affinity.c (gomp_init_affinity): Handle
	gomp_cpu_affinity_len == 0.
	* libgomp_g.h (GOMP_taskyield): New prototype.
	* libgomp.h (struct gomp_task): Add final_task field.
	(gomp_nthreads_var_list, gomp_nthreads_var_list_len): New externs.
	* team.c (gomp_team_start): Override new task's nthreads_var icv
	if list form OMP_NUM_THREADS has been used and it has value for
	the new nesting level.

	* testsuite/libgomp.c/atomic-11.c: New test.
	* testsuite/libgomp.c/atomic-12.c: New test.
	* testsuite/libgomp.c/atomic-13.c: New test.
	* testsuite/libgomp.c/atomic-14.c: New test.
	* testsuite/libgomp.c/reduction-6.c: New test.
	* testsuite/libgomp.c/task-5.c: New test.
	* testsuite/libgomp.c++/atomic-2.C: New test.
	* testsuite/libgomp.c++/atomic-3.C: New test.
	* testsuite/libgomp.c++/atomic-4.C: New test.
	* testsuite/libgomp.c++/atomic-5.C: New test.
	* testsuite/libgomp.c++/atomic-6.C: New test.
	* testsuite/libgomp.c++/atomic-7.C: New test.
	* testsuite/libgomp.c++/atomic-8.C: New test.
	* testsuite/libgomp.c++/atomic-9.C: New test.
	* testsuite/libgomp.c++/task-8.C: New test.
	* testsuite/libgomp.c++/reduction-4.C: New test.
	* testsuite/libgomp.fortran/allocatable7.f90: New test.
	* testsuite/libgomp.fortran/allocatable8.f90: New test.
	* testsuite/libgomp.fortran/crayptr3.f90: New test.
	* testsuite/libgomp.fortran/omp_atomic3.f90: New test.
	* testsuite/libgomp.fortran/omp_atomic4.f90: New test.
	* testsuite/libgomp.fortran/pointer1.f90: New test.
	* testsuite/libgomp.fortran/pointer2.f90: New test.
	* testsuite/libgomp.fortran/task4.f90: New test.

2011-08-02  Tobias Burnus  <burnus@net-b.de>

	* libgomp.texi: Update OpenMP spec references to 3.1.
	(omp_in_final,OMP_PROC_BIND): New sections.
	(OMP_NUM_THREADS): Document that the value can be now a list.
	(GOMP_STACKSIZE,GOMP_CPU_AFFINITY): Update @ref.

2011-08-02  H.J. Lu  <hongjiu.lu@intel.com>

	* config/linux/x86/futex.h: Check __x86_64__ instead of
	__LP64__.

2011-07-29  Jakub Jelinek  <jakub@redhat.com>

	PR middle-end/49897
	PR middle-end/49898
	* testsuite/libgomp.c/pr49897-1.c: New test.
	* testsuite/libgomp.c/pr49897-2.c: New test.
	* testsuite/libgomp.c/pr49898-1.c: New test.
	* testsuite/libgomp.c/pr49898-2.c: New test.

2011-07-28  H.J. Lu  <hongjiu.lu@intel.com>

	* testsuite/lib/libgomp.exp (libgomp_init): Add -march=i486
	for ia32 instead of ilp32.

	* testsuite/libgomp.c/atomic-1.c: Require ia32 instead of ilp32.
	* testsuite/libgomp.c/atomic-6.c: Likewise.

2011-07-23  Sebastian Pop  <sebastian.pop@amd.com>

	* testsuite/libgomp.graphite/force-parallel-1.c: Un-xfail.
	* testsuite/libgomp.graphite/force-parallel-2.c: Adjust pattern.

2011-07-25  Rainer Orth  <ro@CeBiTec.Uni-Bielefeld.DE>

	PR libgomp/45351
	* config/osf/sem.h: New file.
	* configure.tgt (alpha*-dec-osf*): Prepend osf to config_path.

2011-07-18  Rainer Orth  <ro@CeBiTec.Uni-Bielefeld.DE>

	PR target/49541
	* testsuite/lib/libgomp.exp (libgomp_init): Don't add -lgomp to
	ldflags.

2011-07-15  Jakub Jelinek  <jakub@redhat.com>

	* config/linux/wait.h (do_spin): New inline, largely copied
	from do_wait, just don't do futex_wait here, instead return true if
	it should be done.
	(do_wait): Implement using do_spin.
	* config/linux/mutex.h (gomp_mutex_lock_slow): Add an int argument
	to prototype.
	(gomp_mutex_lock): Use __sync_val_compare_and_swap instead of
	__sync_bool_compare_and_swap, pass the oldval to
	gomp_mutex_lock_slow.
	* config/linux/mutex.c (gomp_mutex_lock_slow): Add oldval argument.
	If all mutex contenders are just spinning and not sleeping, don't
	change state to 2 unnecessarily.  Optimize the loop when state has
	already become 2 to use just one atomic operation per loop instead
	of two.
	* config/linux/ia64/mutex.h (gomp_mutex_lock_slow): Add an int argument
	to prototype.
	(gomp_mutex_lock): Use __sync_val_compare_and_swap instead of
	__sync_bool_compare_and_swap, pass the oldval to
	gomp_mutex_lock_slow.

2011-06-22  Jakub Jelinek  <jakub@redhat.com>

	PR libgomp/49490
	* iter.c (gomp_iter_static_next): For chunk size 0
	only use n ceil/ nthreads size for the first
	n % nthreads threads in the team instead of
	all threads except for the last few ones which
	get less work or none at all.
	* iter_ull.c (gomp_iter_ull_static_next): Likewise.
	* env.c (parse_schedule): If OMP_SCHEDULE doesn't have
	chunk argument, set run_sched_modifier to 0 for static
	resp. 1 for other kinds.  If chunk argument is 0
	and not static, set value to 1.

2011-05-19  Jakub Jelinek  <jakub@redhat.com>

	PR c++/49043
	* testsuite/libgomp.c++/pr49043.C: New test.

	PR c++/48869
	* testsuite/libgomp.c++/pr48869.C: New test.

2011-05-06  Jakub Jelinek  <jakub@redhat.com>

	PR fortran/48894
	* fortran.c: Include limits.h.
	(TO_INT): Define.
	(omp_set_dynamic_8_, omp_set_num_threads_8_): Use !!*set instead of
	*set.
	(omp_set_num_threads_8_, omp_set_schedule_8_,
	omp_set_max_active_levels_8_, omp_get_ancestor_thread_num_8_,
	omp_get_team_size_8_): Use TO_INT macro.
	* testsuite/libgomp.fortran/pr48894.f90: New test.

2011-04-13  Jakub Jelinek  <jakub@redhat.com>

	PR middle-end/48591
	* testsuite/libgomp.c/pr48591.c: New test.

2011-03-21  Rainer Orth  <ro@CeBiTec.Uni-Bielefeld.DE>

	PR bootstrap/48135
	* acinclude.m4 (enable_symvers): Handle --disable-symvers.
	* configure: Regenerate.

2011-02-27  Jakub Jelinek  <jakub@redhat.com>

	PR fortran/47886
	* testsuite/libgomp.fortran/task3.f90: New test.

2011-02-24  Tobias Burnus  <burnus@net-b.de>

	* libgomp.texi (GOMP_STACKSIZE): Fix @ref to OMP_STACKSIZE.

2011-02-23  Jakub Jelinek  <jakub@redhat.com>

	PR libgomp/47854
	* libgomp.texi (omp_get_wtime): Don't say time in the past
	must be Unix Epoch.

2011-02-18  Jakub Jelinek  <jakub@redhat.com>

	PR libgomp/47804
	* testsuite/libgomp.fortran/fortran.exp: Check for both
	libquadmath.a and libquadmath.${shlib_ext}.  If neither exists,
	but $blddir != "", still append ${blddir}/${lang_library_path}
	to ld_library_path.

2011-02-16  Tobias Burnus  <burnus@net-b.de>

	PR libgomp/47758
	* testsuite/libgomp.fortran/fortran.exp: Check for the existence
	of libquadmath.a before adding its libpath to ldflags.

2011-02-14  Jakub Jelinek  <jakub@redhat.com>

	PR libgomp/47731
	* config/linux/futex.h (futex_wait): Pass NULL as timeout argument
	to FUTEX_WAIT futex syscall.
	* config/linux/wait.h: Include <futex.h> instead of "futex.h".

2011-02-13  Ralf Wildenhues  <Ralf.Wildenhues@gmx.de>

	* configure: Regenerate.

2011-01-20  Benjamin Kosnik  <bkoz@redhat.com>

	PR libstdc++/36104
	* acinclude.m4 (LIBGOMP_ENABLE_SYMVERS): Accept gnu variants.

2011-01-16  Gerald Pfeifer

	* configure.tgt (*-*-freebsd*): Add -lpthread to XLDFLAGS.

2010-12-14  Jakub Jelinek  <jakub@redhat.com>

	PR fortran/46874
	* libgomp.fortran/allocatable6.f90: New test.

2010-12-06  Rainer Orth  <ro@CeBiTec.Uni-Bielefeld.DE>

	* acinclude.m4 (symvers_renaming): Also set if enable_symvers = no.
	* configure: Regenerate.

2010-12-06  Dave Korn  <dave.korn.cygwin@gmail.com>

	PR target/40125
	PR lto/46695
	* configure.ac: Invoke ACX_LT_HOST_FLAGS.
	* Makefile.am (libgomp_la_LDFLAGS): Use lt_host_flags.
	* aclocal.m4: Regenerate.
	* configure: Regenerate.
	* Makefile.in: Regenerate.
	* testsuite/Makefile.in: Regenerate.

2010-12-02  Jakub Jelinek  <jakub@redhat.com>

	PR fortran/46753
	* libgomp.fortran/pr46753.f90: New test.

	PR libgomp/43706
	* env.c (initialize_env): Default to spin count 300000
	instead of 20000000 if neither OMP_WAIT_POLICY nor GOMP_SPINCOUNT
	is specified.

	PR libgomp/45240
	* parallel.c (GOMP_parallel_end): Unlock gomp_remaining_threads_lock
	at the end if sync builtins aren't supported.

2010-12-01  Rainer Orth  <ro@CeBiTec.Uni-Bielefeld.DE>

	* configure.tgt (mips-sgi-irix6*): Add -lpthread to XLDFLAGS.

2010-12-01  Rainer Orth  <ro@CeBiTec.Uni-Bielefeld.DE>

	* testsuite/libgomp.fortran/vla8.f90: Use dg-timeout-factor 2.0.

2010-11-24  Iain Sandoe  <iains@gcc.gnu.org>

	* testsuite/libgomp.fortran/fortran.exp: Add paths for libquadmath.

2010-11-16  Francois-Xavier Coudert  <fxcoudert@gcc.gnu.org>
	    Tobias Burnus  <burnus@net-b.de>

	PR fortran/32049
	* configure.ac:
	* configure: Regenerate.

2010-10-06  Marcus Shawcroft  <marcus.shawcroft@arm.com>

	* config/linux/futex.h: New.
	* config/linux/arm/mutex.h: New.
	* configure.tgt (arm*-*-linux*): Add config path.

2010-09-30  Sebastian Pop  <sebastian.pop@amd.com>

	* testsuite/libgomp.graphite/force-parallel-1.c: Adjust.

2010-09-23  Tobias Burnus  <burnus@net-b.de>

	* libgomp.texi (omp_get_nested, omp_set_nested, omp_set_dynamic):
	Change Fortran datatype to LOGICAL.
	(omp_set_lock, omp_test_lock, omp_unset_lock, omp_set_nested_lock,
	omp_unset_nested_lock): Use intent(inout) instead of intent(out).

2010-08-21  Ralf Wildenhues  <Ralf.Wildenhues@gmx.de>

	* configure: Regenerate.

2010-07-26  Jakub Jelinek  <jakub@redhat.com>

	* libgomp.texi: Add function keyword to a couple of Fortran
	interfaces, use integer instead of int for Fortran.

2010-07-26  Aldy Hernandez  <aldyh@redhat.com>

	* libgomp.texi: Fix spelling and pasto problems throughout.
	Adjust prototypes to match code.

2010-07-24  Tobias Burnus  <burnus@net-b.de>

	* testsuite/libgomp.fortran/appendix-a/a.28.5.f90: Add -w to
	silence -fwhole-file warning.

2010-07-23  Rainer Orth  <ro@CeBiTec.Uni-Bielefeld.DE>

	* configure.tgt (*-*-solaris2.[56]*): Removed.

2010-07-05  Rainer Orth  <ro@CeBiTec.Uni-Bielefeld.DE>

	* acinclude.m4 (LIBGOMP_ENABLE_SYMVERS): Handle sun style.
	Define LIBGOMP_BUILD_VERSIONED_SHLIB_GNU,
	LIBGOMP_BUILD_VERSIONED_SHLIB_SUN automake conditionals.
	(HAVE_SYMVER_SYMBOL_RENAMING_RUNTIME_SUPPORT): Define unless
	targetting solaris2*.
	* configure: Regenerate.
	* config.h.in: Regenerate.

	* Makefile.am [LIBGOMP_BUILD_VERSIONED_SHLIB]: Protect
	libgomp_version_script with LIBGOMP_BUILD_VERSIONED_SHLIB_GNU.
	Add libgomp_version_dep.
	[LIBGOMP_BUILD_VERSIONED_SHLIB_SUN]: Handle Sun symbol
	versioning.
	[!LIBGOMP_BUILD_VERSIONED_SHLIB]: Add libgomp_version_dep.
	(libgomp_la_DEPENDENCIES): Set to $(libgomp_version_dep).
	* Makefile.in: Regenerate.

	* libgomp.h (LIBGOMP_GNU_SYMBOL_VERSIONING): Undef unless
	HAVE_SYMVER_SYMBOL_RENAMING_RUNTIME_SUPPORT.
	* libgomp.map (OMP_1.0): Move symbols both in OMP_1.0 and OMP_3.0
	to common block, protected by
	HAVE_SYMVER_SYMBOL_RENAMING_RUNTIME_SUPPORT.

2010-06-10  Gerald Pfeifer  <gerald@pfeifer.com>

	* libgomp.texi: Move to GFDL version 1.3.  Update copyright years.

2010-06-09  Iain Sandoe  <iains@gcc.gnu.org>

	PR bootstrap/43170
	* configure: Regenerate.

2010-05-04  Ralf Wildenhues  <Ralf.Wildenhues@gmx.de>

	PR other/43620
	* configure.ac (AM_INIT_AUTOMAKE): Add no-dist.
	* configure: Regenerate.
	* Makefile.in: Regenerate.
	* testsuite/Makefile.in: Regenerate.

2010-04-26  Jakub Jelinek  <jakub@redhat.com>

	PR c/43893
	* testsuite/libgomp.c/pr43893.c: New test.
	* testsuite/libgomp.c++/pr43893.C: New test.

2010-04-21  Jakub Jelinek  <jakub@redhat.com>

	PR middle-end/43570
	* testsuite/libgomp.fortran/vla8.f90: New test.

2010-04-20  Jakub Jelinek  <jakub@redhat.com>

	PR libgomp/43706
	* config/linux/affinity.c (gomp_init_affinity): Decrease
	gomp_available_cpus if affinity mask confines the process to fewer
	CPUs.
	* config/linux/proc.c (get_num_procs): If gomp_cpu_affinity is
	non-NULL, just return gomp_available_cpus.

	PR libgomp/43569
	* sections.c (gomp_sections_init): Initialize ws->mode.

2010-04-14  Uros Bizjak  <ubizjak@gmail.com>

	* acinclude.m4 (LIBGOMP_CHECK_SYNC_BUILTINS): Remove set but
	not unused bar variable.
	* configure: Regenerate.

2010-04-02  Ralf Wildenhues  <Ralf.Wildenhues@gmx.de>

	* Makefile.in: Regenerate.
	* aclocal.m4: Regenerate.
	* testsuite/Makefile.in: Regenerate.

2010-03-22  Jakub Jelinek  <jakub@redhat.com>

	PR libgomp/42942
	* env.c (parse_unsigned_long): Add ALLOW_ZERO argument.
	(initialize_env): Adjust callers.
	(omp_set_max_active_levels): Set gomp_max_active_levels_var even
	when the argument is 0.

	* testsuite/libgomp.c/pr42942.c: New test.

2010-03-08  Tobias Grosser  <grosser@fim.uni-passau.de>

	PR middle-end/42644
	PR middle-end/42130
	* testsuite/libgomp.graphite/force-parallel-1.c: Adjust.
	* testsuite/libgomp.graphite/force-parallel-2.c: Adjust.

2010-01-29  Rainer Orth  <ro@CeBiTec.Uni-Bielefeld.DE>

	* testsuite/libgomp.c++/task-1.C: Renamed err to e.
	* testsuite/libgomp.c++/task-6.C: Likewise.

2010-01-28  Steve Ellcey  <sje@cup.hp.com>

	* configure.tgt (*-*-hpux*): Add -frandom-seed flag.

2010-01-26  Paolo Bonzini  <bonzini@gnu.org>

	* configure.ac: Test for executability of _the first word_ of GFORTRAN.
	* configure: Regenerate.

2010-01-26  Jakub Jelinek  <jakub@redhat.com>

	PR fortran/42866
	* testsuite/libgomp.fortran/allocatable5.f90: New test.

2010-01-20  Paolo Bonzini  <bonzini@gnu.org>

	* configure.ac: Test for executability of GFORTRAN.
	* configure: Regenerate.

2010-01-05  Rainer Orth  <ro@CeBiTec.Uni-Bielefeld.DE>

	* configure: Regenerate.

2010-01-04  H.J. Lu  <hongjiu.lu@intel.com>

	PR libgomp/42602
	* libgomp.fortran/recursion1.f90 (sub): Make 's' atomic.

2010-01-03  Richard Guenther  <rguenther@suse.de>

	* testsuite/libgomp.fortran/recursion1.f90: New testcase.

2009-12-23  Sebastian Pop  <sebpop@gmail.com>

	* testsuite/libgomp.graphite/pr4118.c: New.

2009-12-22  Iain Sandoe  <iain.sandoe@sandoe-acoustics.co.uk>

	* testsuite/libgomp.fortran/crayptr2.f90: Remove forced static linkage
	for darwin, protect the test with require-effective-target tls_runtime.
	* testsuite/libgomp.fortran/pr32550.f90: Ditto.

2009-12-22  Iain Sandoe  <iain.sandoe@sandoe-acoustics.co.uk>

	PR target/41605
	* testsuite/lib/libgomp.exp: Provide -B options to allow for
	link spec %s substitutions for static libraries.

2009-12-18  Jack Howarth <howarth@bromo.med.uc.edu>

	PR testsuite/42135
	* libgomp.graphite/force-parallel-2.c: Reduce array size.

2009-12-05  Ralf Wildenhues  <Ralf.Wildenhues@gmx.de>

	* Makefile.in: Regenerate.
	* configure: Regenerate.
	* testsuite/Makefile.in: Regenerate.

2009-11-30  Dave Korn  <dave.korn.cygwin@gmail.com>

	* testsuite/lib/libgomp.exp (libgomp_init): Add host-dependent
	settings for LC_ALL and LANG.

2009-11-25  Jakub Jelinek  <jakub@redhat.com>

	PR fortran/42162
	* testsuite/libgomp.fortran/pr42162.f90: New test.

2009-11-13  Jakub Jelinek  <jakub@redhat.com>

	PR middle-end/42029
	* testsuite/libgomp.c/pr42029.c: New test.

2009-10-26  Jakub Jelinek  <jakub@redhat.com>

	* acinclude.m4 (LIBGOMP_CHECK_LINKER_FEATURES): Avoid using too many
	*s.  Accept ld version without text in ()s.
	* configure: Regenerated.

2009-10-22  Razya Ladelsky  <razya@il.ibm.com>

	* testsuite/libgomp.graphite/force-parallel-2.c: Adjust scan.

2009-10-17  Ralf Wildenhues  <Ralf.Wildenhues@gmx.de>

	PR libgomp/41418
	* configure.ac: Set FC to "no" if $GFORTRAN starts with "no"
	or a hyphen (happens with fortran language disabled).
	* configure: Regenerate.

2009-09-30  Ralf Wildenhues  <Ralf.Wildenhues@gmx.de>

	* acinclude.m4 (LIBGOMP_CHECK_LINKER_FEATURES): Avoid 'head',
	use sed script portable to Solaris /bin/sed for extracting ld
	version.
	* configure: Regenerate.

2009-09-17  Alexander Monakov  <amonakov@ispras.ru>

	* testsuite/libgomp.graphite/bounds.c: New test.

2009-09-11  Ralf Wildenhues  <Ralf.Wildenhues@gmx.de>

	* Makefile.am (libgomp_la_LINK): New.
	* Makefile.in: Regenerate.

2009-08-24  Ralf Wildenhues  <Ralf.Wildenhues@gmx.de>

	* configure.ac (AC_PREREQ): Bump to 2.64.

2009-08-22  Ralf Wildenhues  <Ralf.Wildenhues@gmx.de>

	* Makefile.am (install-html, install-pdf): Remove.
	* Makefile.in: Regenerate.

	* Makefile.in: Regenerate.
	* aclocal.m4: Regenerate.
	* config.h.in: Regenerate.
	* configure: Regenerate.
	* testsuite/Makefile.in: Regenerate.

2009-08-22  Ralf Wildenhues  <Ralf.Wildenhues@gmx.de>

	* Makefile.am (LINK): Add $(AM_LIBTOOLFLAGS) and $(LIBTOOLFLAGS).
	* Makefile.in: Regenerate.

2009-08-20  Dave Korn  <dave.korn.cygwin@gmail.com>

	* Makefile.am (libgomp_la_LDFLAGS): Add -bindir flag.
	* Makefile.in: Regenerate.

2009-08-19  Tobias Burnus  <burnus@net-b.de>

	PR fortran/41102
	omp_lib.h.in: Fix -std=f95 errors.


2009-08-14  David Edelsohn  <edelsohn@gnu.org>

	* testsuite/libgomp.graphite: Move from gcc.dg/graphite.
	* testsuite/libgomp.graphite/graphite_autopar.exp: Delete.
	* testsuite/libgomp.graphite/graphite.exp: New.

2009-08-05  Andreas Tobler  <a.tobler@schweiz.org>

	* testsuite/libgomp.fortran/fortran.exp: Add flags in case of shared
	only build.

2009-08-04  David Daney  <ddaney@caviumnetworks.com>

	* config/linux/mutex.h (gomp_mutex_unlock): Add comment about
	needed memory barrier semantics.
	* config/linux/mips/mutex.h: New file.

2009-07-30  Ralf Wildenhues  <Ralf.Wildenhues@gmx.de>

	* configure.ac (_AC_ARG_VAR_PRECIOUS): Use m4_rename_force.

2009-07-16  Joseph Myers  <joseph@codesourcery.com>

	* configure: Regenerate.

2009-07-11  Richard Sandiford  <rdsandiford@googlemail.com>

	PR testsuite/40699
	PR testsuite/40707
	PR testsuite/40709
	* testsuite/lib/libgomp.exp: Revert 2009-07-02 and 2009-06-30 commits.
	* testsuite/libgomp.c/c.exp, testsuite/libgomp.c++/c++.exp,
	testsuite/libgomp.fortran/fortran.exp: Revert 2009-06-30 commits.

2009-07-02  Richard Sandiford  <r.sandiford@uk.ibm.com>

	* testsuite/lib/libgomp.exp (libgomp_init): Use the ALWAYS_CFLAGS
	options when choosing a multilib.

2009-06-30  Richard Sandiford  <r.sandiford@uk.ibm.com>

	* testsuite/lib/libgomp.exp (libgomp_init): Don't add "." to
	ld_library_path.  Use add_path.  Add just find_libgcc_s to
	ld_library_path, not every libgcc multilib directory.
	* testsuite/libgomp.c/c.exp (ld_library_path): Don't call
	gcc-set-multilib-library-path; rely on $always_ld_library_path instead.
	* testsuite/libgomp.c++/c++.exp (ld_library_path): Likewise.
	Use add_path.
	* testsuite/libgomp.fortran/fortran.exp (ld_library_path): Likewise.

2009-06-09  Nathan Froyd  <froydnj@codesourcery.com>

	* Makefile.am (LTLDFLAGS): Define.
	(LINK): Define.
	* Makefile.in: Regenerate.

2009-05-27  Janne Blomqvist  <jb@gcc.gnu.org>

	PR fortran/39718
	* testsuite/libgomp.fortran/fortran.exp: Don't link with
	libgfortranbegin, check existence of libgfortran.a instead of
	libgfortranbegin.a.

2009-05-20  Jakub Jelinek  <jakub@redhat.com>

	PR libgomp/40174
	* team.c (gomp_thread_start): Destroy thr->release semaphore.
	(gomp_free_pool_helper): Likewise.

2009-04-20  Vasilis Liaskovitis  <vliaskov@gmail.com>
	    Jakub Jelinek  <jakub@redhat.com>

	PR fortran/35423
	* testsuite/libgomp.fortran/workshare2.f90: New test.

2009-04-09  Nick Clifton  <nickc@redhat.com>

	* iter.c: Change copyright header to refer to version 3 of the
	GNU General Public License with version 3.1 of the GCC Runtime
	Library Exception and to point readers at the COPYING3 and
	COPYING3.RUNTIME files and the FSF's license web page.
	* alloc.c: Likewise.
	* barrier.c: Likewise.
	* config/bsd/proc.c: Likewise.
	* config/linux/affinity.c: Likewise.
	* config/linux/alpha/futex.h: Likewise.
	* config/linux/bar.c: Likewise.
	* config/linux/bar.h: Likewise.
	* config/linux/ia64/futex.h: Likewise.
	* config/linux/ia64/mutex.h: Likewise.
	* config/linux/lock.c: Likewise.
	* config/linux/mips/futex.h: Likewise.
	* config/linux/mutex.c: Likewise.
	* config/linux/mutex.h: Likewise.
	* config/linux/powerpc/futex.h: Likewise.
	* config/linux/proc.c: Likewise.
	* config/linux/ptrlock.c: Likewise.
	* config/linux/ptrlock.h: Likewise.
	* config/linux/s390/futex.h: Likewise.
	* config/linux/sem.c: Likewise.
	* config/linux/sem.h: Likewise.
	* config/linux/sparc/futex.h: Likewise.
	* config/linux/wait.h: Likewise.
	* config/linux/x86/futex.h: Likewise.
	* config/mingw32/proc.c: Likewise.
	* config/mingw32/time.c: Likewise.
	* config/posix/affinity.c: Likewise.
	* config/posix/bar.c: Likewise.
	* config/posix/bar.h: Likewise.
	* config/posix/lock.c: Likewise.
	* config/posix/mutex.h: Likewise.
	* config/posix/proc.c: Likewise.
	* config/posix/ptrlock.h: Likewise.
	* config/posix/sem.c: Likewise.
	* config/posix/sem.h: Likewise.
	* config/posix/time.c: Likewise.
	* config/posix95/lock.c: Likewise.
	* critical.c: Likewise.
	* env.c: Likewise.
	* error.c: Likewise.
	* fortran.c: Likewise.
	* iter_ull.c: Likewise.
	* libgomp.h: Likewise.
	* libgomp_f.h.in: Likewise.
	* libgomp_g.h: Likewise.
	* loop.c: Likewise.
	* loop_ull.c: Likewise.
	* omp.h.in: Likewise.
	* omp_lib.f90.in: Likewise.
	* omp_lib.h.in: Likewise.
	* ordered.c: Likewise.
	* parallel.c: Likewise.
	* sections.c: Likewise.
	* single.c: Likewise.
	* task.c: Likewise.
	* team.c: Likewise.
	* work.c: Likewise.

2009-04-09  Jakub Jelinek  <jakub@redhat.com>

	* testsuite/config/default.exp: Change copyright header to refer to
	version 3 of the GNU General Public License and to point readers
	at the COPYING3 file and the FSF's license web page.

2009-04-08  Jakub Jelinek  <jakub@redhat.com>

	PR middle-end/39573
	* libgomp.c++/pr39573.C: New test.

2009-04-01  Jakub Jelinek  <jakub@redhat.com>

	PR other/39591
	* testsuite/libgomp.c/pr39591-1.c: New test.
	* testsuite/libgomp.c/pr39591-2.c: New test.
	* testsuite/libgomp.c/pr39591-3.c: New test.

2009-03-25  Uros Bizjak  <ubizjak@gmail.com>

	* testsuite/libgomp.c/atomic-5.c: Cleanup cpuid usage.
	* testsuite/libgomp.c/atomic-6.c: Ditto.

2009-03-23  Jakub Jelinek  <jakub@redhat.com>

	PR c/39495
	* testsuite/libgomp.c/loop-12.c: New test.
	* testsuite/libgomp.c/loop-11.c: New test.
	* testsuite/libgomp.c++/loop-11.C: New test.
	* testsuite/libgomp.c++/loop-12.C: New test.
	* testsuite/libgomp.c++/for-8.C: New test.

2009-03-01  Ralf Wildenhues  <Ralf.Wildenhues@gmx.de>

	* configure: Regenerate.

2009-02-11  Jakub Jelinek  <jakub@redhat.com>

	PR middle-end/39154
	* testsuite/libgomp.c/pr39154.c: New test.

2009-01-30  Ian Lance Taylor  <iant@google.com>

	* acinclude.m4 (LIBCOMP_CHECK_LINKER_FEATURES): Set
	libgomp_ld_is_gold.  Get gold version number.
	(LIBGOMP_ENABLE_SYMVERS): Gold always support symbol versioning.
	* configure: Rebuild.

2009-01-19  Iain Sandoe  <iain.sandoe@sandoe-acoustics.co.uk>

	* testsuite/lib/libgomp.exp: Add -B option for targets that
	use libgfortran.a%s in their specs.

2009-01-07  Jakub Jelinek  <jakub@redhat.com>

	PR libgomp/38086
	* acinclude.m4 (HAVE_AS_SYMVER_DIRECTIVE): New check.
	* libgomp.h (LIBGOMP_GNU_SYMBOL_VERSIONING): Undefine if
	HAVE_AS_SYMVER_DIRECTIVE is not defined.
	* configure: Regenerated.
	* config.h.in: Likewise.

2008-12-28  Jakub Jelinek  <jakub@redhat.com>

	PR c++/38650
	* testsuite/libgomp.c/pr38650.c: New test.
	* testsuite/libgomp.c++/pr38650.C: New test.

2008-12-27  Jakub Jelinek  <jakub@redhat.com>

	* testsuite/libgomp.c/collapse-1.c (main): Add private(k) clause.

2008-12-26  Uros Bizjak  <ubizjak@gmail.com>

	* testsuite/libgomp.c/atomic-6.c: Add -mieee for alpha*-*-* targets.

2008-12-18  Ralf Wildenhues  <Ralf.Wildenhues@gmx.de>

	* configure: Regenerate.

2008-12-08  Jakub Jelinek  <jakub@redhat.com>

	PR middle-end/36802
	* testsuite/libgomp.c/pr36802-1.c: New test.
	* testsuite/libgomp.c/pr36802-2.c: New test.
	* testsuite/libgomp.c/pr36802-3.c: New test.

2008-12-01  Janis Johnson  <janis187@us.ibm.com>

	PR libgomp/38270
	* config/linux/powerpc/mutex.h: New.

2008-12-01  Jakub Jelinek  <jakub@redhat.com>

	PR c++/38257
	* testsuite/libgomp.c++/for-7.C: New test.

	PR c++/38348
	* testsuite/libgomp.c++/for-6.C: New test.

2008-11-26  Janis Johnson  <janis187@us.ibm.com>

	PR testsuite/28870
	* testsuite/lib/libgomp.exp: Include new timeout library files.
	(libgomp_target_compile): Set timeout value from new proc.

2008-11-13  Steve Ellcey  <sje@cup.hp.com>

	PR libgomp/37938
	* config/linux/ia64/mutex.h: New.

2008-11-04  Tobias Burnus  <burnus@net-b.de>

	PR libgomp/37935
	* libgomp.texi (Runtime library routines, environment variables):
	Update for OpenMP version 3.0.

2008-09-26  Peter O'Gorman  <pogma@thewrittenword.com>
	    Steve Ellcey  <sje@cup.hp.com>

	* configure: Regenerate for new libtool.
	* Makefile.in: Ditto.
	* testsuite/Makefile.in: Ditto.

2008-09-19  Jakub Jelinek  <jakub@redhat.com>
	    Andreas Tobler  <a.tobler@schweiz.org>

	* config/bsd/proc.c: New file.
	* configure.tgt (*-*-darwin*): Use config_path "bsd posix".
	* configure.ac: Check for header <sys/sysctl.h>
	* configure: Regenerate.
	* config.h.in: Likewise.

2008-09-05  Janis Johnson  <janis187@us.ibm.com>

	* testsuite/ligbomp.c/c.exp: Unset lang_test_file only if it exists.

2008-08-31  Aaron W. LaFramboise  <aaronavay62@aaronwl.com>

	* Makefile.am (libgomp_la_LDFLAGS): Add -no-undefined.
	* Makefile.in: Regenerated.
	* testsuite/Makefile.in: Regenerated.

2008-08-21  Nathan Froyd  <froydnj@codesourcery.com>

	* testsuite/lib/libgomp.exp (libgomp_init): Only set things that
	depend on blddir if blddir exists.
	(libgomp_target_compile): Likewise.
	* testsuite/libgomp.c++/c++.exp: Likewise.
	* testsuite/libgomp.fortran/fortran.exp: Likewise.

2008-07-30  Ralf Wildenhues  <Ralf.Wildenhues@gmx.de>

	* libgomp.texi: Update to GFDL 1.2.  Update copyright years.
	Do not list GPL as Invariant Section.

2008-07-28  Ilie Garbacea  <ilie@mips.com>
	    Chao-ying Fu  <fu@mips.com>

	* configure.tgt: Enable futex for MIPS.
	* config/linux/mips/futex.h: New file.

2008-07-16  Jakub Jelinek  <jakub@redhat.com>

	* team.c (gomp_team_end): Free team immediately if it has
	just one thread.

2008-07-08  David Edelsohn  <edelsohn@gnu.org>

	* testsuite/libgomp.c++/c++.exp: Append multilib library path.
	* testsuite/libgomp.fortran/fortran.exp: Same.
	* testsuite/libgomp.c/c.exp: Same.
	* testsuite/lib/libgomp.exp: Append AIX libgcc pthread multilib
	directory to library path first.

2008-06-29  Krister Walfridsson  <krister.walfridsson@gmail.com>

	* env.c (parse_stacksize): Add cast to avoid warning.
	(parse_spincount): Likewise.

2008-06-27  Jakub Jelinek  <jakub@redhat.com>

	* testsuite/libgomp.c/loop-10.c: New test.
	* libgomp.c/loop-3.c (main): Add lastprivate clause.
	* libgomp.c++/loop-6.C (main): Likewise.

	PR debug/36617
	* testsuite/libgomp.c/debug-1.c: New test.

2008-06-19  Jakub Jelinek  <jakub@redhat.com>

	* testsuite/libgomp.c/nqueens-1.c: New test.

	PR c++/36523
	* testsuite/libgomp.c++/task-7.C: New function.

2008-06-17  Ralf Wildenhues  <Ralf.Wildenhues@gmx.de>

	* configure: Regenerate.

2008-06-15  John David Anglin  <dave.anglin@nrc-cnrc.gc.ca>

	* env.c (initialize_env): Always initialize gomp_remaining_threads_lock
	mutex when HAVE_SYNC_BUILTINS isn't defined.

2008-06-15  Ralf Wildenhues  <Ralf.Wildenhues@gmx.de>

	* libgomp.texi (omp_test_lock): Fix typo.

2008-06-12  Tobias Burnus  <burnus@net-b.de>

	* omp_lib.f90.in: Add "implicit none".

2008-06-12  Jakub Jelinek  <jakub@redhat.com>

	PR middle-end/36506
	* testsuite/libgomp.c/reduction-5.c: New test.

2008-06-11  Jakub Jelinek  <jakub@redhat.com>

	* libgomp.h (struct gomp_task): Add in_tied_task field.
	* task.c (gomp_init_task): Initialize it.
	(GOMP_task): Likewise.  Call gomp_team_barrier_set_task_pending
	unconditionally.  Don't call gomp_team_barrier_wake if
	current task is implicit or if(0) from implicit and number of
	running tasks is equal to nthreads - 1.

	PR libgomp/36471
	* omp_lib.f90.in (omp_get_ancestor_thread_num_8,
	omp_get_team_size_8): Fix pastos.

	PR libgomp/36469
	* configure.ac: Add AC_CHECK_FUNCS (strtoull).
	* configure: Regenerated.
	* config.h.in: Regenerated.
	* env.c (strtoull): Define to strtoul if HAVE_STRTOULL is not
	defined.

2008-06-06  Andreas Tobler  <a.tobler@schweiz.org>

	PR bootstrap/36452
	* loop_ull.c (GOMP_loop_ull_static_start): Adjust API.
	(GOMP_loop_ull_dynamic_start): Likewise.
	(GOMP_loop_ull_guided_start): Likewise.
	(GOMP_loop_ull_ordered_static_start): Likewise.
	(GOMP_loop_ull_ordered_dynamic_start): Likewise.
	(GOMP_loop_ull_ordered_guided_start): Likewise.

2008-06-06  Jakub Jelinek  <jakub@redhat.com>
	    Richard Henderson  <rth@redhat.com>
	    Ulrich Drepper  <drepper@redhat.com>
	    Jakob Blomer  <jakob.blomer@ira.uka.de>

	* configure.ac (LIBGOMP_GNU_SYMBOL_VERSIONING): New AC_DEFINE.
	Substitute also OMP_*LOCK_25*.
	* configure: Regenerated.
	* config.h.in: Regenerated.
	* Makefile.am (libgomp_la_SOURCES): Add loop_ull.c, iter_ull.c,
	ptrlock.c and task.c.
	* Makefile.in: Regenerated.
	* testsuite/Makefile.in: Regenerated.
	* task.c: New file.
	* loop_ull.c: New file.
	* iter_ull.c: New file.
	* libgomp.h: Include ptrlock.h.
	(enum gomp_task_kind): New type.
	(struct gomp_team): Add task_lock, task_queue, task_count,
	task_running_count, single_count fields.  Add
	work_share_list_free_lock ifndef HAVE_SYNC_BUILTINS.
	Remove work_share_lock, generation_mask,
	oldest_live_gen, num_live_gen and init_work_shares fields, add
	work work_share_list_alloc, work_share_list_free and work_share_chunk
	fields.  Change work_shares from pointer to pointers into an array.
	Change ordered_release field into gomp_sem_t ** from flexible array
	member.  Add implicit_task and initial_work_shares fields.
	Move close to the end of the struct.
	(struct gomp_team_state): Add single_count, last_work_share,
	active_level and level fields, remove work_share_generation.
	(gomp_barrier_handle_tasks): New prototype.
	(gomp_finish_task): New inline function.
	(struct gomp_work_share): Move chunk_size, end, incr into
	transparent union/struct, add chunk_size_ull, end_ll, incr_ll and
	next_ll fields.  Reshuffle fields.  Add next_alloc,
	next_ws, next_free and inline_ordered_team_ids fields, change
	ordered_team_ids into pointer from flexible array member.
	Add mode field.  Put lock and next into a different cache line
	from most of the write-once fields.
	(gomp_iter_ull_static_next, gomp_iter_ull_dynamic_next_locked,
	gomp_iter_ull_guided_next_locked, gomp_iter_ull_dynamic_next,
	gomp_iter_ull_guided_next): New prototypes.
	(gomp_new_icv): New prototype.
	(struct gomp_thread): Add thread_pool and task fields.
	(struct gomp_thread_pool): New type.
	(gomp_new_team): New prototype.
	(gomp_team_start): Change type of last argument.
	(gomp_new_work_share): Removed.
	(gomp_init_work_share, gomp_fini_work_share): New prototypes.
	(gomp_work_share_init_done): New static inline.
	(gomp_throttled_spin_count_var, gomp_available_cpus,
	gomp_managed_threads): New extern decls.
	(gomp_init_task): New prototype.
	(gomp_spin_count_var): New extern var decl.
	(LIBGOMP_GNU_SYMBOL_VERSIONING): Undef if no visibility
	or no alias support, or if not PIC.
	(gomp_init_lock_30, gomp_destroy_lock_30, gomp_set_lock_30,
	gomp_unset_lock_30, gomp_test_lock_30, gomp_init_nest_lock_30,
	gomp_destroy_nest_lock_30, gomp_set_nest_lock_30,
	gomp_unset_nest_lock_30, gomp_test_nest_lock_30, gomp_init_lock_25,
	gomp_destroy_lock_25, gomp_set_lock_25, gomp_unset_lock_25,
	gomp_test_lock_25, gomp_init_nest_lock_25, gomp_destroy_nest_lock_25,
	gomp_set_nest_lock_25, gomp_unset_nest_lock_25,
	gomp_test_nest_lock_25): New prototypes.
	(omp_lock_symver, strong_alias): Define.
	(gomp_remaining_threads_count, gomp_remaining_threads_lock): New
	decls.
	(gomp_end_task): New.
	(struct gomp_task_icv, gomp_global_icv): New.
	(gomp_thread_limit_var, gomp_max_active_levels_var): New.
	(struct gomp_task): New.
	(gomp_nthreads_var, gomp_dyn_var, gomp_nest_var,
	gomp_run_sched_var, gomp_run_sched_chunk): Remove.
	(gomp_icv): New.
	(gomp_schedule_type): Reorder enum to match
	omp_sched_t.
	* team.c (struct gomp_thread_start_data): Add thread_pool and task
	fields.
	(gomp_thread_start): Add gomp_team_barrier_wait call.
	For non-nested case remove clearing of docked thread thr fields.
	Use pool fields instead of global gomp_* variables.  Use
	gomp_barrier_wait_last when needed.  Initialize ts.active_level.
	Create tasks for each member thread.
	(free_team): Only destroy team barrier, task_lock here and free it.
	(gomp_free_thread): Free last_team if non-NULL.
	(gomp_team_end): Call gomp_team_barrier_wait instead of
	gomp_barrier_wait.  For nested case call one extra
	gomp_barrier_wait.  Move here some destruction from free_team.
	Call free_team on pool->last_team if any, rather than freeing
	current team.  Destroy work_share_list_free_lock ifndef
	HAVE_SYNC_BUILTINS.
	(gomp_new_icv): New function.
	(gomp_threads, gomp_threads_size, gomp_threads_used,
	gomp_threads_dock): Removed.
	(gomp_thread_destructor): New variable.
	(gomp_new_thread_pool, gomp_free_pool_helper, gomp_free_thread): New
	functions.
	(gomp_team_start): Create new pool if current thread doesn't have
	one.  Use pool fields instead of global gomp_* variables.
	Initialize thread_pool field for new threads.  Clear single_count.
	Change last argument from ws to team, don't create
	new team, set ts.work_share to &team->work_shares[0] and clear
	ts.last_work_share.  Don't clear ts.work_share_generation.
	If number of threads changed, adjust atomically gomp_managed_threads.
	Use gomp_init_task instead of gomp_new_task,
	set thr->task to the corresponding implicit_task array entry.
	Create tasks for each member thread.  Initialize ts.level.
	(initialize_team): Call pthread_key_create on
	gomp_thread_destructor.
	(team_destructor): New function.
	(new_team): Removed.
	(gomp_new_team): New function.
	(free_team): Free gomp_work_share blocks chained through next_alloc,
	instead of freeing work_shares and destroying work_share_lock.
	(gomp_team_end): Call gomp_fini_work_share.  If number of threads
	changed, adjust atomically gomp_managed_threads.  Use gomp_end_task.
	* barrier.c (GOMP_barrier): Call gomp_team_barrier_wait instead
	of gomp_barrier_wait.
	* single.c (GOMP_single_copy_start): Call gomp_team_barrier_wait
	instead of gomp_barrier_wait.  Call gomp_work_share_init_done
	if gomp_work_share_start returned true.  Don't unlock ws->lock.
	(GOMP_single_copy_end): Call gomp_team_barrier_wait instead
	of gomp_barrier_wait.
	(GOMP_single_start): Rewritten if HAVE_SYNC_BUILTINS.  Call
	gomp_work_share_init_done if gomp_work_share_start returned true.
	Don't unlock ws->lock.
	* work.c: Include stddef.h.
	(free_work_share): Use work_share_list_free_lock instead
	of atomic chaining ifndef HAVE_SYNC_BUILTINS.  Add team argument.
	Call gomp_fini_work_share and then either free ws if orphaned, or
	put it into work_share_list_free list of the current team.
	(alloc_work_share, gomp_init_work_share, gomp_fini_work_share): New
	functions.
	(gomp_work_share_start, gomp_work_share_end,
	gomp_work_share_end_nowait): Rewritten.
	* omp_lib.f90.in Change some tabs to spaces to prevent warnings.
	(openmp_version): Set to 200805.
	(omp_sched_kind, omp_sched_static, omp_sched_dynamic,
	omp_sched_guided, omp_sched_auto): New parameters.
	(omp_set_schedule, omp_get_schedule, omp_get_thread_limit,
	omp_set_max_active_levels, omp_get_max_active_levels,
	omp_get_level, omp_get_ancestor_thread_num, omp_get_team_size,
	omp_get_active_level): New interfaces.
	* omp_lib.h.in (openmp_version): Set to 200805.
	(omp_sched_kind, omp_sched_static, omp_sched_dynamic,
	omp_sched_guided, omp_sched_auto): New parameters.
	(omp_set_schedule, omp_get_schedule, omp_get_thread_limit,
	omp_set_max_active_levels, omp_get_max_active_levels,
	omp_get_level, omp_get_ancestor_thread_num, omp_get_team_size,
	omp_get_active_level): New externals.
	* loop.c: Include limits.h.
	(GOMP_loop_runtime_next, GOMP_loop_ordered_runtime_next): Handle
	GFS_AUTO.
	(GOMP_loop_runtime_start, GOMP_loop_ordered_runtime_start):
	Likewise.  Use gomp_icv.
	(gomp_loop_static_start, gomp_loop_dynamic_start): Clear
	ts.static_trip here.
	(gomp_loop_static_start, gomp_loop_ordered_static_start): Call
	gomp_work_share_init_done after gomp_loop_init.  Don't unlock ws->lock.
	(gomp_loop_dynamic_start, gomp_loop_guided_start): Call
	gomp_work_share_init_done after gomp_loop_init.  If HAVE_SYNC_BUILTINS,
	don't unlock ws->lock, otherwise lock it.
	(gomp_loop_ordered_dynamic_start, gomp_loop_ordered_guided_start): Call
	gomp_work_share_init_done after gomp_loop_init.  Lock ws->lock.
	(gomp_parallel_loop_start): Call gomp_new_team instead of
	gomp_new_work_share.  Call gomp_loop_init on &team->work_shares[0].
	Adjust gomp_team_start caller.  Pass 0 as second argument to
	gomp_resolve_num_threads.
	(gomp_loop_init): For GFS_DYNAMIC, multiply ws->chunk_size by incr.
	If adding ws->chunk_size nthreads + 1 times after end won't
	overflow, set ws->mode to 1.
	* libgomp_g.h (GOMP_loop_ull_static_start, GOMP_loop_ull_dynamic_start,
	GOMP_loop_ull_guided_start, GOMP_loop_ull_runtime_start,
	GOMP_loop_ull_ordered_static_start,
	GOMP_loop_ull_ordered_dynamic_start,
	GOMP_loop_ull_ordered_guided_start,
	GOMP_loop_ull_ordered_runtime_start, GOMP_loop_ull_static_next,
	GOMP_loop_ull_dynamic_next, GOMP_loop_ull_guided_next,
	GOMP_loop_ull_runtime_next, GOMP_loop_ull_ordered_static_next,
	GOMP_loop_ull_ordered_dynamic_next, GOMP_loop_ull_ordered_guided_next,
	GOMP_loop_ull_ordered_runtime_next, GOMP_task, GOMP_taskwait): New
	prototypes.
	* libgomp.map: Export lock routines also @@OMP_2.0.
	(GOMP_loop_ordered_dynamic_first,
	GOMP_loop_ordered_guided_first, GOMP_loop_ordered_runtime_first,
	GOMP_loop_ordered_static_first): Remove.
	(GOMP_loop_ull_dynamic_next, GOMP_loop_ull_dynamic_start,
	GOMP_loop_ull_guided_next, GOMP_loop_ull_guided_start,
	GOMP_loop_ull_ordered_dynamic_next,
	GOMP_loop_ull_ordered_dynamic_start,
	GOMP_loop_ull_ordered_guided_next,
	GOMP_loop_ull_ordered_guided_start,
	GOMP_loop_ull_ordered_runtime_next,
	GOMP_loop_ull_ordered_runtime_start,
	GOMP_loop_ull_ordered_static_next,
	GOMP_loop_ull_ordered_static_start,
	GOMP_loop_ull_runtime_next, GOMP_loop_ull_runtime_start,
	GOMP_loop_ull_static_next, GOMP_loop_ull_static_start,
	GOMP_task, GOMP_taskwait): Export @@GOMP_2.0.
	(omp_set_schedule, omp_get_schedule,
	omp_get_thread_limit, omp_set_max_active_levels,
	omp_get_max_active_levels, omp_get_level,
	omp_get_ancestor_thread_num, omp_get_team_size, omp_get_active_level,
	omp_set_schedule_, omp_set_schedule_8_,
	omp_get_schedule_, omp_get_schedule_8_, omp_get_thread_limit_,
	omp_set_max_active_levels_, omp_set_max_active_levels_8_,
	omp_get_max_active_levels_, omp_get_level_,
	omp_get_ancestor_thread_num_, omp_get_ancestor_thread_num_8_,
	omp_get_team_size_, omp_get_team_size_8_, omp_get_active_level_):
	New exports @@OMP_3.0.
	* omp.h.in (omp_sched_t): New type.
	(omp_set_schedule, omp_get_schedule, omp_get_thread_limit,
	omp_set_max_active_levels, omp_get_max_active_levels,
	omp_get_level, omp_get_ancestor_thread_num, omp_get_team_size,
	omp_get_active_level): New prototypes.
	* env.c (gomp_spin_count_var, gomp_throttled_spin_count_var,
	gomp_available_cpus, gomp_managed_threads, gomp_max_active_levels_var,
	gomp_thread_limit_var, gomp_remaining_threads_count,
	gomp_remaining_threads_lock): New variables.
	(parse_spincount): New function.
	(initialize_env): Call gomp_init_num_threads unconditionally.
	Initialize gomp_available_cpus.  Call parse_spincount,
	initialize gomp_{,throttled_}spin_count_var
	depending on presence and value of OMP_WAIT_POLICY and
	GOMP_SPINCOUNT env vars.  Handle GOMP_BLOCKTIME env var.
	Handle OMP_WAIT_POLICY, OMP_MAX_ACTIVE_LEVELS,
	OMP_THREAD_LIMIT, OMP_STACKSIZE env vars.  Handle unit specification
	for GOMP_STACKSIZE.  Initialize gomp_remaining_threads_count and
	gomp_remaining_threads_lock if needed.  Use gomp_global_icv.
	(gomp_nthreads_var, gomp_dyn_var, gomp_nest_var,
	gomp_run_sched_var, gomp_run_sched_chunk): Remove.
	(gomp_global_icv): New.
	(parse_schedule): Use it.  Parse "auto".
	(omp_set_num_threads): Use gomp_icv.
	(omp_set_dynamic, omp_get_dynamic, omp_set_nested, omp_get_nested):
	Likewise.
	(omp_get_max_threads): Move from parallel.c.
	(omp_set_schedule, omp_get_schedule, omp_get_thread_limit,
	omp_set_max_active_levels, omp_get_max_active_levels): New functions,
	add ialias.
	(parse_stacksize, parse_wait_policy): New functions.
	* fortran.c: Rewrite lock wrappers, if symbol versioning provide
	both wrappers for compatibility and new locks.
	(omp_set_schedule, omp_get_schedule,
	omp_get_thread_limit, omp_set_max_active_levels,
	omp_get_max_active_levels, omp_get_level,
	omp_get_ancestor_thread_num, omp_get_team_size,
	omp_get_active_level): New ialias_redirect.
	(omp_set_schedule_, omp_set_schedule_8_,
	omp_get_schedule_, omp_get_schedule_8_, omp_get_thread_limit_,
	omp_set_max_active_levels_, omp_set_max_active_levels_8_,
	omp_get_max_active_levels_, omp_get_level_,
	omp_get_ancestor_thread_num_, omp_get_ancestor_thread_num_8_,
	omp_get_team_size_, omp_get_team_size_8_, omp_get_active_level_):
	New functions.
	* parallel.c: Include limits.h.
	(gomp_resolve_num_threads): Add count argument.  Rewritten.
	(GOMP_parallel_start): Call gomp_new_team and pass that as last
	argument to gomp_team_start.  Pass 0 as second argument to
	gomp_resolve_num_threads.
	(GOMP_parallel_end): Decrease gomp_remaining_threads_count
	if gomp_thread_limit_var != ULONG_MAX.
	(omp_in_parallel): Implement using ts.active_level.
	(omp_get_max_threads): Move to env.c.
	(omp_get_level, omp_get_ancestor_thread_num,
	omp_get_team_size, omp_get_active_level): New functions,
	add ialias.
	* sections.c (GOMP_sections_start): Call gomp_work_share_init_done
	after gomp_sections_init.  If HAVE_SYNC_BUILTINS, call
	gomp_iter_dynamic_next instead of the _locked variant and don't take
	lock around it, otherwise acquire it before calling
	gomp_iter_dynamic_next_locked.
	(GOMP_sections_next): If HAVE_SYNC_BUILTINS, call
	gomp_iter_dynamic_next instead of the _locked variant and don't take
	lock around it.
	(GOMP_parallel_sections_start): Call gomp_new_team instead of
	gomp_new_work_share.  Call gomp_sections_init on &team->work_shares[0].
	Adjust gomp_team_start caller.  Pass count as second argument to
	gomp_resolve_num_threads, don't adjust num_threads after the call.
	Use gomp_icv.
	* iter.c (gomp_iter_dynamic_next_locked): Don't multiply
	ws->chunk_size by incr.
	(gomp_iter_dynamic_next): Likewise.  If ws->mode, use more efficient
	code.
	* libgomp_f.h.in (omp_lock_25_arg_t, omp_nest_lock_25_arg_t): New
	types.
	(omp_lock_25_arg, omp_nest_lock_25_arg): New macros.
	(omp_check_defines): Check even the compat defines.
	* config/linux/ptrlock.c: New file.
	* config/linux/ptrlock.h: New file.
	* config/linux/wait.h: New file.
	* config/posix/ptrlock.c: New file.
	* config/posix/ptrlock.h: New file.
	* config/linux/bar.h (gomp_team_barrier_wait,
	gomp_team_barrier_wait_end, gomp_team_barrier_wake): New prototypes.
	(gomp_team_barrier_set_task_pending,
	gomp_team_barrier_clear_task_pending,
	gomp_team_barrier_set_waiting_for_tasks,
	gomp_team_barrier_waiting_for_tasks,
	gomp_team_barrier_done): New inlines.
	(gomp_barrier_t): Rewritten.
	(gomp_barrier_state_t): New typedef.
	(gomp_barrier_init, gomp_barrier_reinit, gomp_barrier_destroy,
	gomp_barrier_wait_start): Rewritten.
	(gomp_barrier_wait_end): Change second argument to
	gomp_barrier_state_t.
	(gomp_barrier_last_thread, gomp_barrier_wait_last): New static
	inlines.
	* config/linux/bar.c: Include wait.h instead of libgomp.h and
	futex.h.
	(gomp_barrier_wait_end): Rewritten.
	(gomp_team_barrier_wait, gomp_team_barrier_wait_end,
	gomp_team_barrier_wake, gomp_barrier_wait_last): New functions.
	* config/posix/bar.h (gomp_barrier_t): Add generation field.
	(gomp_barrier_state_t): New typedef.
	(gomp_team_barrier_wait,
	gomp_team_barrier_wait_end, gomp_team_barrier_wake): New prototypes.
	(gomp_barrier_wait_start): Or all but low 2 bits from generation
	into the return value.  Return gomp_barrier_state_t.
	(gomp_team_barrier_set_task_pending,
	gomp_team_barrier_clear_task_pending,
	gomp_team_barrier_set_waiting_for_tasks,
	gomp_team_barrier_waiting_for_tasks,
	gomp_team_barrier_done): New inlines.
	(gomp_barrier_wait_end): Change second argument to
	gomp_barrier_state_t.
	(gomp_barrier_last_thread, gomp_barrier_wait_last): New static
	inlines.
	* config/posix/bar.c (gomp_barrier_init): Clear generation field.
	(gomp_barrier_wait_end): Change second argument to
	gomp_barrier_state_t.
	(gomp_team_barrier_wait, gomp_team_barrier_wait_end,
	gomp_team_barrier_wake): New functions.
	* config/linux/mutex.c: Include wait.h instead of libgomp.h and
	futex.h.
	(gomp_futex_wake, gomp_futex_wait): New variables.
	(gomp_mutex_lock_slow): Call do_wait instead of futex_wait.
	* config/linux/lock.c: Rewrite to make locks task owned,
	for backwards compatibility provide the old entrypoints
	if symbol versioning.  Include wait.h instead of libgomp.h and
	futex.h.
	(gomp_set_nest_lock_25): Call do_wait instead of futex_wait.
	* config/posix95/lock.c: Rewrite to make locks task owned,
	for backwards compatibility provide the old entrypoints
	if symbol versioning.
	* config/posix/lock.c: Rewrite to make locks task owned,
	for backwards compatibility provide the old entrypoints
	if symbol versioning.
	* config/linux/proc.c (gomp_init_num_threads): Use gomp_global_icv.
	(get_num_procs, gomp_dynamic_max_threads): Use gomp_icv.
	* config/posix/proc.c, config/mingw32/proc.c: Similarly.
	* config/linux/powerpc/futex.h (FUTEX_WAIT, FUTEX_WAKE): Remove.
	(sys_futex0): Return error code.
	(futex_wake, futex_wait): If ENOSYS was returned, clear
	FUTEX_PRIVATE_FLAG in gomp_futex_wa{ke,it} and retry.
	(cpu_relax, atomic_write_barrier): New static inlines.
	* config/linux/alpha/futex.h (FUTEX_WAIT, FUTEX_WAKE): Remove.
	(futex_wake, futex_wait): If ENOSYS was returned, clear
	FUTEX_PRIVATE_FLAG in gomp_futex_wa{ke,it} and retry.
	(cpu_relax, atomic_write_barrier): New static inlines.
	* config/linux/x86/futex.h (FUTEX_WAIT, FUTEX_WAKE): Remove.
	(sys_futex0): Return error code.
	(futex_wake, futex_wait): If ENOSYS was returned, clear
	FUTEX_PRIVATE_FLAG in gomp_futex_wa{ke,it} and retry.
	(cpu_relax, atomic_write_barrier): New static inlines.
	* config/linux/s390/futex.h (FUTEX_WAIT, FUTEX_WAKE): Remove.
	(sys_futex0): Return error code.
	(futex_wake, futex_wait): If ENOSYS was returned, clear
	FUTEX_PRIVATE_FLAG in gomp_futex_wa{ke,it} and retry.
	(cpu_relax, atomic_write_barrier): New static inlines.
	* config/linux/ia64/futex.h (FUTEX_WAIT, FUTEX_WAKE): Remove.
	(sys_futex0): Return error code.
	(futex_wake, futex_wait): If ENOSYS was returned, clear
	FUTEX_PRIVATE_FLAG in gomp_futex_wa{ke,it} and retry.
	(cpu_relax, atomic_write_barrier): New static inlines.
	* config/linux/sparc/futex.h (FUTEX_WAIT, FUTEX_WAKE): Remove.
	(sys_futex0): Return error code.
	(futex_wake, futex_wait): If ENOSYS was returned, clear
	FUTEX_PRIVATE_FLAG in gomp_futex_wa{ke,it} and retry.
	(cpu_relax, atomic_write_barrier): New static inlines.
	* config/linux/sem.c: Include wait.h instead of libgomp.h and
	futex.h.
	(gomp_sem_wait_slow): Call do_wait instead of futex_wait.
	* config/linux/affinity.c: Assume HAVE_SYNC_BUILTINS.
	* config/linux/omp-lock.h (omp_lock_25_t, omp_nest_lock_25_t): New
	types.
	(omp_nest_lock_t): Change owner into void *, add lock field.
	* config/posix95/omp-lock.h: Include semaphore.h.
	(omp_lock_25_t, omp_nest_lock_25_t): New types.
	(omp_lock_t): Use sem_t instead of mutex if semaphores
	aren't broken.
	(omp_nest_lock_t): Likewise.  Change owner to void *.
	* config/posix/omp-lock.h: Include semaphore.h.
	(omp_lock_25_t, omp_nest_lock_25_t): New types.
	(omp_lock_t): Use sem_t instead of mutex if semaphores
	aren't broken.
	(omp_nest_lock_t): Likewise.  Add owner field.

2008-06-06  Jakub Jelinek  <jakub@redhat.com>

	* testsuite/libgomp.c/collapse-1.c: New test.
	* testsuite/libgomp.c/collapse-2.c: New test.
	* testsuite/libgomp.c/collapse-3.c: New test.
	* testsuite/libgomp.c/icv-1.c: New test.
	* testsuite/libgomp.c/icv-2.c: New test.
	* testsuite/libgomp.c/lib-2.c: New test.
	* testsuite/libgomp.c/lock-1.c: New test.
	* testsuite/libgomp.c/lock-2.c: New test.
	* testsuite/libgomp.c/lock-3.c: New test.
	* testsuite/libgomp.c/loop-4.c: New test.
	* testsuite/libgomp.c/loop-5.c: New test.
	* testsuite/libgomp.c/loop-6.c: New test.
	* testsuite/libgomp.c/loop-7.c: New test.
	* testsuite/libgomp.c/loop-8.c: New test.
	* testsuite/libgomp.c/loop-9.c: New test.
	* testsuite/libgomp.c/nested-3.c: New test.
	* testsuite/libgomp.c/nestedfn-6.c: New test.
	* testsuite/libgomp.c/sort-1.c: New test.
	* testsuite/libgomp.c/task-1.c: New test.
	* testsuite/libgomp.c/task-2.c: New test.
	* testsuite/libgomp.c/task-3.c: New test.
	* testsuite/libgomp.c/task-4.c: New test.
	* testsuite/libgomp.c++/c++.exp: Add libstdc++-v3 build includes
	to C++ testsuite default compiler options.
	* testsuite/libgomp.c++/collapse-1.C: New test.
	* testsuite/libgomp.c++/collapse-2.C: New test.
	* testsuite/libgomp.c++/ctor-10.C: New test.
	* testsuite/libgomp.c++/for-1.C: New test.
	* testsuite/libgomp.c++/for-2.C: New test.
	* testsuite/libgomp.c++/for-3.C: New test.
	* testsuite/libgomp.c++/for-4.C: New test.
	* testsuite/libgomp.c++/for-5.C: New test.
	* testsuite/libgomp.c++/loop-8.C: New test.
	* testsuite/libgomp.c++/loop-9.C: New test.
	* testsuite/libgomp.c++/loop-10.C: New test.
	* testsuite/libgomp.c++/task-1.C: New test.
	* testsuite/libgomp.c++/task-2.C: New test.
	* testsuite/libgomp.c++/task-3.C: New test.
	* testsuite/libgomp.c++/task-4.C: New test.
	* testsuite/libgomp.c++/task-5.C: New test.
	* testsuite/libgomp.c++/task-6.C: New test.
	* testsuite/libgomp.fortran/allocatable1.f90: New test.
	* testsuite/libgomp.fortran/allocatable2.f90: New test.
	* testsuite/libgomp.fortran/allocatable3.f90: New test.
	* testsuite/libgomp.fortran/allocatable4.f90: New test.
	* testsuite/libgomp.fortran/collapse1.f90: New test.
	* testsuite/libgomp.fortran/collapse2.f90: New test.
	* testsuite/libgomp.fortran/collapse3.f90: New test.
	* testsuite/libgomp.fortran/collapse4.f90: New test.
	* testsuite/libgomp.fortran/lastprivate1.f90: New test.
	* testsuite/libgomp.fortran/lastprivate2.f90: New test.
	* testsuite/libgomp.fortran/lib4.f90: New test.
	* testsuite/libgomp.fortran/lock-1.f90: New test.
	* testsuite/libgomp.fortran/lock-2.f90: New test.
	* testsuite/libgomp.fortran/nested1.f90: New test.
	* testsuite/libgomp.fortran/nestedfn4.f90: New test.
	* testsuite/libgomp.fortran/strassen.f90: New test.
	* testsuite/libgomp.fortran/tabs1.f90: New test.
	* testsuite/libgomp.fortran/tabs2.f: New test.
	* testsuite/libgomp.fortran/task1.f90: New test.
	* testsuite/libgomp.fortran/task2.f90: New test.
	* testsuite/libgomp.fortran/vla4.f90: Add dg-warning.
	* testsuite/libgomp.fortran/vla5.f90: Likewise.
	* testsuite/libgomp.c/pr26943-2.c: Likewise.
	* testsuite/libgomp.c/pr26943-3.c: Likewise.
	* testsuite/libgomp.c/pr26943-4.c: Likewise.

2008-05-23  Jakub Jelinek  <jakub@redhat.com>

	PR c++/36308
	* testsuite/libgomp.c++/ctor-11.C: New test.
	* testsuite/libgomp.c++/ctor-12.C: New test.

2008-05-15  Janis Johnson  <janis187@us.ibm.com>

	* testsuite/lib/libgomp.exp: Load torture-options.exp from gcc lib.

2008-05-07  Jakub Jelinek  <jakub@redhat.com>

	PR middle-end/36106
	* testsuite/libgomp.c/atomic-5.c: New test.
	* testsuite/libgomp.c/atomic-6.c: New test.
	* testsuite/libgomp.c/autopar-1.c: New test.

2008-04-21  Ralf Wildenhues  <Ralf.Wildenhues@gmx.de>

	* acinclude.m4 (LIBGOMP_CHECK_SYNC_BUILTINS)
	(LIBGOMP_CHECK_ATTRIBUTE_VISIBILITY)
	(LIBGOMP_CHECK_ATTRIBUTE_DLLEXPORT)
	(LIBGOMP_CHECK_ATTRIBUTE_ALIAS): Fix cache variable names.
	* configure: Regenerate.
	* Makefile.in, testsuite/Makefile.in: Likewise.

2008-04-18  Paolo Bonzini  <bonzini@gnu.org>

	PR bootstrap/35457
	* aclocal.m4: Regenerate.
	* configure: Regenerate.

2008-03-18  Jakub Jelinek  <jakub@redhat.com>

	PR middle-end/35611
	* testsuite/libgomp.c/atomic-4.c: New test.

	PR libgomp/35625
	* iter.c (gomp_iter_guided_next_locked): If q > n, set end to ws->end.
	(gomp_iter_guided_next): Likewise.
	* testsuite/libgomp.c/pr35625.c: New test.

2008-03-16  Ralf Wildenhues  <Ralf.Wildenhues@gmx.de>

	* aclocal.m4: Regenerate.
	* configure: Likewise.
	* Makefile.in: Likewise.
	* testsuite/Makefile.in: Likewise.

2008-03-13  Jakub Jelinek  <jakub@redhat.com>

	PR middle-end/35185
	* testsuite/libgomp.c++/pr35185.C: New test.

2008-03-12  Jakub Jelinek  <jakub@redhat.com>

	PR middle-end/35549
	* testsuite/libgomp.c/pr35549.c: New test.

2008-03-06  Jakub Jelinek  <jakub@redhat.com>

	* testsuite/libgomp.c/atomic-3.c: New test.

2008-03-03  Francois-Xavier Coudert  <fxcoudert@gcc.gnu.org>

	PR fortran/33197
	* testsuite/libgomp.fortran/fortran.exp: Add .f08 and
	.F08 file suffixes.

2008-03-03  Peter O'Gorman  <pogma@thewrittenword.com>

	PR libgomp/33131
	* configure.ac: Add ACX_HEADER_STRING.
	* env.c: Include strings.h.
	* aclocal.m4: Regenerate.
	* config.h.in: Regenerate.
	* configure: Regenerate.
	* Makefile.in: Regenerate.
	* testsuite/Makefile.in: Regenerate.

2008-02-15  Jakub Jelinek  <jakub@redhat.com>

	PR middle-end/35196
	* testsuite/libgomp.c/pr35196.c: New test.

	PR middle-end/35130
	* testsuite/libgomp.fortran/pr35130.f90: New test.
	* testsuite/libgomp.c/pr35130.c: New test.

2008-01-25  Jakub Jelinek  <jakub@redhat.com>

	PR middle-end/33880
	* testsuite/libgomp.c/pr33880.c: New test.
	* testsuite/libgomp.fortran/pr33880.f90: New test.

2008-01-24  David Edelsohn  <edelsohn@gnu.org>

	* configure: Regenerate.

2008-01-08  Jakub Jelinek  <jakub@redhat.com>

	* configure.ac: Move futex checking into ../config/futex.m4.
	* configure: Rebuilt.
	* aclocal.m4: Rebuilt.
	* Makefile.in: Rebuilt.

	* configure.tgt: Rename have_tls to gcc_cv_have_tls to match
	2007-10-15 ../config/tls.m4 change.

2007-12-19  Jakub Jelinek  <jakub@redhat.com>

	PR c++/34513
	* testsuite/libgomp.c/pr34513.c: New test.
	* testsuite/libgomp.c++/pr34513.C: New test.

2007-12-17  Jack Howarth  <howarth@bromo.med.uc.edu>

	PR target/32765
	* testsuite/libgomp.fortran/crayptr2.f90: Move dg-options for darwin.

2007-12-04  Jakub Jelinek  <jakub@redhat.com>

	* omp.h.in (__GOMP_NOTHROW): Define.  Use it on omp_* prototypes.

2007-12-03  Jakub Jelinek  <jakub@redhat.com>

	* testsuite/libgomp.c/private-1.c: New test.

2007-11-29  Andris Pavenis <andris.pavenis@iki.fi>
	    Paolo Bonzini  <bonzini@gnu.org>

	* Makefile.am: Use space as vpath separator.  Use 'vpath %'
	instead of 'VPATH ='.
	* Makefile.in: Regenerate.

2007-11-23  Matthias Klose  <doko@ubuntu.com>

	* configure.ac: Adjust makeinfo version check.
	* configure: Regenerate.

2007-11-10  Jakub Jelinek  <jakub@redhat.com>

	PR fortran/34020
	* testsuite/libgomp.fortran/pr34020.f90: New test.

2007-11-06  Jakub Jelinek  <jakub@redhat.com>

	PR c++/33894
	* testsuite/libgomp.c++/atomic-1.C: New test.

2007-10-25  Jakub Jelinek  <jakub@redhat.com>

	PR libgomp/33275
	* testsuite/libgomp.fortran/omp_parse3.f90 (test_threadprivate):
	Make x and y integers rather than (implicit) reals.  Add private (j)
	clause to the last omp parallel.

2007-10-15  Maciej W. Rozycki  <macro@linux-mips.org>

	* configure: Regenerate following changes to ../config/tls.m4.

2007-09-28  Jakub Jelinek  <jakub@redhat.com>

	* testsuite/libgomp.fortran/stack.f90: New test.

2007-09-10  Danny Smith  <dannysmith@users.sourceforge.net>

	* config/mingw32/proc.c: New file.

2007-09-05  Uros Bizjak  <ubizjak@gmail.com>

	* testsuite/libgomp.c/atomic-1.c: Include cpuid.h for i386 targets.
	(main): Use __get_cpuid to get i386 target fetaures.
	* testsuite/libgomp.c/atomic-2.c: Include cpuid.h for x86_64 targets.
	(main): Use __get_cpuid to get x86_64 target fetaures.

2007-08-15  Jack Howarth  <howarth@bromo.med.uc.edu>

	PR target/32765
	* testsuite/libgomp.fortran/pr32550.f90: Use -static-libgcc on Darwin.
	* testsuite/libgomp.fortran/crayptr2.f90: Likwise.

2007-07-12  Jakub Jelinek  <jakub@redhat.com>

	PR fortran/32550
	* testsuite/libgomp.fortran/pr32550.f90: New test.
	* testsuite/libgomp.fortran/crayptr2.f90: New test.

2007-07-05  H.J. Lu  <hongjiu.lu@intel.com>

	* aclocal.m4: Regenerated.

2007-07-05  Tobias Burnus  <burnus@net-b.de>

	PR fortran/32359
	* testsuite/libgomp.fortran/pr32359.f90: New.

2007-07-02  Jakub Jelinek  <jakub@redhat.com>

	PR libgomp/32468
	* sections.c (GOMP_parallel_sections_start): Only decrease
	number of threads to COUNT if dyn_var is true.
	* testsuite/libgomp.c/pr32468.c: New test.

2007-07-02  Rainer Orth  <ro@TechFak.Uni-Bielefeld.DE>

	PR libgomp/26308
	* config/posix/lock.c (_XOPEN_SOURCE): Don't define on Tru64 UNIX.

2007-06-21  Jakub Jelinek  <jakub@redhat.com>

	PR middle-end/32362
	* testsuite/libgomp.c/pr32362-1.c: New test.
	* testsuite/libgomp.c/pr32362-2.c: New test.
	* testsuite/libgomp.c/pr32362-3.c: New test.

2007-06-07  Jakub Jelinek  <jakub@redhat.com>

	* team.c (gomp_team_start): Fix setting up thread_attr
	stack size.

2007-06-02  Paolo Bonzini  <bonzini@gnu.org>

	* configure: Regenerate.

2007-05-23  Steve Ellcey  <sje@cup.hp.com>

	* Makefile.in: Regenerate.
	* configure: Regenerate.
	* aclocal.m4: Regenerate.
	* testsuite/Makefile.in: Regenerate.

2007-05-04  Jakub Jelinek  <jakub@redhat.com>

	* config/linux/proc.c: New file.

	PR libgomp/28482
	* configure.tgt: Don't link with -Wl,-z,nodlopen even on Linux.

2007-04-19  Daniel Franke  <franke.daniel@gmail.com>

	* libgomp.texi (GOMP_CPU_AFFINITY): Updated.

2007-04-16  Matthias Klose  <doko@debian.org>

	* configure.tgt (i[456]86-*-linux*): Only add ia32 specific
	flags if not building with -m64.
	* testsuite/lib/libgomp-dg.exp (libgomp_init): Don't add -march
	flag for i?86-*-* targets, if current target matches -m64.

2007-04-14  Steve Ellcey  <sje@cup.hp.com>

	* Makefile.am: Add -I .. to ACLOCAL_AMFLAGS.
	* Makefile.in: Regenerate.

2007-04-07  John David Anglin  <dave.anglin@nrc-cnrc.gc.ca>

	PR testsuite/31369
	* testsuite/libgomp.c++/c++.exp: Don't use concat when setting
	ld_library_path.
	* testsuite/libgomp.fortran/fortran.exp: Likewise.

2007-04-04  Jakub Jelinek  <jakub@redhat.com>

	* libgomp.h (gomp_cpu_affinity, gomp_cpu_affinity_len): New extern
	decls.
	(gomp_init_affinity, gomp_init_thread_affinity): New prototypes.
	* env.c (gomp_cpu_affinity, gomp_cpu_affinity_len): New variables.
	(parse_affinity): New function.
	(initialize_env): Call it and gomp_init_affinity.
	* team.c (gomp_team_start): If gomp_cpu_affinity != NULL,
	create new pthread_attr_t and call gomp_init_thread_affinity
	on it for each thread before passing the attribute to pthread_create.
	* config/linux/affinity.c: New file.
	* config/posix/affinity.c: New file.
	* configure.ac (HAVE_PTHREAD_AFFINITY_NP): New test.
	* configure: Rebuilt.
	* config.h.in: Rebuilt.
	* Makefile.am (libgomp_la_SOURCES): Add affinity.c.
	* Makefile.in: Rebuilt.

2007-03-23  Andreas Tobler  <a.tobler@schweiz.org>

	* testsuite/lib/libgomp.exp (libgomp_init): Add -shared-libgcc for
	*-*-darwin*.
	* testsuite/libgomp.c++/c++.exp: Look for shared libstdc++ library
	and use it if found.

2007-03-18  Uros Bizjak  <ubizjak@gmail.com>

	* testsuite/config/default.exp: New file.
	* testsuite/lib/libgomp.exp: New file.
	* testsuite/lib/libgomp.dg (load_gcc_lib, libgomp_init,
	libgomp_target_compile, libgomp_option_help, libgomp_option_proc,
	load_lib *, load_gcc_lib *): Move to libgomp.exp.
	(libgomp_load): Remove.
	* testsuite/lib/libgomp.exp (libgomp_init): Compute
	always_ld_library_path, not ld_library_path.  Set additional_flags
	to -march=i486 for ilp32 x86_64-*-* and i386-*-* targets.
	(target_compile): Do not call libgomp_init.  Append lang_library_path
	and lang_link_flags to options.
	* testsuite/libgomp.c/c.exp: Set DEFAULT_FLAGS to -O2.  Set
	ld_library_path from always_ld_library_path.  Set LD_LIBRARY_PATH
	here.
	* testsuite/libgomp.c++/c++.exp: Set ld_library_path from
	always_ld_library_path.  Set LD_LIBRARY_PATH here.
	* testsuite/libgomp.fortran/fortran.exp: Ditto.
	* testsuite/libgomp.c/atomic-1.c: Set dg-options to
	"-O2 -march=pentium" for ilp32 x86 targets. Simplify check for
	CX8 flag.
	* testsuite/libgomp.c/atomic-2.c: Set dg-options to "-O2 -mcx16" for
	lp64 x86 targets. Do not check for SSE3 bit. Do not define bit_SSE3.
	* testsuite/libgomp.c/pr29947-1.c: Remove default dg-options.
	* testsuite/libgomp.c/pr29947-1.c: Ditto.
	* testsuite/libgomp.c/atomic-10.c: Ditto.

2007-03-21  Jakub Jelinek  <jakub@redhat.com>

	* testsuite/libgomp.fortran/appendix-a/a.22.8.f90: Add
	dg-final cleanup-modules line.
	* testsuite/libgomp.fortran/appendix-a/a.40.1.f90: Likewise.
	* testsuite/libgomp.fortran/appendix-a/a.31.5.f90: Likewise.
	* testsuite/libgomp.fortran/appendix-a/a.31.4.f90: Likewise.
	* testsuite/libgomp.fortran/threadprivate2.f90: Likewise.
	* testsuite/libgomp.fortran/reduction5.f90: Likewise.
	* testsuite/libgomp.fortran/threadprivate3.f90: Likewise.
	* testsuite/libgomp.fortran/threadprivate1.f90: Likewise.

2007-03-18  Andreas Schwab  <schwab@suse.de>

	* acinclude.m4: Adjust regular expression for ld version
	extraction.
	* configure: Regenerate.

2007-03-01  Brooks Moses  <brooks.moses@codesourcery.com>

	* Makefile.am: Add install-pdf target as copied from
	automake v1.10 rules.
	* Makefile.in: Regenerate

2007-02-07  Jakub Jelinek  <jakub@redhat.com>

	PR libgomp/28486
	* configure: Regenerate.

	PR c++/30703
	* testsuite/libgomp.c++/pr30703.C: New test.

2007-02-02  Jakub Jelinek  <jakub@redhat.com>

	Revert:
	2006-07-05  Eric Christopher  <echristo@apple.com>
	* configure.ac: Depend addition of -pthread on host OS.
	* configure: Regenerate.

2007-01-31  Ralf Wildenhues  <Ralf.Wildenhues@gmx.de>

	* libgomp.texi: Fix spacing after abbreviations.

2007-01-31  Daniel Franke <franke.daniel@gmail.com>

	PR libgomp/30546
	* configure.ac: Add check for makeinfo
	* Makefile.am: Redefined target libgomp.info, build libgomp.info only
	if an appropiate version of makeinfo is found.
	* aclocal.m4: Regenerated.
	* configure: Regenerated.
	* Makefile.in: Regenerated.
	* testsuite/Makefile.in: Regenerated.

2007-01-29  Daniel Franke <franke.daniel@gmail.com>

	PR libgomp/30540
	* libgomp.texi: More about implementation-dependent settings.

2007-01-26  Tobias Burnus  <burnus@net-b.de>

	* testsuite/libgomp.fortran/fortran.exp: Support .f03 extension.

2007-01-24  Jakub Jelinek  <jakub@redhat.com>

	PR middle-end/30494
	* testsuite/libgomp.c/pr30494.c: New test.

2007-01-15  Tom Tromey  <tromey@redhat.com>

	* configure: Rebuilt.
	* configure.ac: Fixed comment.

2007-01-14  Daniel Franke  <franke.daniel@gmail.com>

	* libgomp.texi: Document implementation specific default values of
	environment variables.

2006-12-21  Daniel Franke  <franke.daniel@gmail.com>

	PR libgomp/28209
	* libgomp.texi: New file.
	* configure.ac: Add --enable-generated-files-in-srcdir option.
	* Makefile.am: Add info, dvi, pdf, html targets. On request, copy
	files to srcdir.
	* Makefile.in: Regenerated.
	* config.h.in: Regenerated.
	* testsuite/Makefile.in: Regenerated.
	* NOTES: Removed.

2006-12-04  Daniel Franke  <franke.daniel@gmail.com>

	PR libgomp/29949
	* env.c (omp_set_num_threads): Set illegal thread count to 1.

2006-12-04  Eric Botcazou  <ebotcazou@libertysurf.fr>

	* configure: Regenerate.

2006-12-04  Jakub Jelinek  <jakub@redhat.com>

	PR libgomp/29947
	* loop.c (gomp_loop_init): Make parameters signed.  Set ws->end to
	start if there shouldn't be any loop iterations.
	(gomp_loop_ordered_static_start): Remove start == end test.
	* testsuite/libgomp.c/pr29947-1.c: New test.
	* testsuite/libgomp.c/pr29947-2.c: New test.

2006-12-02  Eric Botcazou  <ebotcazou@libertysurf.fr>

	* configure.tgt: Force initial-exec TLS model on Linux only.

2006-11-13  Daniel Jacobowitz  <dan@codesourcery.com>

	* configure: Regenerated.

2006-11-09  Uros Bizjak  <ubizjak@gmail.com>

	* env.c (parse_schedule): Reject out of range values.
	(parse_unsigned_long): Reject out of range, negative or zero values.

2006-10-29  Jakub Jelinek  <jakub@redhat.com>

	PR fortran/29629
	* testsuite/libgomp.fortran/pr29629.f90: New test.

2006-10-24  Eric Botcazou  <ebotcazou@libertysurf.fr>

	PR libgomp/29494
	* configure.tgt: Use posix95 configuration for Solaris 2.5.1 and 2.6.
	* config/posix95: New directory.
	* config/posix95/omp-lock.h: New file.
	* config/posix95/lock.c: Likewise.

2006-10-14  Geoffrey Keating  <geoffk@apple.com>

	* aclocal.m4: Regenerate.
	* configure: Regenerate.

2006-10-05  Danny Smith  <dannysmith@users.sourceforge.net>

	* testsuite/libgomp.c/barrier-1.c: Change timestamp tests from
	'<' to '<='.

2006-10-05  Danny Smith  <dannysmith@users.sourceforge.net>

	* acinclude.m4 (HAVE_ATTRIBUTE_ALIAS): Remove __USER_LABEL_PREFIX__ from
	test.
	* configure: Regenerate.
	* fortran.c  (ialias_redirect): Add __USER_LABEL_PREFIX__ to alias.

2006-09-26  Jakub Jelinek  <jakub@redhat.com>

	PR middle-end/25261
	PR middle-end/28790
	* testsuite/libgomp.c/nestedfn-4.c: New test.
	* testsuite/libgomp.c/nestedfn-5.c: New test.
	* testsuite/libgomp.fortran/nestedfn3.f90: New test.

	PR fortran/29097
	* testsuite/libgomp.fortran/condinc1.f: New test.
	* testsuite/libgomp.fortran/condinc2.f: New test.
	* testsuite/libgomp.fortran/condinc3.f90: New test.
	* testsuite/libgomp.fortran/condinc4.f90: New test.
	* testsuite/libgomp.fortran/condinc1.inc: New file.

2006-09-18  Tom Tromey  <tromey@redhat.com>

	* configure: Rebuilt.

2006-09-13  Joseph S. Myers  <joseph@codesourcery.com>

	PR c/28768
	PR preprocessor/14634
	* configure.ac (HAVE_CLOCK_GETTIME): Add missing second argument
	to AC_DEFINE.
	* configure: Regenerate.

2006-09-08  Steven G. Kargl  <kargl@gcc.gnu.org>

	* testsuite/libgomp.fortran/reduction3.f90: Change
	-2147483648 to -huge(i)-1 to avoid overflow.
	* testsuite/libgomp.fortran/reduction4.f90: Change
	Z'ffffffff' to not(0) to avoid overflow.

2006-08-26  Joseph S. Myers  <joseph@codesourcery.com>

	PR libgomp/25938
	* Makefile.am (libsubincludedir): New.
	(nodist_include_HEADERS): Rename to nodist_libsubinclude_HEADERS.
	* Makefile.in: Regenerate.

2006-08-17  Jakub Jelinek  <jakub@redhat.com>

	PR libgomp/28725
	* env.c: Include ctype.h.
	(parse_schedule, parse_unsigned_long, parse_boolean): Allow
	leading and/or trailing whitespace and compare strings case
	insensitively.

2006-07-16  Jakub Jelinek  <jakub@redhat.com>

	PR fortran/28390
	* testsuite/libgomp.fortran/pr28390.f: New test.

2006-07-05  Eric Christopher  <echristo@apple.com>

	* configure.ac: Depend addition of -pthread on host OS.
	* configure: Regenerate.

2006-06-21  Jakub Jelinek  <jakub@redhat.com>

	* critical.c (GOMP_critical_name_start): Fix *pptr initialization
	when gomp_mutex_t is larger than pointer and HAVE_SYNC_BUILTINS is
	defined.

2006-06-20  Jakub Jelinek  <jakub@redhat.com>

	PR libgomp/26175
	PR libgomp/26477
	* configure.ac: If neither --enable-linux-futex nor
	--disable-linux-futex is passed, determine the default by checking
	for compiling and/or running against NPTL.  With --enable-linux-futex,
	check if SYS_gettid and SYS_futex are defined.
	* configure: Rebuilt.

2006-06-14  Richard Henderson  <rth@redhat.com>

	PR libgomp/28008
	* env.c (initialize_env): Avoid using PTHREAD_STACK_MIN when
	undefined.  Use GOMP_STACKSIZE not OMP_STACKSIZE for environment.

2006-06-09  Richard Henderson  <rth@redhat.com>

	* env.c (gomp_nthreads_var): Change to unsigned long.
	(gomp_run_sched_chunk): Likewise.
	(parse_unsigned_long): Rename from parse_num_threads and generalize.
	(initialize_env): Initialize gomp_thread_attr.
	* libgomp.h (gomp_nthreads_var): Update decl.
	(gomp_run_sched_chunk): Likewise.
	(gomp_thread_attr): Declare.
	* team.c (gomp_thread_attr): Export.
	(initialize_team): Don't initialize it.

2006-06-09  Jakub Jelinek  <jakub@redhat.com>

	PR fortran/27916
	* testsuite/libgomp.fortran/pr27916-1.f90: New test.
	* testsuite/libgomp.fortran/pr27916-2.f90: New test.

2006-06-06  Francois-Xavier Coudert  <coudert@clipper.ens.fr>

	* config/mingw32/time.c: New file.
	* configure.tgt: Use it.

2006-05-23  Carlos O'Donell  <carlos@codesourcery.com>

	* Makefile.am: Add install-html target. Add install-html to .PHONY
	* Makefile.in: Regenerate.

2006-05-22  John David Anglin  <dave.anglin@nrc-cnrc.gc.ca>

	PR libgomp/27612
	* testsuite/libgomp.c/sections-1.c: Require sync_int_long.
	* testsuite/libgomp.c/critical-1.c: Likewise.
	* testsuite/libgomp.c/loop-1.c: Likewise.
	* testsuite/libgomp.c/loop-2.c: Likewise.
	* testsuite/libgomp.c/single-1.c: Likewise.
	* testsuite/libgomp.c/ordered-1.c: Likewise.
	* testsuite/libgomp.c/ordered-2.c: Likewise.

2006-05-15  Jakub Jelinek  <jakub@redhat.com>

	PR middle-end/27416
	* libgomp.fortran/pr27416-1.f90: New test.

2006-05-03  Jakub Jelinek  <jakub@redhat.com>

	PR fortran/27395
	* testsuite/libgomp.fortran/pr27395-1.f90: New test.
	* testsuite/libgomp.fortran/pr27395-2.f90: New test.

2006-05-02  Jakub Jelinek  <jakub@redhat.com>

	PR c++/26943
	* testsuite/libgomp.c/pr26943-1.c: New test.
	* testsuite/libgomp.c/pr26943-2.c: New test.
	* testsuite/libgomp.c/pr26943-3.c: New test.
	* testsuite/libgomp.c/pr26943-4.c: New test.
	* testsuite/libgomp.c++/pr27337.C: Remove barrier.
	* testsuite/libgomp.c++/pr26943.C: New test.

2006-05-02  Jakub Jelinek  <jakub@redhat.com>

	PR middle-end/27337
	* testsuite/libgomp.c++/pr27337.C: New test.

2006-04-26  Jakub Jelinek  <jakub@redhat.com>

	PR c/26171
	* testsuite/libgomp.c/pr26171.c: New test.

2006-04-25  Richard Henderson  <rth@redhat.com>

	PR libgomp/25865
	* configure.ac: Use GCC_CHECK_TLS.
	* acinclude.m4 (LIBGOMP_CHECK_TLS): Remove.
	* Makefile.in, aclocal.m4, configure: Regenerate.

2006-04-10  Matthias Klose  <doko@debian.org>

	* testsuite/lib/libgomp.exp (libgomp_init): Recognize multilib
	directory names containing underscores.

2006-03-21  Jakub Jelinek  <jakub@redhat.com>

	PR c++/26691
	* testsuite/libgomp.c++/pr26691.C: New test.

2006-03-13  Jakub Jelinek  <jakub@redhat.com>

	* testsuite/libgomp.fortran/retval2.f90: New test.

2006-03-09  Diego Novillo  <dnovillo@redhat.com>

	* testsuite/libgomp.c++: New directory.

2006-02-25  Shantonu Sen  <ssen@opendarwin.org>

	* config/posix/sem.h: Define BROKEN_POSIX_SEMAPHORES functions.
	* config/posix/sem.c: Implement the above.

2006-02-25  Andreas Tobler  <a.tobler@schweiz.ch>

	* configure.ac (HAVE_BROKEN_POSIX_SEMAPHORES): Check for darwin and
	define HAVE_BROKEN_POSIX_SEMAPHORES.
	* configure: Rebuilt.
	* config.h.in: Rebuilt.

2006-02-17  Francois-Xavier Coudert  <coudert@clipper.ens.fr>

	PR bootstrap/26161
	* configure.ac: Remove AC_CHECK_HEADER for pthread.h. Add comment
	for the other pthread check.
	* configure: Regenerate.
	* config.h.in: Regenerate.

2006-02-15  Jakub Jelinek  <jakub@redhat.com>

	PR libgomp/25938
	PR libgomp/25984
	* Makefile.am (fincludedir): New variable.
	(nodist_include_HEADERS): Remove Fortran files.
	(nodist_finclude_HEADERS): New variable.
	* Makefile.in: Regenerated.

2006-02-13  Jakub Jelinek  <jakub@redhat.com>

	* testsuite/libgomp.fortran/vla7.f90: Add -w to options.
	Remove tests for returning assumed character length arrays.

2006-02-12  Roger Sayle  <roger@eyesopen.com>
	    John David Anglin  <dave@hiauly1.hia.nrc.ca>

	PR libgomp/25936
	* configure.tgt: Link against -lrt for sem_init on HPUX v11 systems.

2006-02-08  Ulrich Weigand  <uweigand@de.ibm.com>

	* testsuite/lib/libgomp-dg.exp: Load scanrtl.exp library.

2006-02-07  Eric Botcazou  <ebotcazou@libertysurf.fr>

	* testsuite/lib/libgomp-dg.exp (libgomp_init): Compute multilib related
	part of LD_LIBRARY_PATH manually.

2006-02-03  H.J. Lu  <hongjiu.lu@intel.com>

	PR libgomp/25852
	* testsuite/lib/libgomp-dg.exp (blddir): Set it in
	libgomp_init.

2005-01-25  Paolo Bonzini  <bonzini@gnu.org>

	PR libgomp/25884
	* Makefile.am (omp.h, omp_lib.h, omp_lib.f90, libgomp_f.h): Remove.
	* configure.ac (PERL): Don't set.
	(gstdint.h, omp.h, omp_lib.h, omp_lib.f90, libgomp_f.h): Create here.
	(OMP_LOCK_SIZE, OMP_LOCK_ALIGN, OMP_LOCK_KIND, OMP_NEST_LOCK_SIZE,
	OMP_NEST_LOCK_ALIGN, OMP_NEST_LOCK_KIND): New substitutions.
	* omp.h.in: Wrap the new configure substitutions with @ characters.
	* omp_lib.h.in, omp_lib.f90.in, libgomp_f.h.in: Likewise.
	* aclocal.m4, configure, Makefile.in: Regenerate.
	* mkomp_h.pl: Delete.

2005-01-24  Paolo Bonzini  <bonzini@gnu.org>

	PR libgomp/25259
	* configure.ac: Use GCC_HEADER_STDINT.
	* libgomp.h: Include gstdint.h.
	* libgomp_f.h.in: Don't include stdint.h or inttypes.h.
	* configure, Makefile.in, testsuite/Makefile.in, aclocal.m4: Rebuild.

2006-01-24  Richard Henderson  <rth@redhat.com>

	PR libgomp/25942
	* configure.ac: Add AM_MAINTAINER_MODE.
	* Makefile.in, aclocal.m4, configure, testsuite/Makefile.in: Rebuild.

2006-01-24  Diego Novillo  <dnovillo@redhat.com>

	* Makefile.in: Regenerate.
	* testsuite/Makefile.in: Regenerate.
	* aclocal.m4: Regenerate.

2006-01-23  Andreas Tobler  <a.tobler@schweiz.ch>

	* config/posix/proc.c: Conditional include of sys/loadavg.h for
	Solaris.
	* configure.ac: Add check for loadavg.h.
	(link_gomp): Adjust comment.
	* configure: Regenerate.
	* config.h.in: Regenerate.

2006-01-21  Steve Ellcey  <sje@cup.hp.com>

	PR libgomp/25877
	* configure.ac: Remove check for alloca.h.
	* configure: Regenerate.
	* config.h.in: Regenerate.
	* libgomp.h: define gomp_alloca to be __builtin_alloca.
	* team.c: Remove use of alloca.h.
	Call gomp_alloca instead of alloca.

2006-01-20  Steve Ellcey  <sje@cup.hp.com>

	PR libgomp/25877
	* team.c: Add include of alloca.h.
	* configure.ac: Add check for alloca.h.
	* configure: Regenerate.
	* config.h.in: Regenerate.

2006-01-17  Jakub Jelinek  <jakub@redhat.com>

	PR fortran/25219
	* testsuite/libgomp.fortran/pr25219.f90: New test.

2005-12-05  Uros Bizjak  <uros@kss-loka.si>

	* testsuite/libgomp.c/pr24455.c, testsuite/libgomp.c/copyin-1.c,
	testsuite/libgomp.c/copyin-2.c, testsuite/libgomp.c/copyin-3.c,
	testsuite/libgomp.c++/copyin-1.C, testsuite/libgomp.c++/copyin-2.C,
	testsuite/libgomp.c++/ctor-5.C, testsuite/libgomp.c++/ctor-8.C,
	testsuite/libgomp.c++/ctor-9.C, testsuite/libgomp.c++/pr24455.C,
	testsuite/libgomp.fortran/threadprivate1.f90,
	testsuite/libgomp.fortran/threadprivate2.f90,
	testsuite/libgomp.fortran/threadprivate3.f90,
	testsuite/libgomp.fortran/appendix-a/a.22.7.f9,
	testsuite/libgomp.fortran/appendix-a/a.22.8.f9,
	testsuite/libgomp.fortran/omp_parse3.f90: Change required
	effective-target to TLS runtime.

	* testsuite/libgomp.fortran/pr25162.f: Require
	effective-target TLS runtime.

2005-12-01  Jakub Jelinek  <jakub@redhat.com>

	* testsuite/libgomp.fortran/nestedfn2.f90: New test.
	* testsuite/libgomp.c/nestedfn-3.c: New test.

2005-11-30  Jakub Jelinek  <jakub@redhat.com>

	PR fortran/25162
	* testsuite/libgomp.fortran/pr25162.f: New test.

2005-11-28  Jakub Jelinek  <jakub@redhat.com>

	* config/posix/time.c (omp_get_wtime, omp_get_wtick): Fall back to
	CLOCK_REALTIME if clock_* (CLOCK_MONOTONIC, &ts) call failed.

2005-11-25  Jakub Jelinek  <jakub@redhat.com>

	* alloc.c, barrier.c, critical.c, env.c, error.c, fortran.c, iter.c,
	libgomp.h, libgomp_f.h.in, libgomp_g.h, loop.c, mkomp_h.pl, omp.h.in,
	omp_lib.f90.in, omp_lib.h.in, ordered.c, parallel.c, sections.c,
	single.c, team.c, work.c, config/linux/alpha/futex.h,
	config/linux/bar.c, config/linux/bar.h, config/linux/ia64/futex.h,
	config/linux/lock.c, config/linux/mutex.c, config/linux/mutex.h,
	config/linux/powerpc/futex.h, config/linux/s390/futex.h,
	config/linux/sem.c, config/linux/sem.h, config/linux/sparc/futex.h,
	config/linux/x86/futex.h, config/posix/bar.c, config/posix/bar.h,
	config/posix/lock.c, config/posix/mutex.h, config/posix/proc.c,
	config/posix/sem.c, config/posix/sem.h, config/posix/time.c: Update
	FSF address.

2005-11-18  Jakub Jelinek  <jakub@redhat.com>

	* Makefile.am: Move libgomp_f.h from nodist_include_HEADERS
	to nodist_noinst_HEADERS.
	* Makefile.in: Rebuilt.

	* config/posix/omp-lock.h (omp_nest_lock_t): Change into struct,
	add integer count field.
	* config/posix/lock.c (omp_destroy_nest_lock): Adjust for
	omp_nest_lock_t type change.
	(omp_init_nest_lock): Likewise.  Initialize count to 0.
	(omp_set_nest_lock): Adjust for omp_nest_lock_t type change.
	Increment count.
	(omp_unset_nest_lock): Adjust for omp_nest_lock_t type change.
	Decrement count.
	(omp_test_nest_lock): Adjust for omp_nest_lock_t type change.
	Increment count if successful and return the new nesting level.
	* config/linux/lock.c (omp_test_nest_lock): Return new nesting level.
	* omp_lib.f90.in (omp_test_lock): Fix LOCK argument type.
	* testsuite/libgomp.c/lib-1.c: New test.
	* testsuite/libgomp.fortran/lib1.f90: New test.
	* testsuite/libgomp.fortran/lib2.f: New test.
	* testsuite/libgomp.fortran/lib3.f: New test.

2005-11-17  Richard Henderson  <rth@redhat.com>

	PR 24845
	* Makefile.am (nodist_toolexeclib_HEADERS): New.
	* configure.ac (link_gomp): New.  Substitute it.
	(AC_CONFIG_FILES): Add libgomp.spec.
	* libgomp.spec.in: New file.
	* Makefile.in, testsuite/Makefile.in, configure: Rebuild.
	* testsuite/lib/libgomp-dg.exp: Add -B${blddir}/ to flags.

2005-11-18  Jakub Jelinek  <jakub@redhat.com>

	* testsuite/libgomp.fortran/reduction1.f90: Adjust for
	reduction(-:var) behaving the same as reduction(+:var).
	* testsuite/libgomp.c/reduction-4.c: New test.

2005-11-15  Uros Bizjak  <uros@kss-loka.si>

	* testsuite/libgomp.c/pr24455-1.c, testsuite/libgomp.c/pr24455.c,
	testsuite/libgomp.c/copyin-1.c, testsuite/libgomp.c/copyin-2.c,
	testsuite/libgomp.c/copyin-3.c,
	testsuite/libgomp.c++/copyin-1.C, testsuite/libgomp.c++/copyin-2.C,
	testsuite/libgomp.c++/ctor-5.C, testsuite/libgomp.c++/ctor-8.C,
	testsuite/libgomp.c++/ctor-9.C, testsuite/libgomp.c++/pr24455-1.C,
	testsuite/libgomp.c++/pr24455.C,
	testsuite/libgomp.fortran/threadprivate1.f90,
	testsuite/libgomp.fortran/threadprivate2.f90,
	testsuite/libgomp.fortran/threadprivate3.f90,
	testsuite/libgomp.fortran/appendix-a/a.22.7.f9,
	testsuite/libgomp.fortran/appendix-a/a.22.8.f9,
	testsuite/libgomp.fortran/omp_parse3.f90: Require
	effective-target TLS.

2005-11-14  Diego Novillo  <dnovillo@redhat.com>

	* HEADER: Remove.

2005-11-13  Jakub Jelinek  <jakub@redhat.com>

	PR libgomp/24797
	* team.c (initialize_team): Pass NULL rather than free as
	pthread_key_create destructor.  Initialize thread specific data
	pointer in initial thread to a static local variable rather than
	malloced memory.

2005-11-11  Uros Bizjak  <uros@kss-loka.si>

	* testsuite/lib/libgomp-dg.exp: Locate libgcc.a and append
	its location to ld_library_path.

2005-11-10  Diego Novillo  <dnovillo@redhat.com>

	* testsuite/libgomp.c/c.exp: Rename from dg.exp.

2005-11-10  Diego Novillo  <dnovillo@redhat.com>

	* testsuite/libgomp.c: Rename from libgomp.dg.

2005-11-09  Diego Novillo  <dnovillo@redhat.com>

	* testsuite/libgomp.c++/pr24455.C: Add copyin clause for
	threadprivate variable 'i'.

2005-11-09  Jakub Jelinek  <jakub@redhat.com>

	* config/linux/s390/futex.h: New file.
	* configure.tgt: Use it.

	* testsuite/libgomp.fortran/omp_parse4.f90: Move n initialization
	before the parallel.

2005-11-08  Jakub Jelinek  <jakub@redhat.com>

	PR c++/24734
	* testsuite/libgomp.c++/master-1.C: New test.

2005-11-07  Jakub Jelinek  <jakub@redhat.com>

	* testsuite/libgomp.dg/copyin-3.c: New test.

2005-11-07  Jakub Jelinek  <jakub@redhat.com>

	* testsuite/libgomp.fortran/retval1.f90: New test.
	* testsuite/libgomp.fortran/vla7.f90: New test.

2005-11-06  Jakub Jelinek  <jakub@redhat.com>

	* testsuite/libgomp.fortran/vla2.f90: New test.
	* testsuite/libgomp.fortran/vla3.f90: New test.
	* testsuite/libgomp.fortran/vla4.f90: New test.
	* testsuite/libgomp.fortran/vla5.f90: New test.
	* testsuite/libgomp.fortran/vla6.f90: New test.

2005-11-01  Jakub Jelinek  <jakub@redhat.com>

	* config/linux/sparc/futex.h: New file.
	* configure.tgt: Use it.
	* testsuite/lib/libgomp-dg.exp: Use -mcpu=v9 for sparc testing.

	* critical.c: Include stdlib.h.
	* acinclude.m4 (LIBGOMP_CHECK_SYNC_BUILTINS): Avoid warnings about
	ignoring return value.
	* configure.ac: Don't put -Wc,-pthread into XCFLAGS until after
	LIBGOMP_CHECK_SYNC_BUILTINS check.
	* configure: Rebuilt.

2005-10-31  Jakub Jelinek  <jakub@redhat.com>

	* testsuite/libgomp.fortran/vla1.f90: New test.

2005-10-31  Richard Henderson  <rth@redhat.com>

	* testsuite/libgomp.fortran/character2.f90: Fix race condition
	setting 's' in different threads.

2005-10-31  Jakub Jelinek  <jakub@redhat.com>

	* libgomp.h (attribute_hidden, ialias): Define.
	* config/posix/proc.c (omp_get_num_procs): Add ialias.
	* config/posix/time.c (omp_get_wtime, omp_get_wtick): Likewise.
	* config/posix/lock.c (omp_init_lock, omp_init_nest_lock,
	omp_destroy_lock, omp_destroy_nest_lock, omp_set_lock,
	omp_set_nest_lock, omp_unset_lock, omp_unset_nest_lock,
	omp_test_lock, omp_test_nest_lock): Likewise.
	* config/linux/lock.c (omp_init_lock, omp_init_nest_lock,
	omp_destroy_lock, omp_destroy_nest_lock, omp_set_lock,
	omp_set_nest_lock, omp_unset_lock, omp_unset_nest_lock,
	omp_test_lock, omp_test_nest_lock): Likewise.
	* env.c (omp_set_dynamic, omp_set_nested, omp_set_num_threads,
	omp_get_dynamic, omp_get_nested): Likewise.
	* parallel.c (omp_get_num_threads, omp_get_max_threads,
	omp_get_thread_num, omp_in_parallel): Likewise.
	* fortran.c (ialias_redirect): Define.
	(omp_init_lock, omp_init_nest_lock, omp_destroy_lock,
	omp_destroy_nest_lock, omp_set_lock, omp_set_nest_lock,
	omp_unset_lock, omp_unset_nest_lock, omp_test_lock,
	omp_test_nest_lock, omp_set_dynamic, omp_set_nested,
	omp_set_num_threads, omp_get_dynamic, omp_get_nested,
	omp_in_parallel, omp_get_max_threads, omp_get_num_procs,
	omp_get_num_threads, omp_get_thread_num, omp_get_wtick,
	omp_get_wtime): Add ialias_redirect.

2005-10-30  Jakub Jelinek  <jakub@redhat.com>

	* fortran.c: Include stdlib.h.

2005-10-29  Jakub Jelinek  <jakub@redhat.com>

	* Makefile.am (env.o, env.lo): Depend on libgomp_f.h.
	* Makefile.in: Regenerated.

2005-10-28  Jakub Jelinek  <jakub@redhat.com>

	* mkomp_h.pl: Remove all -Wc, option prefixes in $COMPILE.
	* libgomp_f.h.in (omp_check_defines): New function.
	* env.c: Include libgomp_f.h.
	(initialize_env): Call omp_check_defines.

	* testsuite/libgomp.dg/copyin-2.c: New test.
	* testsuite/libgomp.c++/copyin-2.C: New test.
	* testsuite/libgomp.fortran/threadprivate3.f90: New test.

	* testsuite/libgomp.fortran/threadprivate2.f90: New test.
	* testsuite/libgomp.fortran/sharing2.f90: New test.

	* testsuite/libgomp.dg/copyin-1.c: New test.
	* testsuite/libgomp.c++/copyin-1.C: New test.

2005-10-26  Jakub Jelinek  <jakub@redhat.com>

	* testsuite/libgomp.fortran/crayptr1.f90: New test.

	* testsuite/libgomp.fortran/workshare1.f90: New test.

	* libgomp.fortran/appendix-a/a.28.5.f90: Change into compile
	only test.
	* libgomp.fortran/sharing1.f90: New test.

2005-10-24  Jakub Jelinek  <jakub@redhat.com>

	PR c++/24502
	* testsuite/libgomp.c++/loop-7.C: New test.

	* testsuite/libgomp.dg/nestedfn-2.c: New test.

	* testsuite/libgomp.dg/nestedfn-1.c: New test.
	* testsuite/libgomp.fortran/reduction6.f90: New test.
	* testsuite/libgomp.fortran/nestedfn1.f90: New test.

2005-10-23  Richard Henderson  <rth@redhat.com>

	* testsuite/libgomp.c++/ctor-1.C: New.
	* testsuite/libgomp.c++/ctor-2.C: New.
	* testsuite/libgomp.c++/ctor-3.C: New.
	* testsuite/libgomp.c++/ctor-4.C: New.
	* testsuite/libgomp.c++/ctor-5.C: New.
	* testsuite/libgomp.c++/ctor-6.C: New.
	* testsuite/libgomp.c++/ctor-7.C: New.
	* testsuite/libgomp.c++/ctor-8.C: New.
	* testsuite/libgomp.c++/ctor-9.C: New.

2005-10-21  Diego Novillo  <dnovillo@redhat.com>

	PR 24455
	* testsuite/libgomp.c++/pr24455-1.C: New test.
	* testsuite/libgomp.c++/pr24455.C: New test.
	* testsuite/libgomp.dg/pr24455-1.c: New test.
	* testsuite/libgomp.dg/pr24455.c: New test.

2005-10-20  Richard Henderson  <rth@redhat.com>

	* testsuite/libgomp.c++/loop-6.C: New.
	* testsuite/libgomp.dg/loop-3.c: New.

2005-10-20  Jakub Jelinek  <jakub@redhat.com>

	* testsuite/libgomp.fortran/jacobi.f: Don't make i and j
	explicitly private.
	* testsuite/libgomp.fortran/omp_parse1.f90 (test_do): Make i
	explicitly shared.

2005-10-19  Diego Novillo  <dnovillo@redhat.com>

	* testsuite/libgomp.fortran/jacobi.f: New test.

2005-10-19  Richard Henderson  <rth@redhat.com>

	* configure.tgt (i?86-linux): Default to with_arch instead of
	CFLAGS.  Add -mtune to match target_cpu.
	(x86_64-linux): Tune to i686.

	* fortran.c (omp_test_nest_lock_): Fix typo.

2005-10-19  Jakub Jelinek  <jakub@redhat.com>

	* ordered.c (gomp_ordered_first, gomp_ordered_last, gomp_ordered_next,
	gomp_ordered_sync): Do nothing if team->nthreads == 1.
	* testsuite/libgomp.dg/ordered-3.c: New test.

	* testsuite/libgomp.dg/appendix-a/a.18.1.c: Remove unconditional abort.
	Remove volatile keyword.

	* testsuite/libgomp.fortran/appendix-a/a.19.1.f90: Reorder variables
	in COMMON block to avoid warnings on 64-bit targets.

2005-10-18  Diego Novillo  <dnovillo@redhat.com>

	* testsuite/libgomp.dg/shared-3.c: New test.

2005-10-18  Jakub Jelinek  <jakub@redhat.com>

	* testsuite/libgomp.fortran/appendix-a/a.31.3.f90: Removed.
	* testsuite/libgomp.fortran/reduction5.f90: New test.

2005-10-18  Jakub Jelinek  <jakub@redhat.com>

	* testsuite/libgomp.fortran/appendix-a/a.40.1.f90: Add -ffixed-form to
	dg-options.
	* testsuite/libgomp.fortran/appendix-a/a.18.1.f90: Likewise.  Enable
	flush loop now that __sync_synchronize has proper memory barrier.
	* testsuite/libgomp.fortran/appendix-a/a.3.1.f90: Fix a typo.
	Add -ffixed-form to dg-options.

2005-10-17  Diego Novillo  <dnovillo@redhat.com>

	* testsuite/libgomp.fortran/fortran.exp: Also gather tests
	from subdirectories.
	* testsuite/libgomp.fortran/appendix-a/a.15.1.f90: New test.
	* testsuite/libgomp.fortran/appendix-a/a.16.1.f90: New test.
	* testsuite/libgomp.fortran/appendix-a/a.18.1.f90: New test.
	* testsuite/libgomp.fortran/appendix-a/a.19.1.f90: New test.
	* testsuite/libgomp.fortran/appendix-a/a.2.1.f90: New test.
	* testsuite/libgomp.fortran/appendix-a/a.21.1.f90: New test.
	* testsuite/libgomp.fortran/appendix-a/a.22.7.f90: New test.
	* testsuite/libgomp.fortran/appendix-a/a.22.8.f90: New test.
	* testsuite/libgomp.fortran/appendix-a/a.26.1.f90: New test.
	* testsuite/libgomp.fortran/appendix-a/a.28.1.f90: New test.
	* testsuite/libgomp.fortran/appendix-a/a.28.2.f90: New test.
	* testsuite/libgomp.fortran/appendix-a/a.28.3.f90: New test.
	* testsuite/libgomp.fortran/appendix-a/a.28.4.f90: New test.
	* testsuite/libgomp.fortran/appendix-a/a.28.5.f90: New test.
	* testsuite/libgomp.fortran/appendix-a/a.3.1.f90: New test.
	* testsuite/libgomp.fortran/appendix-a/a.31.3.f90: New test.
	* testsuite/libgomp.fortran/appendix-a/a.31.4.f90: New test.
	* testsuite/libgomp.fortran/appendix-a/a.31.5.f90: New test.
	* testsuite/libgomp.fortran/appendix-a/a.33.3.f90: New test.
	* testsuite/libgomp.fortran/appendix-a/a.38.1.f90: New test.
	* testsuite/libgomp.fortran/appendix-a/a.39.1.f90: New test.
	* testsuite/libgomp.fortran/appendix-a/a.4.1.f90: New test.
	* testsuite/libgomp.fortran/appendix-a/a.40.1.f90: New test.
	* testsuite/libgomp.fortran/appendix-a/a.5.1.f90: New test.
	* testsuite/libgomp.fortran/appendix-a/a10.1.f90: New test.

2005-10-17  Jakub Jelinek  <jakub@redhat.com>

	* testsuite/libgomp.dg/dg.exp: Only unset lang_* if
	lang_library_path exists.  Use find instead of glob to gather tests.
	* testsuite/libgomp.dg/appendix-a/appendix-a.exp: Removed.

2005-10-17  Diego Novillo  <dnovillo@redhat.com>

	* testsuite/libgomp.dg/appendix-a/a.15.1.c: New test.
	* testsuite/libgomp.dg/appendix-a/a.16.1.c: New test.
	* testsuite/libgomp.dg/appendix-a/a.18.1.c: New test.
	* testsuite/libgomp.dg/appendix-a/a.19.1.c: New test.
	* testsuite/libgomp.dg/appendix-a/a.2.1.c: New test.
	* testsuite/libgomp.dg/appendix-a/a.21.1.c: New test.
	* testsuite/libgomp.dg/appendix-a/a.26.1.c: New test.
	* testsuite/libgomp.dg/appendix-a/a.29.1.c: New test.
	* testsuite/libgomp.dg/appendix-a/a.3.1.c: New test.
	* testsuite/libgomp.dg/appendix-a/a.39.1.c: New test.
	* testsuite/libgomp.dg/appendix-a/a.4.1.c: New test.
	* testsuite/libgomp.dg/appendix-a/a.5.1.c: New test.
	* testsuite/libgomp.dg/appendix-a/appendix-a.exp: New file.

2005-10-15  Jakub Jelinek  <jakub@redhat.com>

	* testsuite/libgomp.dg/vla-1.c: New test.

	* testsuite/libgomp.fortran/reference2.f90: New test.

	* testsuite/libgomp.fortran/character2.f90: Remove explicit
	declaration of omp_get_thread_num.
	* testsuite/libgomp.fortran/threadprivate1.f90: Likewise.  Add
	use omp_lib.

	* testsuite/libgomp.fortran/reduction1.f90: New test.
	* testsuite/libgomp.fortran/reduction2.f90: New test.
	* testsuite/libgomp.fortran/reduction3.f90: New test.
	* testsuite/libgomp.fortran/reduction4.f90: New test.

2005-10-13  Richard Henderson  <rth@redhat.com>

	* Makefile.am (libgomp_la_SOURCES): Add bar.c.
	* Makefile.in: Regenerate.
	* barrier.c (GOMP_barrier): Use gomp_barrier_wait.
	* libgomp.h: Include bar.h.
	(struct gomp_barrier): Remove.
	(struct gomp_team): Add barrier.  Replace master_barrier with
	master_release.  Replace threads with ordered_release.
	(struct gomp_thread): Replace barrier with release.
	* ordered.c (gomp_ordered_first): Update for ordered_release change.
	(gomp_ordered_last, gomp_ordered_next, gomp_ordered_static_init,
	gomp_ordered_static_next, gomp_ordered_sync): Likewise.
	* single.c (GOMP_single_copy_start): Use gomp_barrier_wait.
	(GOMP_single_copy_end): Likewise.
	* team.c (gomp_threads_dock): New.
	(gomp_barrier_init, gomp_barrier_destroy): Remove.
	(gomp_thread_start): Use gomp_barrier_wait.
	(new_team, free_team): Update for gomp_team changes.
	(gomp_team_start): Use gomp_barrier_wait and gomp_barrier_reinit.
	(gomp_team_end): Use gomp_barrier_wait.
	(initialize_team): Update for gomp_thread changes.
	* work.c (gomp_work_share_end): Use gomp_barrier_wait_start.
	(gomp_work_share_end_nowait): Use atomic ops when available.
	* config/linux/bar.c, config/linux/bar.h: New files.
	* config/posix/bar.c, config/posix/bar.h: New files.

2005-10-13  Jakub Jelinek  <jakub@redhat.com>

	* single.c (GOMP_single_copy_end): Don't segfault if team is NULL.
	* testsuite/libgomp.dg/single-2.c: New test.

	* testsuite/libgomp.dg/dg.exp (lang_library_path, lang_test_file,
	lang_link_flags): Unset, so that they aren't inherited from previously
	sourced *.exp.

	* testsuite/libgomp.fortran/threadprivate1.f90: New test.

2005-10-12  Richard Henderson  <rth@redhat.com>

	* testsuite/lib/libgomp-dg.exp: Set blddir at toplevel.
	(libgomp_init): Use lang_test_file, lang_library_path, and
	lang_link_flags, set by the subdirectory files.  Add -fopenmp here.

	* testsuite/libgomp.fortran/fortran.exp (lang_library_path): New.
	(lang_test_file, lang_link_flags): New.
	(DEFAULT_FFLAGS, ALWAYS_CFLAGS, multilibs, blddir): Remove.

	* testsuite/libgomp.c++/c++.exp, testsuite/libgomp.c++/loop-1.C,
	testsuite/libgomp.c++/loop-2.C, testsuite/libgomp.c++/loop-3.C,
	testsuite/libgomp.c++/loop-4.C, testsuite/libgomp.c++/nested-1.C,
	testsuite/libgomp.c++/parallel-1.C,
	testsuite/libgomp.c++/reduction-1.C,
	testsuite/libgomp.c++/reduction-2.C,
	testsuite/libgomp.c++/reduction-3.C,
	testsuite/libgomp.c++/sections-1.C, testsuite/libgomp.c++/shared-1.C,
	testsuite/libgomp.c++/shared-2.C, testsuite/libgomp.c++/single-1.C,
	testsuite/libgomp.c++/single-2.C, testsuite/libgomp.c++/single-3.C:
	New files, largely cribbed from the C testsuite.

2005-10-12  Jakub Jelinek  <jakub@redhat.com>

	* testsuite/libgomp.fortran/character1.f90: New test.
	* testsuite/libgomp.fortran/character2.f90: New test.

	* testsuite/libgomp.dg/nested-1.c: New test.
	* testsuite/libgomp.dg/nested-2.c: New test.
	* testsuite/libgomp.fortran/do1.f90: New test.
	* testsuite/libgomp.fortran/do2.f90: New test.

	* testsuite/libgomp.fortran/reference1.f90: New test.

2005-10-11  Jakub Jelinek  <jakub@redhat.com>

	* testsuite/libgomp.dg/reduction-1.c: New test.
	* testsuite/libgomp.dg/reduction-2.c: New test.
	* testsuite/libgomp.dg/reduction-3.c: New test.

2005-10-10  Jakub Jelinek  <jakub@redhat.com>

	* testsuite/libgomp.dg/atomic-1.c: New test.
	* testsuite/libgomp.dg/atomic-2.c: New test.

2005-10-09  Richard Henderson  <rth@redhat.com>

	* critical.c (atomic_lock): New.
	(initialize_critical): Initialize it.
	(GOMP_atomic_start, GOMP_atomic_end): New.
	* libgomp.map: Export them.
	* libgomp_g.h: Declare them.

	* testsuite/libgomp.dg/atomic-10.c: Move from gcc testsuite.

2005-10-02  Richard Henderson  <rth@redhat.com>

	* configure.ac: Move save_CFLAGS hack earlier.  Append -Wall/-Werror
	to XCFLAGS instead of CFLAGS.

2005-09-30  Richard Henderson  <rth@redhat.com>

	* configure.ac: Determine whether -pthread or -lpthread is needed.
	* Makefile.am (libgomp_la_LDFLAGS): Remove explicit -lpthread.
	* Makefine.in, configure: Rebuild.

2005-09-28  Richard Henderson  <rth@redhat.com>

	* testsuite/libgomp.dg/omp-loop03.c: Fix return code.
	* testsuite/libgomp.dg/omp-single-3.c: New test.

2005-09-28  Diego Novillo  <dnovillo@redhat.com>

	* testsuite/libgomp.dg/omp-single-2.c: New test.
	* testsuite/libgomp.dg/shared-2.c: Fix return code.

2005-09-27  Richard Henderson  <rth@redhat.com>

	* testsuite/libgomp.dg/omp-loop03.c: Add initial barrier.
	* testsuite/libgomp.dg/omp-parallel-for.c: Specify static schedule.

2005-09-27  Jakub Jelinek  <jakub@redhat.com>

	* testsuite/libgomp.dg/omp-loop03.c: New test.

2005-09-27  Diego Novillo  <dnovillo@redhat.com>

	* testsuite/libgomp.dg/omp-parallel-for.c: New test.

2005-09-27  Diego Novillo  <dnovillo@redhat.com>

	* testsuite/libgomp.dg/omp-single-1.c: New test.
	* testsuite/libgomp.dg/shared-1.c: Return 0.
	Add prototype for abort.
	* testsuite/libgomp.dg/shared-2.c: Likewise.

2005-09-26  Jakub Jelinek  <jakub@redhat.com>

	* testsuite/libgomp.fortran/omp_parse3.f90: Fix non-conforming
	constructs.

2005-09-26  Diego Novillo  <dnovillo@redhat.com>

	* testsuite/libgomp.dg/shared-1.c: New test.
	* testsuite/libgomp.dg/shared-2.c: New test.

2005-09-24  Richard Henderson  <rth@redhat.com>

	* testsuite/libgomp.dg/omp_workshare3.c: Mark dg-error.

2005-09-24  Richard Henderson  <rth@redhat.com>

	* iter.c (gomp_iter_static_next): Round up when computing number
	of iterations.  Don't bother distributing a remainder equally.

	* testsuite/libgomp.dg/omp-loop01.c (main1): Rename from main.
	Don't call srand.  Zero b before testing.
	(main): New.

2005-09-24  Jakub Jelinek  <jakub@redhat.com>

	* testsuite/libgomp.fortran/omp_atomic1.f90: New test.
	* testsuite/libgomp.fortran/omp_atomic2.f90: New test.

2005-09-23  Jakub Jelinek  <jakub@redhat.com>

	* testsuite/libgomp.fortran/omp_parse1.f90: Add a test for !$omp do
	without !$omp end do, followed immediately by subroutine end.

2005-09-23  Diego Novillo  <dnovillo@redhat.com>

	* testsuite/libgomp.dg/omp-parallel-if.c: New test.

2005-09-22  Richard Henderson  <rth@redhat.com>

	* critical.c (GOMP_critical_name_start): Change argument to void**.
	Reuse the pointer space if the mutex fits.
	(GOMP_critical_name_end): Likewise.
	(initialize_critical): Don't define if GOMP_MUTEX_INIT_0.
	* libgomp_g.h (GOMP_critical_name_start): Update decl.
	(GOMP_critical_name_end): Likewise.
	* config/linux/mutex.h (GOMP_MUTEX_INIT_0): New.
	* config/posix/mutex.h (GOMP_MUTEX_INIT_0): New.

2005-09-20  Richard Henderson  <rth@redhat.com>

	* critical.c (GOMP_critical_name_start, GOMP_critical_name_end): New.
	(create_lock_lock): New.
	(initialize_critical): Initialize it.
	* libgomp.map (GOMP_critical_name_start, GOMP_critical_name_end): New.
	* libgomp_g.h (GOMP_ordered_start, GOMP_ordered_end): Declare.

2005-09-20  Diego Novillo  <dnovillo@redhat.com>

	* testsuite/libgom.dg/omp-loop01.c: Include stdio.h.

2005-09-20  Diego Novillo  <dnovillo@redhat.com>

	* testsuite/libgomp.dg/omp-loop01.c: New test.
	* testsuite/libgomp.dg/omp-loop02.c: New test.

2005-09-20  Jakub Jelinek  <jakub@redhat.com>

	* configure.ac (AC_PROG_FC): Add.
	(USE_FORTRAN): New automake conditional.
	* configure: Rebuilt.
	* Makefile.am (libgomp_la_SOURCES): Add fortran.c.
	(nodist_include_HEADERS): Add omp_lib.h, omp_lib.f90 and libgomp_f.h.
	If USE_FORTRAN, add also omp_lib.mod and omp_lib_kinds.mod.
	Add rules to build them.
	* Makefile.in: Rebuilt.
	* mkomp_h.pl: Compute and replace also OMP_LOCK_KIND and
	OMP_NEST_LOCK_KIND.
	* libgomp.map: Add Fortran wrappers.
	* libgomp_f.h.in: New file.
	* omp_lib.h.in: New file.
	* omp_lib.f90.in: New file.
	* fortran.c: New file.
	* testsuite/lib/libgomp-dg.exp: Load a few more .exp files.
	Append libgfortran directory to LD_LIBRARY_PATH if it exists.
	Add -Lpath_to_libgfortran and -lgfortran -lgfortranbegin if
	libgfortran has been built.
	* testsuite/libgomp.fortran/fortran.exp: New file.
	* testsuite/libgomp.fortran/omp_cond1.f: New test.
	* testsuite/libgomp.fortran/omp_cond2.f: New test.
	* testsuite/libgomp.fortran/omp_cond3.F90: New test.
	* testsuite/libgomp.fortran/omp_cond4.F90: New test.
	* testsuite/libgomp.fortran/omp_hello.f: New test.
	* testsuite/libgomp.fortran/omp_orphan.f: New test.
	* testsuite/libgomp.fortran/omp_parse1.f90: New test.
	* testsuite/libgomp.fortran/omp_parse2.f90: New test.
	* testsuite/libgomp.fortran/omp_parse3.f90: New test.
	* testsuite/libgomp.fortran/omp_parse4.f90: New test.
	* testsuite/libgomp.fortran/omp_reduction.f: New test.
	* testsuite/libgomp.fortran/omp_workshare1.f: New test.
	* testsuite/libgomp.fortran/omp_workshare2.f: New test.

2005-08-30  Richard Henderson  <rth@redhat.com>

	* loop.c (GOMP_loop_static_start): Provide fallback wrapper
	function for when aliases are not usable.
	(GOMP_loop_dynamic_start, GOMP_loop_guided_start,
	GOMP_loop_ordered_static_start, GOMP_loop_ordered_dynamic_start,
	GOMP_loop_ordered_guided_start, GOMP_loop_static_next,
	GOMP_loop_dynamic_next, GOMP_loop_guided_next,
	GOMP_loop_ordered_static_next, GOMP_loop_ordered_dynamic_next,
	GOMP_loop_ordered_guided_next): Likewise.
	* ordered.c (GOMP_ordered_start): Likewise.

2005-08-01  Diego Novillo  <dnovillo@redhat.com>

	* testsuite/libgomp.dg/dg.exp: Use -O2 for now.
	* testsuite/libgomp.dg/omp_hello.c: Fix return code
	* testsuite/libgomp.dg/omp_matvec.c: Likewise.
	* testsuite/libgomp.dg/omp_orphan.c: Likewise
	* testsuite/libgomp.dg/omp_reduction.c: Likewise
	* testsuite/libgomp.dg/omp_workshare1.c: Likewise
	* testsuite/libgomp.dg/omp_workshare2.c: Likewise
	* testsuite/libgomp.dg/omp_workshare3.c: Likewise
	* testsuite/libgomp.dg/omp_workshare4.c: Likewise

2005-07-07  Eric Christopher  <echristo@redhat.com>
	    Diego Novillo  <dnovillo@redhat.com>

	* testsuite/libgomp.dg/dg.exp: Add -fopenmp to DEFAULT_CFLAGS.
	* testsuite/libgomp.dg/omp_hello.c: Add standard includes, fix
	up code.
	* testsuite/libgomp.dg/omp_matvec.c: Ditto.
	* testsuite/libgomp.dg/omp_orphan.c: Ditto.
	* testsuite/libgomp.dg/omp_reduction.c: Ditto.
	* testsuite/libgomp.dg/omp_workshare1.c: Ditto.
	* testsuite/libgomp.dg/omp_workshare2.c: Ditto.
	* testsuite/libgomp.dg/omp_workshare3.c: Ditto.
	* testsuite/libgomp.dg/omp_workshare4.c: Ditto.

2005-06-13  Diego Novillo  <dnovillo@redhat.com>

	* TOPLEVEL.patch: Remove.

2005-05-16  Richard Henderson  <rth@redhat.com>

	* configure.ac: Test for clock_gettime.
	* config.h.in, configure: Rebuild.
	* config/posix/time.c: Use recommended TIME_WITH_SYS_TIME pattern.
	(omp_get_wtime): Use clock_gettime if available.
	(omp_get_wtick): Use clock_getres if available.

2005-05-11  Richard Henderson  <rth@redhat.com>

	* config/linux/ia64/futex.h: New file.
	* configure.tgt: Use it.

	* team.c (gomp_barrier_init, gomp_barrier_destroy): Mark inline.

2005-05-07  Richard Henderson  <rth@redhat.com>

	* config/linux/powerpc/futex.h: New file.
	* configure.tgt: Use it.

	* config/linux/i486/futex.h: Merge ...
	* config/linux/x86_64/futex.h: ... into ...
	* config/linux/x86/futex.h: ... here.
	* configure.tgt: Update to match.

2005-05-06  Richard Henderson  <rth@redhat.com>

	* config/linux/alpha/futex.h: Conditionally define SYS_futex.
	* config/linux/i486/futex.h: Likewise.
	* config/linux/x86_64/futex.h: Likewise.

	* config/linux/lock.c: New file.
	* config/linux/omp-lock.h: New file.

	* critical.c, env.h: Don't include omp.h
	* config/posix/lock.c: Include libgomp.h instead of omp.h.
	* config/posix/time.c: Likewise.
	* config/posix/omp-lock.h: New file.
	* libgomp.h: Include omp-lock.h and omp.h.
	* Makefile.am (nodist_include_HEADERS): New.
	(omp.h): New rule.
	* configure.ac (PERL): New.
	* mkomp_h.pl: New file.
	* omp.h.in: Rename from omp.h; replace omp_lock_t and omp_nest_lock_t
	with templates.
	* Makefile.in, configure, testsuite/Makefile.in: Rebuild.

	* testsuite/lib/libgomp-dg.exp (libgomp_init): Add include into
	build directory.  Re-add -march=i486 hack.

	* testsuite/lib/libgomp-dg.exp (libgomp_compile_flags): Remove.
	(libgomp_link_flags): Remove.
	(libgomp_initialized): Remove.
	(libgomp_init): Don't protect from reinitialization.  Copy code
	from libstdc++ for getting the multilib set correctly.

2005-05-05  Richard Henderson  <rth@redhat.com>

	* config/linux/alpha/futex.h: New file.
	* configure.tgt (alpha*-*-linux*): Use it.

	* config/posix/mutex.c: New file.
	* config/posix/sem.c: Use libgomp.h.

	* configure.tgt (x86_64-linux): Also test CC for -m32.
	* config/linux/x86_64/futex.h (futex_wait): Fix r10 usage.

	* testsuite/lib/libgomp-dg.exp (libgomp_link_flags): Add /
	after $gccpath.

	* Makefile.am (SUBDIRS): New.
	(libgomp_la_LDFLAGS): Add -lpthread.
	* configure.ac (AM_INIT_AUTOMAKE): Enable dependencies.
	* Makefile.in, aclocal.m4, config.h.in, configure: Rebuild.

	* libgomp_g.h: New file.
	* libgomp.h: Split out all public declarations to libgomp_g.h.
	Use pragma GCC visibility instead of ATTRIBUTE_HIDDEN.
	* config/linux/mutex.h: Remove ATTRIBUTE_HIDDEN.
	* config/linux/sem.h: Likewise.
	* config/posix/sem.h: Likewise.

	* Makefile.am (AM_LDFLAGS): New.
	(libgomp_version_script): Split out from ...
	(libgomp_la_LDFLAGS): ... here.
	(libgomp_version_info): New.
	* acinclude.m4 (LIBGOMP_CHECK_TLS): Use LIBGOMP_ENABLE.
	(LIBGOMP_ENABLE): New.
	(LIBGOMP_CHECK_LINKER_FEATURES): New.
	(LIBGOMP_ENABLE_SYMVERS): New.
	* configure.ac (AC_INIT): Version 1.0.
	(enable-version-specific-runtime-libs): Use LIBGOMP_ENABLE.
	(enable-linux-futex): Likewise.  Rename from enable-futex.
	(libtool_VERSION): New.
	(LIBGOMP_ENABLE_SYMVERS): Use it.
	* configure.tgt: Check with_gnu_ld wrt have_tls optimizations.
	* Makefile.in, aclocal.m4, configure: Rebuild.

	* config/linux/mutex.c: Include libgomp.h instead of mutex.h.
	(gomp_mutex_unlock_slow): Fix typo.
	* config/linux/sem.c: Similarly.
	(gomp_sem_post_slow): Fix typo.
	* config/linux/sem.h (gomp_sem_post_slow): Fix typo.
	* config/linux/i486/futex.h: Remove USE_LINUX_SYSENTER code.
	[__PIC__] (sys_futex0): Don't use tmp output in asm.

	* Makefile.am (AM_CFLAGS): Expand with XCFLAGS.
	(libgomp_la_LDFLAGS): Add top_srcdir to path.
	* acinclude.m4: Copy libtool.m4 stuff from libgfortran.
	* configure.ac: Check for getloadavg.  Substitute XCFLAGS and
	XLDFLAGS.  Add XCFLAGS to CFLAGS around LIBGOMP_CHECK_SYNC_BUILTINS.
	* configure.tgt: Set XCFLAGS and XLDFLAGS instead of CFLAGS and
	LDFLAGS.  Pull enable_futex check to top-level.
	* libgomp.h: Fix sem.h and mutex.h includes.  Define ATTRIBUTE_HIDDEN.
	* Makefile.in, aclocal.m4, config.h.in, configure: Regenerate.

	First attempt at real configury.
	* Makefile, config.h: Remove file.
	* Makefile.am, Makefile.in: New file.
	* acinclude.m4 aclocal.m4: New file.
	* configure.ac, configure.tgt, configure: New file.

	* config/posix/lock.c: Rename from sys-lock.c.
	* config/posix/mutex.h: Rename from sys-mutex.h.
	* config/posix/sem.c: Rename from sys-sem.c.
	* config/posix/sem.h: Rename from sys-sem.h.
	* config/posix/proc.c: Rename from sys-proc.c.
	* config/posix/time.c: Rename from sys-proc.c.

	* config/linux/mutex.c: New file.
	* config/linux/mutex.h: New file.
	* config/linux/sem.c: New file.
	* config/linux/sem.h: New file.
	* config/linux/i486/futex.h: New file.
	* config/linux/x86_64/futex.h: New file.

2005-05-04  Richard Henderson  <rth@redhat.com>

	* iter.c (gomp_iter_dynamic_next, gomp_iter_guided_next): New.
	* libgomp.h: Declare them.
	* loop.c (gomp_loop_dynamic_start, gomp_loop_guided_start,
	gomp_loop_dynamic_next, gomp_loop_guided_next): Use them.

2005-05-04  Richard Henderson  <rth@redhat.com>

	* libgomp-1 code drop

2005-05-04  Richard Henderson  <rth@redhat.com>

	* iter.c (gomp_iter_static_next): Return tri-state on 0.
	* ordered.c (gomp_ordered_static_next): Remove not_last argument.
	* libgomp.h (struct gomp_team_state): Make static_trip unsigned.
	(gomp_iter_static_next): Update.
	(gomp_ordered_static_next): Update.
	* loop.c (gomp_loop_static_start): Update for gomp_iter_static_next.
	(gomp_loop_ordered_static_start): Likewise.  Exit early for a
	totally empty range.
	(gomp_loop_ordered_static_next): Refine test for calling
	gomp_ordered_static_next.
	* testsuite/ordered-1.c: Add case for more threads than iterations.

	* iter.c (gomp_iter_runtime_next_locked): Remove.
	* loop.c (gomp_loop_static_start, gomp_loop_dynamic_start,
	gomp_loop_guided_start, gomp_loop_ordered_static_start,
	gomp_loop_ordered_dynamic_start, gomp_loop_ordered_guided_start,
	gomp_loop_static_next, gomp_loop_dynamic_next, gomp_loop_guided_next,
	gomp_loop_ordered_static_next, gomp_loop_ordered_dynamic_next,
	gomp_loop_ordered_guided_next): Downcase name, make static, add
	an external alias with the old name.
	(GOMP_loop_runtime_start, GOMP_loop_ordered_runtime_start,
	GOMP_loop_runtime_next, GOMP_loop_ordered_runtime_next): Use a
	switch and call one of the above static functions.
	* libgomp.h: Update.

	* work.c (gomp_work_share_start): Lock the mutex for !first too.
	* loop.c (GOMP_loop_static_start, GOMP_loop_dynamic_start,
	GOMP_loop_guided_start, GOMP_loop_runtime_start,
	GOMP_loop_ordered_static_start, GOMP_loop_ordered_dynamic_start,
	GOMP_loop_ordered_guided_start): Update to match.
	* sections.c (GOMP_sections_start): Likewise.
	* single.c (GOMP_single_start, GOMP_single_copy_start): Likewise.

	* ordered.c (gomp_ordered_first, gomp_ordered_last, gomp_ordered_next,
	gomp_ordered_static_init, gomp_ordered_static_next): Rename s/_loop//.
	Use bounds check instead of modulus.
	(gomp_ordered_sync): Split out of GOMP_ordered_start.
	(gomp_ordered_last): Don't sync with ordered_owner here.
	(gomp_ordered_next): Likewise.
	(gomp_ordered_static_loop_next): Likewise.
	* loop.c, libgomp.h: Update to match.

	* libgomp.h (GOMP_barrier): Declare.

	* testsuite/barrier-1.c: New file.
	* testsuite/critical-1.c: New file.
	* testsuite/ordered-2.c: New file.
	* testsuite/ordered-1.c: New file.
	* testsuite/sections-1.c: New file.
	* testsuite/single-1.c: New file.
	* testsuite/Makefile (TESTS): Add them.

2005-05-04  Richard Henderson  <rth@redhat.com>

	* libgomp.h (struct gomp_work_share): Add ordered_owner.
	* loop.c (GOMP_loop_static_start): If not the startup thread,
	acquire the mutex to wait for initialization complete.
	(GOMP_loop_ordered_static_start): Likewise.
	(GOMP_loop_ordered_runtime_start): Likewise.
	(GOMP_loop_ordered_static_first): Remove.
	(GOMP_loop_ordered_dynamic_first): Remove.
	(GOMP_loop_ordered_guided_first): Remove.
	(GOMP_loop_ordered_runtime_first): Remove.
	* ordered.c (gomp_ordered_loop_first): Post to own release when
	we're the first thread.
	(gomp_ordered_loop_last): Wait on release if not owner.
	(gomp_ordered_loop_next): Likewise.
	(gomp_ordered_static_loop_init): New.
	(gomp_ordered_static_loop_next): Use ordered_owner.
	(GOMP_ordered_start): Likewise.
	* work.c (gomp_new_work_share): Initialize ordered_owner.

2005-05-03  Richard Henderson  <rth@redhat.com>

	* Makefile (OPT): New.
	(CFLAGS): Use it.

	* loop.c (GOMP_loop_end, GOMP_loop_end_nowait): New.
	* sections.c (GOMP_sections_end, GOMP_sections_end_nowait): New.
	* libgomp.h, libgomp.map, NOTES: Update to match.

	* team.c (struct gomp_thread_start_data): Remove ts, fn, data.
	Add initialized and thr members.
	(gomp_thread_start): Pause when initially spawned to wait for
	the whole team to be created.
	(gomp_team_start): Release team members at the end.

	* testsuite/loop-1.c (N): New.  Use it instead of hardcoded 100.
	(f_foo_1): Use GOMP_loop_end.
	(f_foo_2): Use GOMP_loop_end_nowait.

	* testsuite/loop-2.c: New file.
	* testsuite/Makefile (TESTS): Add it.

2005-05-03  Richard Henderson  <rth@redhat.com>

	* iter.c (gomp_iter_static_next): Fix overflow check typo.
	(gomp_iter_dynamic_next_locked): Fix overflow check thinko.
	* team.c (new_team): Initialize oldest_live_gen to 1 if no
	initial work_share.

	* testsuite/Makefile: New file.
	* testsuite/loop-1.c: New file.

2005-05-03  Richard Henderson  <rth@redhat.com>

	Initial implementation and checkin.<|MERGE_RESOLUTION|>--- conflicted
+++ resolved
@@ -1,5 +1,3 @@
-<<<<<<< HEAD
-=======
 2015-06-03  Jakub Jelinek  <jakub@redhat.com>
 
 	Backported from mainline
@@ -28,7 +26,6 @@
 	(pthread.h): Check for this header file.
 	* configure: Regenerate.
 
->>>>>>> 4372767b
 2015-02-11  Jakub Jelinek  <jakub@redhat.com>
 
 	PR c/64824
