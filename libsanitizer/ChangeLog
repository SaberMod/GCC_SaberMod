--- conflicted
+++ resolved
@@ -1,5 +1,3 @@
-<<<<<<< HEAD
-=======
 2015-07-29  Markus Trippelsdorf  <markus@trippelsdorf.de>
 
 	PR sanitizer/63927
@@ -27,7 +25,6 @@
 	* tsan/Makefile.in: Likewise.
 	* ubsan/Makefile.in: Likewise.
 
->>>>>>> abd26de0
 2015-04-13  Yury Gribov  <y.gribov@samsung.com>
 
 	PR sanitizer/64839
