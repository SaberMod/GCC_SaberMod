#                                               -*- Autoconf -*-
# Process this file with autoconf to produce a configure script.

AC_PREREQ([2.69])
AC_INIT(package-unused, version-unused, libsanitizer)
AC_CONFIG_SRCDIR([include/sanitizer/common_interface_defs.h])
ACLOCAL_AMFLAGS = -I m4

AC_MSG_CHECKING([for --enable-version-specific-runtime-libs])
AC_ARG_ENABLE(version-specific-runtime-libs,
[  --enable-version-specific-runtime-libs    Specify that runtime libraries should be installed in a compiler-specific directory ],
[case "$enableval" in
 yes) version_specific_libs=yes ;;
 no)  version_specific_libs=no ;;
 *)   AC_MSG_ERROR([Unknown argument to enable/disable version-specific libs]);;
 esac],
[version_specific_libs=no])
AC_MSG_RESULT($version_specific_libs)

AC_USE_SYSTEM_EXTENSIONS

# Do not delete or change the following two lines.  For why, see
# http://gcc.gnu.org/ml/libstdc++/2003-07/msg00451.html
AC_CANONICAL_SYSTEM
target_alias=${target_alias-$host_alias}
AC_SUBST(target_alias)
GCC_LIBSTDCXX_RAW_CXX_FLAGS

AM_INIT_AUTOMAKE(foreign no-dist)
AM_MAINTAINER_MODE

# Calculate toolexeclibdir
# Also toolexecdir, though it's only used in toolexeclibdir
case ${version_specific_libs} in
  yes)
    # Need the gcc compiler version to know where to install libraries
    # and header files if --enable-version-specific-runtime-libs option
    # is selected.
    toolexecdir='$(libdir)/gcc/$(target_alias)'
    toolexeclibdir='$(toolexecdir)/$(gcc_version)$(MULTISUBDIR)'
    ;;
  no)
    if test -n "$with_cross_host" &&
       test x"$with_cross_host" != x"no"; then
      # Install a library built with a cross compiler in tooldir, not libdir.
      toolexecdir='$(exec_prefix)/$(target_alias)'
      toolexeclibdir='$(toolexecdir)/lib'
    else
      toolexecdir='$(libdir)/gcc-lib/$(target_alias)'
      toolexeclibdir='$(libdir)'
    fi
    multi_os_directory=`$CC -print-multi-os-directory`
    case $multi_os_directory in
      .) ;; # Avoid trailing /.
      *) toolexeclibdir=$toolexeclibdir/$multi_os_directory ;;
    esac
    ;;
esac
AC_SUBST(toolexecdir)
AC_SUBST(toolexeclibdir)

# Checks for programs.
AC_PROG_CC
AC_PROG_CXX
AM_PROG_AS

AC_LIBTOOL_DLOPEN
AM_PROG_LIBTOOL

AC_PROG_AWK
case "$AWK" in
"") AC_MSG_ERROR([can't build without awk]) ;;
esac

AC_SUBST(enable_shared)
AC_SUBST(enable_static)

AC_CHECK_SIZEOF([void *])

if test "${multilib}" = "yes"; then
  multilib_arg="--enable-multilib"
else
  multilib_arg=
fi

# Get target configury.
unset TSAN_SUPPORTED
unset LSAN_SUPPORTED
. ${srcdir}/configure.tgt
AM_CONDITIONAL(TSAN_SUPPORTED, [test "x$TSAN_SUPPORTED" = "xyes"])
AM_CONDITIONAL(LSAN_SUPPORTED, [test "x$LSAN_SUPPORTED" = "xyes"])

# Check for functions needed.
AC_CHECK_FUNCS(clock_getres clock_gettime clock_settime)

# Common libraries that we need to link against for all sanitizer libs.
link_sanitizer_common='-lpthread -ldl -lm'

# Set up the set of additional libraries that we need to link against for libasan.
link_libasan=$link_sanitizer_common
AC_SUBST(link_libasan)

# Set up the set of additional libraries that we need to link against for libtsan.
link_libtsan=$link_sanitizer_common
AC_SUBST(link_libtsan)

# Set up the set of additional libraries that we need to link against for libubsan.
link_libubsan=$link_sanitizer_common
AC_SUBST(link_libubsan)

# Set up the set of additional libraries that we need to link against for liblsan.
link_liblsan=$link_sanitizer_common
AC_SUBST(link_liblsan)

# At least for glibc, clock_gettime is in librt.  But don't pull that
# in if it still doesn't give us the function we want.  This
# test is copied from libgomp.
if test $ac_cv_func_clock_gettime = no; then
  AC_CHECK_LIB(rt, clock_gettime,
    [link_libasan="-lrt $link_libasan"
link_libtsan="-lrt $link_libtsan"
# Other sanitizers do not override clock_* API
])
fi

case "$host" in
  *-*-darwin*) MAC_INTERPOSE=true ; enable_static=no ;;
  *) MAC_INTERPOSE=false ;;
esac
AM_CONDITIONAL(USING_MAC_INTERPOSE, $MAC_INTERPOSE)

backtrace_supported=yes
<<<<<<< HEAD

AC_MSG_CHECKING([for necessary platform features])
case "$target" in
  *-*-linux*)
    # Some old Linux distributions miss required syscalls.
    sanitizer_supported=no
    AC_TRY_COMPILE([#include <sys/syscall.h>],[
      syscall (__NR_gettid);
      syscall (__NR_futex);
      syscall (__NR_exit_group);
    ], [sanitizer_supported=yes])
    ;;
  *)
    sanitizer_supported=yes
    ;;
esac
AC_MSG_RESULT($sanitizer_supported)
AM_CONDITIONAL(SANITIZER_SUPPORTED, test "$sanitizer_supported" = yes)

# Test for __sync support.
AC_CACHE_CHECK([__sync extensions],
[libsanitizer_cv_sys_sync],
[if test -n "${with_target_subdir}"; then
   libsanitizer_cv_sys_sync=yes
 else
   AC_LINK_IFELSE(
     [AC_LANG_PROGRAM([int i;],
                      [__sync_bool_compare_and_swap (&i, i, i);
                       __sync_lock_test_and_set (&i, 1);
                       __sync_lock_release (&i);])],
     [libsanitizer_cv_sys_sync=yes],
     [libsanitizer_cv_sys_sync=no])
 fi])
if test "$libsanitizer_cv_sys_sync" = "yes"; then
  AC_DEFINE([HAVE_SYNC_FUNCTIONS], 1,
	    [Define to 1 if you have the __sync functions])
fi

# Test for __atomic support.
AC_CACHE_CHECK([__atomic extensions],
[libsanitizer_cv_sys_atomic],
[if test -n "${with_target_subdir}"; then
   libsanitizer_cv_sys_atomic=yes
 else
   AC_LINK_IFELSE(
     [AC_LANG_PROGRAM([int i;],
     		      [__atomic_load_n (&i, __ATOMIC_ACQUIRE);
		       __atomic_store_n (&i, 1, __ATOMIC_RELEASE);])],
     [libsanitizer_cv_sys_atomic=yes],
     [libsanitizer_cv_sys_atomic=no])
 fi])
if test "$libsanitizer_cv_sys_atomic" = "yes"; then
  AC_DEFINE([HAVE_ATOMIC_FUNCTIONS], 1,
	    [Define to 1 if you have the __atomic functions])
fi

# The library needs to be able to read the executable itself.  Compile
# a file to determine the executable format.  The awk script
# filetype.awk prints out the file type.
AC_CACHE_CHECK([output filetype],
[libsanitizer_cv_sys_filetype],
[filetype=
AC_COMPILE_IFELSE(
  [AC_LANG_PROGRAM([int i;], [int j;])],
  [filetype=`${AWK} -f $srcdir/../libbacktrace/filetype.awk conftest.$ac_objext`],
  [AC_MSG_FAILURE([compiler failed])])
libsanitizer_cv_sys_filetype=$filetype])

# Match the file type to decide what files to compile.
FORMAT_FILE=
case "$libsanitizer_cv_sys_filetype" in
elf*) FORMAT_FILE="elf.lo" ;;
*) AC_MSG_WARN([could not determine output file type])
   FORMAT_FILE="unknown.lo"
   backtrace_supported=no
   ;;
esac
AC_SUBST(FORMAT_FILE)

# ELF defines.
elfsize=
case "$libsanitizer_cv_sys_filetype" in
elf32) elfsize=32 ;;
elf64) elfsize=64 ;;
esac
AC_DEFINE_UNQUOTED([BACKTRACE_ELF_SIZE], [$elfsize], [ELF size: 32 or 64])

BACKTRACE_SUPPORTED=0
if test "$backtrace_supported" = "yes"; then
  BACKTRACE_SUPPORTED=1
fi
AC_SUBST(BACKTRACE_SUPPORTED)

GCC_HEADER_STDINT(gstdint.h)

AC_CHECK_HEADERS(sys/mman.h alloca.h)
if test "$ac_cv_header_sys_mman_h" = "no"; then
  have_mmap=no
else
  if test -n "${with_target_subdir}"; then
    # When built as a GCC target library, we can't do a link test.  We
    # simply assume that if we have mman.h, we have mmap.
    have_mmap=yes
  else
    AC_CHECK_FUNC(mmap, [have_mmap=yes], [have_mmap=no])
  fi
fi
if test "$have_mmap" = "no"; then
  VIEW_FILE=read.lo
  ALLOC_FILE=alloc.lo
else
  VIEW_FILE=mmapio.lo
  AC_PREPROC_IFELSE([
#include <sys/mman.h>
#if !defined(MAP_ANONYMOUS) && !defined(MAP_ANON)
  #error no MAP_ANONYMOUS
#endif
], [ALLOC_FILE=mmap.lo], [ALLOC_FILE=alloc.lo])
fi
AC_SUBST(VIEW_FILE)
AC_SUBST(ALLOC_FILE)

BACKTRACE_USES_MALLOC=0
if test "$ALLOC_FILE" = "alloc.lo"; then
  BACKTRACE_USES_MALLOC=1
fi
AC_SUBST(BACKTRACE_USES_MALLOC)

# Don't care about thread support
BACKTRACE_SUPPORTS_THREADS=0
AC_SUBST(BACKTRACE_SUPPORTS_THREADS)

# Check for dl_iterate_phdr.
AC_CHECK_HEADERS(link.h)
if test "$ac_cv_header_link_h" = "no"; then
  have_dl_iterate_phdr=no
else
  # When built as a GCC target library, we can't do a link test.
  AC_EGREP_HEADER([dl_iterate_phdr], [link.h], [have_dl_iterate_phdr=yes],
		  [have_dl_iterate_phdr=no])
  case "${host}" in
  *-*-solaris2.10*)
    # Avoid dl_iterate_phdr on Solaris 10, where it is in the
    # header file but is only in -ldl.
    have_dl_iterate_phdr=no ;;
  esac
fi
if test "$have_dl_iterate_phdr" = "yes"; then
  AC_DEFINE(HAVE_DL_ITERATE_PHDR, 1, [Define if dl_iterate_phdr is available.])
fi

=======

AC_MSG_CHECKING([for necessary platform features])
case "$target" in
  *-*-linux*)
    # Some old Linux distributions miss required syscalls.
    sanitizer_supported=no
    AC_TRY_COMPILE([#include <sys/syscall.h>],[
      syscall (__NR_gettid);
      syscall (__NR_futex);
      syscall (__NR_exit_group);
    ], [sanitizer_supported=yes])
    ;;
  *)
    sanitizer_supported=yes
    ;;
esac
AC_MSG_RESULT($sanitizer_supported)
AM_CONDITIONAL(SANITIZER_SUPPORTED, test "$sanitizer_supported" = yes)

# Test for __sync support.
AC_CACHE_CHECK([__sync extensions],
[libsanitizer_cv_sys_sync],
[if test -n "${with_target_subdir}"; then
   libsanitizer_cv_sys_sync=yes
 else
   AC_LINK_IFELSE(
     [AC_LANG_PROGRAM([int i;],
                      [__sync_bool_compare_and_swap (&i, i, i);
                       __sync_lock_test_and_set (&i, 1);
                       __sync_lock_release (&i);])],
     [libsanitizer_cv_sys_sync=yes],
     [libsanitizer_cv_sys_sync=no])
 fi])
if test "$libsanitizer_cv_sys_sync" = "yes"; then
  AC_DEFINE([HAVE_SYNC_FUNCTIONS], 1,
	    [Define to 1 if you have the __sync functions])
fi

# Test for __atomic support.
AC_CACHE_CHECK([__atomic extensions],
[libsanitizer_cv_sys_atomic],
[if test -n "${with_target_subdir}"; then
   libsanitizer_cv_sys_atomic=yes
 else
   AC_LINK_IFELSE(
     [AC_LANG_PROGRAM([int i;],
     		      [__atomic_load_n (&i, __ATOMIC_ACQUIRE);
		       __atomic_store_n (&i, 1, __ATOMIC_RELEASE);])],
     [libsanitizer_cv_sys_atomic=yes],
     [libsanitizer_cv_sys_atomic=no])
 fi])
if test "$libsanitizer_cv_sys_atomic" = "yes"; then
  AC_DEFINE([HAVE_ATOMIC_FUNCTIONS], 1,
	    [Define to 1 if you have the __atomic functions])
fi

# The library needs to be able to read the executable itself.  Compile
# a file to determine the executable format.  The awk script
# filetype.awk prints out the file type.
AC_CACHE_CHECK([output filetype],
[libsanitizer_cv_sys_filetype],
[filetype=
AC_COMPILE_IFELSE(
  [AC_LANG_PROGRAM([int i;], [int j;])],
  [filetype=`${AWK} -f $srcdir/../libbacktrace/filetype.awk conftest.$ac_objext`],
  [AC_MSG_FAILURE([compiler failed])])
libsanitizer_cv_sys_filetype=$filetype])

# Match the file type to decide what files to compile.
FORMAT_FILE=
case "$libsanitizer_cv_sys_filetype" in
elf*) FORMAT_FILE="elf.lo" ;;
*) AC_MSG_WARN([could not determine output file type])
   FORMAT_FILE="unknown.lo"
   backtrace_supported=no
   ;;
esac
AC_SUBST(FORMAT_FILE)

# ELF defines.
elfsize=
case "$libsanitizer_cv_sys_filetype" in
elf32) elfsize=32 ;;
elf64) elfsize=64 ;;
esac
AC_DEFINE_UNQUOTED([BACKTRACE_ELF_SIZE], [$elfsize], [ELF size: 32 or 64])

BACKTRACE_SUPPORTED=0
if test "$backtrace_supported" = "yes"; then
  BACKTRACE_SUPPORTED=1
fi
AC_SUBST(BACKTRACE_SUPPORTED)

GCC_HEADER_STDINT(gstdint.h)

AC_CHECK_HEADERS(sys/mman.h alloca.h)
if test "$ac_cv_header_sys_mman_h" = "no"; then
  have_mmap=no
else
  if test -n "${with_target_subdir}"; then
    # When built as a GCC target library, we can't do a link test.  We
    # simply assume that if we have mman.h, we have mmap.
    have_mmap=yes
  else
    AC_CHECK_FUNC(mmap, [have_mmap=yes], [have_mmap=no])
  fi
fi
if test "$have_mmap" = "no"; then
  VIEW_FILE=read.lo
  ALLOC_FILE=alloc.lo
else
  VIEW_FILE=mmapio.lo
  AC_PREPROC_IFELSE([
#include <sys/mman.h>
#if !defined(MAP_ANONYMOUS) && !defined(MAP_ANON)
  #error no MAP_ANONYMOUS
#endif
], [ALLOC_FILE=mmap.lo], [ALLOC_FILE=alloc.lo])
fi
AC_SUBST(VIEW_FILE)
AC_SUBST(ALLOC_FILE)

BACKTRACE_USES_MALLOC=0
if test "$ALLOC_FILE" = "alloc.lo"; then
  BACKTRACE_USES_MALLOC=1
fi
AC_SUBST(BACKTRACE_USES_MALLOC)

# Don't care about thread support
BACKTRACE_SUPPORTS_THREADS=0
AC_SUBST(BACKTRACE_SUPPORTS_THREADS)

# Check for dl_iterate_phdr.
AC_CHECK_HEADERS(link.h)
if test "$ac_cv_header_link_h" = "no"; then
  have_dl_iterate_phdr=no
else
  # When built as a GCC target library, we can't do a link test.
  AC_EGREP_HEADER([dl_iterate_phdr], [link.h], [have_dl_iterate_phdr=yes],
		  [have_dl_iterate_phdr=no])
  case "${host}" in
  *-*-solaris2.10*)
    # Avoid dl_iterate_phdr on Solaris 10, where it is in the
    # header file but is only in -ldl.
    have_dl_iterate_phdr=no ;;
  esac
fi
if test "$have_dl_iterate_phdr" = "yes"; then
  AC_DEFINE(HAVE_DL_ITERATE_PHDR, 1, [Define if dl_iterate_phdr is available.])
fi

>>>>>>> f950b0dc
# Check for the fcntl function.
if test -n "${with_target_subdir}"; then
   case "${host}" in
   *-*-mingw*) have_fcntl=no ;;
   *) have_fcntl=yes ;;
   esac
else
  AC_CHECK_FUNC(fcntl, [have_fcntl=yes], [have_fcntl=no])
fi
if test "$have_fcntl" = "yes"; then
  AC_DEFINE([HAVE_FCNTL], 1,
	    [Define to 1 if you have the fcntl function])
fi

AC_CHECK_DECLS(strnlen)

# Check for getexecname function.
if test -n "${with_target_subdir}"; then
   case "${host}" in
   *-*-solaris2*) have_getexecname=yes ;;
   *) have_getexecname=no ;;
   esac
else
  AC_CHECK_FUNC(getexecname, [have_getexecname=yes], [have_getexecname=no])
fi
if test "$have_getexecname" = "yes"; then
  AC_DEFINE(HAVE_GETEXECNAME, 1, [Define if getexecname is available.])
fi

AM_CONDITIONAL(LIBBACKTRACE_SUPPORTED,
	       [test "x${BACKTRACE_SUPPORTED}x${BACKTRACE_USES_MALLOC}" = "x1x0"])

AH_BOTTOM([#include "libbacktrace/backtrace-rename.h"])
AC_CONFIG_FILES([Makefile libsanitizer.spec libbacktrace/backtrace-supported.h])
AC_CONFIG_HEADER(config.h)

AC_CONFIG_FILES(AC_FOREACH([DIR], [interception sanitizer_common libbacktrace lsan asan ubsan], [DIR/Makefile ]),
  [cat > vpsed$$ << \_EOF
s!`test -f '$<' || echo '$(srcdir)/'`!!
_EOF
   sed -f vpsed$$ $ac_file > tmp$$
   mv tmp$$ $ac_file
   rm vpsed$$
   echo 'MULTISUBDIR =' >> $ac_file
   ml_norecursion=yes
   . ${multi_basedir}/config-ml.in
   AS_UNSET([ml_norecursion])
])

if test "x$TSAN_SUPPORTED" = "xyes"; then
  AC_CONFIG_FILES(AC_FOREACH([DIR], [tsan], [DIR/Makefile ]), 
    [cat > vpsed$$ << \_EOF
s!`test -f '$<' || echo '$(srcdir)/'`!!
_EOF
    sed -f vpsed$$ $ac_file > tmp$$
    mv tmp$$ $ac_file
    rm vpsed$$
    echo 'MULTISUBDIR =' >> $ac_file
    ml_norecursion=yes
    . ${multi_basedir}/config-ml.in
    AS_UNSET([ml_norecursion])
])
fi

AC_SUBST([TSAN_TARGET_DEPENDENT_OBJECTS])

AC_OUTPUT<|MERGE_RESOLUTION|>--- conflicted
+++ resolved
@@ -130,7 +130,6 @@
 AM_CONDITIONAL(USING_MAC_INTERPOSE, $MAC_INTERPOSE)
 
 backtrace_supported=yes
-<<<<<<< HEAD
 
 AC_MSG_CHECKING([for necessary platform features])
 case "$target" in
@@ -282,159 +281,6 @@
   AC_DEFINE(HAVE_DL_ITERATE_PHDR, 1, [Define if dl_iterate_phdr is available.])
 fi
 
-=======
-
-AC_MSG_CHECKING([for necessary platform features])
-case "$target" in
-  *-*-linux*)
-    # Some old Linux distributions miss required syscalls.
-    sanitizer_supported=no
-    AC_TRY_COMPILE([#include <sys/syscall.h>],[
-      syscall (__NR_gettid);
-      syscall (__NR_futex);
-      syscall (__NR_exit_group);
-    ], [sanitizer_supported=yes])
-    ;;
-  *)
-    sanitizer_supported=yes
-    ;;
-esac
-AC_MSG_RESULT($sanitizer_supported)
-AM_CONDITIONAL(SANITIZER_SUPPORTED, test "$sanitizer_supported" = yes)
-
-# Test for __sync support.
-AC_CACHE_CHECK([__sync extensions],
-[libsanitizer_cv_sys_sync],
-[if test -n "${with_target_subdir}"; then
-   libsanitizer_cv_sys_sync=yes
- else
-   AC_LINK_IFELSE(
-     [AC_LANG_PROGRAM([int i;],
-                      [__sync_bool_compare_and_swap (&i, i, i);
-                       __sync_lock_test_and_set (&i, 1);
-                       __sync_lock_release (&i);])],
-     [libsanitizer_cv_sys_sync=yes],
-     [libsanitizer_cv_sys_sync=no])
- fi])
-if test "$libsanitizer_cv_sys_sync" = "yes"; then
-  AC_DEFINE([HAVE_SYNC_FUNCTIONS], 1,
-	    [Define to 1 if you have the __sync functions])
-fi
-
-# Test for __atomic support.
-AC_CACHE_CHECK([__atomic extensions],
-[libsanitizer_cv_sys_atomic],
-[if test -n "${with_target_subdir}"; then
-   libsanitizer_cv_sys_atomic=yes
- else
-   AC_LINK_IFELSE(
-     [AC_LANG_PROGRAM([int i;],
-     		      [__atomic_load_n (&i, __ATOMIC_ACQUIRE);
-		       __atomic_store_n (&i, 1, __ATOMIC_RELEASE);])],
-     [libsanitizer_cv_sys_atomic=yes],
-     [libsanitizer_cv_sys_atomic=no])
- fi])
-if test "$libsanitizer_cv_sys_atomic" = "yes"; then
-  AC_DEFINE([HAVE_ATOMIC_FUNCTIONS], 1,
-	    [Define to 1 if you have the __atomic functions])
-fi
-
-# The library needs to be able to read the executable itself.  Compile
-# a file to determine the executable format.  The awk script
-# filetype.awk prints out the file type.
-AC_CACHE_CHECK([output filetype],
-[libsanitizer_cv_sys_filetype],
-[filetype=
-AC_COMPILE_IFELSE(
-  [AC_LANG_PROGRAM([int i;], [int j;])],
-  [filetype=`${AWK} -f $srcdir/../libbacktrace/filetype.awk conftest.$ac_objext`],
-  [AC_MSG_FAILURE([compiler failed])])
-libsanitizer_cv_sys_filetype=$filetype])
-
-# Match the file type to decide what files to compile.
-FORMAT_FILE=
-case "$libsanitizer_cv_sys_filetype" in
-elf*) FORMAT_FILE="elf.lo" ;;
-*) AC_MSG_WARN([could not determine output file type])
-   FORMAT_FILE="unknown.lo"
-   backtrace_supported=no
-   ;;
-esac
-AC_SUBST(FORMAT_FILE)
-
-# ELF defines.
-elfsize=
-case "$libsanitizer_cv_sys_filetype" in
-elf32) elfsize=32 ;;
-elf64) elfsize=64 ;;
-esac
-AC_DEFINE_UNQUOTED([BACKTRACE_ELF_SIZE], [$elfsize], [ELF size: 32 or 64])
-
-BACKTRACE_SUPPORTED=0
-if test "$backtrace_supported" = "yes"; then
-  BACKTRACE_SUPPORTED=1
-fi
-AC_SUBST(BACKTRACE_SUPPORTED)
-
-GCC_HEADER_STDINT(gstdint.h)
-
-AC_CHECK_HEADERS(sys/mman.h alloca.h)
-if test "$ac_cv_header_sys_mman_h" = "no"; then
-  have_mmap=no
-else
-  if test -n "${with_target_subdir}"; then
-    # When built as a GCC target library, we can't do a link test.  We
-    # simply assume that if we have mman.h, we have mmap.
-    have_mmap=yes
-  else
-    AC_CHECK_FUNC(mmap, [have_mmap=yes], [have_mmap=no])
-  fi
-fi
-if test "$have_mmap" = "no"; then
-  VIEW_FILE=read.lo
-  ALLOC_FILE=alloc.lo
-else
-  VIEW_FILE=mmapio.lo
-  AC_PREPROC_IFELSE([
-#include <sys/mman.h>
-#if !defined(MAP_ANONYMOUS) && !defined(MAP_ANON)
-  #error no MAP_ANONYMOUS
-#endif
-], [ALLOC_FILE=mmap.lo], [ALLOC_FILE=alloc.lo])
-fi
-AC_SUBST(VIEW_FILE)
-AC_SUBST(ALLOC_FILE)
-
-BACKTRACE_USES_MALLOC=0
-if test "$ALLOC_FILE" = "alloc.lo"; then
-  BACKTRACE_USES_MALLOC=1
-fi
-AC_SUBST(BACKTRACE_USES_MALLOC)
-
-# Don't care about thread support
-BACKTRACE_SUPPORTS_THREADS=0
-AC_SUBST(BACKTRACE_SUPPORTS_THREADS)
-
-# Check for dl_iterate_phdr.
-AC_CHECK_HEADERS(link.h)
-if test "$ac_cv_header_link_h" = "no"; then
-  have_dl_iterate_phdr=no
-else
-  # When built as a GCC target library, we can't do a link test.
-  AC_EGREP_HEADER([dl_iterate_phdr], [link.h], [have_dl_iterate_phdr=yes],
-		  [have_dl_iterate_phdr=no])
-  case "${host}" in
-  *-*-solaris2.10*)
-    # Avoid dl_iterate_phdr on Solaris 10, where it is in the
-    # header file but is only in -ldl.
-    have_dl_iterate_phdr=no ;;
-  esac
-fi
-if test "$have_dl_iterate_phdr" = "yes"; then
-  AC_DEFINE(HAVE_DL_ITERATE_PHDR, 1, [Define if dl_iterate_phdr is available.])
-fi
-
->>>>>>> f950b0dc
 # Check for the fcntl function.
 if test -n "${with_target_subdir}"; then
    case "${host}" in
