# generated automatically by aclocal 1.14.1 -*- Autoconf -*-

# Copyright (C) 1996-2013 Free Software Foundation, Inc.

# This file is free software; the Free Software Foundation
# gives unlimited permission to copy and/or distribute it,
# with or without modifications, as long as this notice is preserved.

# This program is distributed in the hope that it will be useful,
# but WITHOUT ANY WARRANTY, to the extent permitted by law; without
# even the implied warranty of MERCHANTABILITY or FITNESS FOR A
# PARTICULAR PURPOSE.

m4_ifndef([AC_CONFIG_MACRO_DIRS], [m4_defun([_AM_CONFIG_MACRO_DIRS], [])m4_defun([AC_CONFIG_MACRO_DIRS], [_AM_CONFIG_MACRO_DIRS($@)])])
m4_ifndef([AC_AUTOCONF_VERSION],
  [m4_copy([m4_PACKAGE_VERSION], [AC_AUTOCONF_VERSION])])dnl
m4_if(m4_defn([AC_AUTOCONF_VERSION]), [2.69],,
[m4_warning([this file was generated for autoconf 2.69.
You have another version of autoconf.  It may work, but is not guaranteed to.
If you have problems, you may need to regenerate the build system entirely.
To do so, use the procedure documented by the package, typically 'autoreconf'.])])
<<<<<<< HEAD

# Helper functions for option handling.                    -*- Autoconf -*-
#
#   Copyright (C) 2004, 2005, 2007, 2008, 2009 Free Software Foundation,
#   Inc.
#   Written by Gary V. Vaughan, 2004
#
# This file is free software; the Free Software Foundation gives
# unlimited permission to copy and/or distribute it, with or without
# modifications, as long as this notice is preserved.

# serial 7 ltoptions.m4

# This is to help aclocal find these macros, as it can't see m4_define.
AC_DEFUN([LTOPTIONS_VERSION], [m4_if([1])])


# _LT_MANGLE_OPTION(MACRO-NAME, OPTION-NAME)
# ------------------------------------------
m4_define([_LT_MANGLE_OPTION],
[[_LT_OPTION_]m4_bpatsubst($1__$2, [[^a-zA-Z0-9_]], [_])])


# _LT_SET_OPTION(MACRO-NAME, OPTION-NAME)
# ---------------------------------------
# Set option OPTION-NAME for macro MACRO-NAME, and if there is a
# matching handler defined, dispatch to it.  Other OPTION-NAMEs are
# saved as a flag.
m4_define([_LT_SET_OPTION],
[m4_define(_LT_MANGLE_OPTION([$1], [$2]))dnl
m4_ifdef(_LT_MANGLE_DEFUN([$1], [$2]),
        _LT_MANGLE_DEFUN([$1], [$2]),
    [m4_warning([Unknown $1 option `$2'])])[]dnl
])


# _LT_IF_OPTION(MACRO-NAME, OPTION-NAME, IF-SET, [IF-NOT-SET])
# ------------------------------------------------------------
# Execute IF-SET if OPTION is set, IF-NOT-SET otherwise.
m4_define([_LT_IF_OPTION],
[m4_ifdef(_LT_MANGLE_OPTION([$1], [$2]), [$3], [$4])])


# _LT_UNLESS_OPTIONS(MACRO-NAME, OPTION-LIST, IF-NOT-SET)
# -------------------------------------------------------
# Execute IF-NOT-SET unless all options in OPTION-LIST for MACRO-NAME
# are set.
m4_define([_LT_UNLESS_OPTIONS],
[m4_foreach([_LT_Option], m4_split(m4_normalize([$2])),
	    [m4_ifdef(_LT_MANGLE_OPTION([$1], _LT_Option),
		      [m4_define([$0_found])])])[]dnl
m4_ifdef([$0_found], [m4_undefine([$0_found])], [$3
])[]dnl
])


# _LT_SET_OPTIONS(MACRO-NAME, OPTION-LIST)
# ----------------------------------------
# OPTION-LIST is a space-separated list of Libtool options associated
# with MACRO-NAME.  If any OPTION has a matching handler declared with
# LT_OPTION_DEFINE, dispatch to that macro; otherwise complain about
# the unknown option and exit.
m4_defun([_LT_SET_OPTIONS],
[# Set options
m4_foreach([_LT_Option], m4_split(m4_normalize([$2])),
    [_LT_SET_OPTION([$1], _LT_Option)])

m4_if([$1],[LT_INIT],[
  dnl
  dnl Simply set some default values (i.e off) if boolean options were not
  dnl specified:
  _LT_UNLESS_OPTIONS([LT_INIT], [dlopen], [enable_dlopen=no
  ])
  _LT_UNLESS_OPTIONS([LT_INIT], [win32-dll], [enable_win32_dll=no
  ])
  dnl
  dnl If no reference was made to various pairs of opposing options, then
  dnl we run the default mode handler for the pair.  For example, if neither
  dnl `shared' nor `disable-shared' was passed, we enable building of shared
  dnl archives by default:
  _LT_UNLESS_OPTIONS([LT_INIT], [shared disable-shared], [_LT_ENABLE_SHARED])
  _LT_UNLESS_OPTIONS([LT_INIT], [static disable-static], [_LT_ENABLE_STATIC])
  _LT_UNLESS_OPTIONS([LT_INIT], [pic-only no-pic], [_LT_WITH_PIC])
  _LT_UNLESS_OPTIONS([LT_INIT], [fast-install disable-fast-install],
  		   [_LT_ENABLE_FAST_INSTALL])
  ])
])# _LT_SET_OPTIONS



# _LT_MANGLE_DEFUN(MACRO-NAME, OPTION-NAME)
# -----------------------------------------
m4_define([_LT_MANGLE_DEFUN],
[[_LT_OPTION_DEFUN_]m4_bpatsubst(m4_toupper([$1__$2]), [[^A-Z0-9_]], [_])])


# LT_OPTION_DEFINE(MACRO-NAME, OPTION-NAME, CODE)
# -----------------------------------------------
m4_define([LT_OPTION_DEFINE],
[m4_define(_LT_MANGLE_DEFUN([$1], [$2]), [$3])[]dnl
])# LT_OPTION_DEFINE


# dlopen
# ------
LT_OPTION_DEFINE([LT_INIT], [dlopen], [enable_dlopen=yes
])

AU_DEFUN([AC_LIBTOOL_DLOPEN],
[_LT_SET_OPTION([LT_INIT], [dlopen])
AC_DIAGNOSE([obsolete],
[$0: Remove this warning and the call to _LT_SET_OPTION when you
put the `dlopen' option into LT_INIT's first parameter.])
])

dnl aclocal-1.4 backwards compatibility:
dnl AC_DEFUN([AC_LIBTOOL_DLOPEN], [])


# win32-dll
# ---------
# Declare package support for building win32 dll's.
LT_OPTION_DEFINE([LT_INIT], [win32-dll],
[enable_win32_dll=yes

case $host in
*-*-cygwin* | *-*-mingw* | *-*-pw32* | *-*-cegcc*)
  AC_CHECK_TOOL(AS, as, false)
  AC_CHECK_TOOL(DLLTOOL, dlltool, false)
  AC_CHECK_TOOL(OBJDUMP, objdump, false)
  ;;
esac

test -z "$AS" && AS=as
_LT_DECL([], [AS],      [1], [Assembler program])dnl

test -z "$DLLTOOL" && DLLTOOL=dlltool
_LT_DECL([], [DLLTOOL], [1], [DLL creation program])dnl

test -z "$OBJDUMP" && OBJDUMP=objdump
_LT_DECL([], [OBJDUMP], [1], [Object dumper program])dnl
])# win32-dll

AU_DEFUN([AC_LIBTOOL_WIN32_DLL],
[AC_REQUIRE([AC_CANONICAL_HOST])dnl
_LT_SET_OPTION([LT_INIT], [win32-dll])
AC_DIAGNOSE([obsolete],
[$0: Remove this warning and the call to _LT_SET_OPTION when you
put the `win32-dll' option into LT_INIT's first parameter.])
])

dnl aclocal-1.4 backwards compatibility:
dnl AC_DEFUN([AC_LIBTOOL_WIN32_DLL], [])


# _LT_ENABLE_SHARED([DEFAULT])
# ----------------------------
# implement the --enable-shared flag, and supports the `shared' and
# `disable-shared' LT_INIT options.
# DEFAULT is either `yes' or `no'.  If omitted, it defaults to `yes'.
m4_define([_LT_ENABLE_SHARED],
[m4_define([_LT_ENABLE_SHARED_DEFAULT], [m4_if($1, no, no, yes)])dnl
AC_ARG_ENABLE([shared],
    [AS_HELP_STRING([--enable-shared@<:@=PKGS@:>@],
	[build shared libraries @<:@default=]_LT_ENABLE_SHARED_DEFAULT[@:>@])],
    [p=${PACKAGE-default}
    case $enableval in
    yes) enable_shared=yes ;;
    no) enable_shared=no ;;
    *)
      enable_shared=no
      # Look at the argument we got.  We use all the common list separators.
      lt_save_ifs="$IFS"; IFS="${IFS}$PATH_SEPARATOR,"
      for pkg in $enableval; do
	IFS="$lt_save_ifs"
	if test "X$pkg" = "X$p"; then
	  enable_shared=yes
	fi
      done
      IFS="$lt_save_ifs"
      ;;
    esac],
    [enable_shared=]_LT_ENABLE_SHARED_DEFAULT)

    _LT_DECL([build_libtool_libs], [enable_shared], [0],
	[Whether or not to build shared libraries])
])# _LT_ENABLE_SHARED

LT_OPTION_DEFINE([LT_INIT], [shared], [_LT_ENABLE_SHARED([yes])])
LT_OPTION_DEFINE([LT_INIT], [disable-shared], [_LT_ENABLE_SHARED([no])])

# Old names:
AC_DEFUN([AC_ENABLE_SHARED],
[_LT_SET_OPTION([LT_INIT], m4_if([$1], [no], [disable-])[shared])
])

AC_DEFUN([AC_DISABLE_SHARED],
[_LT_SET_OPTION([LT_INIT], [disable-shared])
])

AU_DEFUN([AM_ENABLE_SHARED], [AC_ENABLE_SHARED($@)])
AU_DEFUN([AM_DISABLE_SHARED], [AC_DISABLE_SHARED($@)])

dnl aclocal-1.4 backwards compatibility:
dnl AC_DEFUN([AM_ENABLE_SHARED], [])
dnl AC_DEFUN([AM_DISABLE_SHARED], [])



# _LT_ENABLE_STATIC([DEFAULT])
# ----------------------------
# implement the --enable-static flag, and support the `static' and
# `disable-static' LT_INIT options.
# DEFAULT is either `yes' or `no'.  If omitted, it defaults to `yes'.
m4_define([_LT_ENABLE_STATIC],
[m4_define([_LT_ENABLE_STATIC_DEFAULT], [m4_if($1, no, no, yes)])dnl
AC_ARG_ENABLE([static],
    [AS_HELP_STRING([--enable-static@<:@=PKGS@:>@],
	[build static libraries @<:@default=]_LT_ENABLE_STATIC_DEFAULT[@:>@])],
    [p=${PACKAGE-default}
    case $enableval in
    yes) enable_static=yes ;;
    no) enable_static=no ;;
    *)
     enable_static=no
      # Look at the argument we got.  We use all the common list separators.
      lt_save_ifs="$IFS"; IFS="${IFS}$PATH_SEPARATOR,"
      for pkg in $enableval; do
	IFS="$lt_save_ifs"
	if test "X$pkg" = "X$p"; then
	  enable_static=yes
	fi
      done
      IFS="$lt_save_ifs"
      ;;
    esac],
    [enable_static=]_LT_ENABLE_STATIC_DEFAULT)

    _LT_DECL([build_old_libs], [enable_static], [0],
	[Whether or not to build static libraries])
])# _LT_ENABLE_STATIC

LT_OPTION_DEFINE([LT_INIT], [static], [_LT_ENABLE_STATIC([yes])])
LT_OPTION_DEFINE([LT_INIT], [disable-static], [_LT_ENABLE_STATIC([no])])

# Old names:
AC_DEFUN([AC_ENABLE_STATIC],
[_LT_SET_OPTION([LT_INIT], m4_if([$1], [no], [disable-])[static])
])

AC_DEFUN([AC_DISABLE_STATIC],
[_LT_SET_OPTION([LT_INIT], [disable-static])
])

AU_DEFUN([AM_ENABLE_STATIC], [AC_ENABLE_STATIC($@)])
AU_DEFUN([AM_DISABLE_STATIC], [AC_DISABLE_STATIC($@)])

dnl aclocal-1.4 backwards compatibility:
dnl AC_DEFUN([AM_ENABLE_STATIC], [])
dnl AC_DEFUN([AM_DISABLE_STATIC], [])



# _LT_ENABLE_FAST_INSTALL([DEFAULT])
# ----------------------------------
# implement the --enable-fast-install flag, and support the `fast-install'
# and `disable-fast-install' LT_INIT options.
# DEFAULT is either `yes' or `no'.  If omitted, it defaults to `yes'.
m4_define([_LT_ENABLE_FAST_INSTALL],
[m4_define([_LT_ENABLE_FAST_INSTALL_DEFAULT], [m4_if($1, no, no, yes)])dnl
AC_ARG_ENABLE([fast-install],
    [AS_HELP_STRING([--enable-fast-install@<:@=PKGS@:>@],
    [optimize for fast installation @<:@default=]_LT_ENABLE_FAST_INSTALL_DEFAULT[@:>@])],
    [p=${PACKAGE-default}
    case $enableval in
    yes) enable_fast_install=yes ;;
    no) enable_fast_install=no ;;
    *)
      enable_fast_install=no
      # Look at the argument we got.  We use all the common list separators.
      lt_save_ifs="$IFS"; IFS="${IFS}$PATH_SEPARATOR,"
      for pkg in $enableval; do
	IFS="$lt_save_ifs"
	if test "X$pkg" = "X$p"; then
	  enable_fast_install=yes
	fi
      done
      IFS="$lt_save_ifs"
      ;;
    esac],
    [enable_fast_install=]_LT_ENABLE_FAST_INSTALL_DEFAULT)

_LT_DECL([fast_install], [enable_fast_install], [0],
	 [Whether or not to optimize for fast installation])dnl
])# _LT_ENABLE_FAST_INSTALL

LT_OPTION_DEFINE([LT_INIT], [fast-install], [_LT_ENABLE_FAST_INSTALL([yes])])
LT_OPTION_DEFINE([LT_INIT], [disable-fast-install], [_LT_ENABLE_FAST_INSTALL([no])])

# Old names:
AU_DEFUN([AC_ENABLE_FAST_INSTALL],
[_LT_SET_OPTION([LT_INIT], m4_if([$1], [no], [disable-])[fast-install])
AC_DIAGNOSE([obsolete],
[$0: Remove this warning and the call to _LT_SET_OPTION when you put
the `fast-install' option into LT_INIT's first parameter.])
])

AU_DEFUN([AC_DISABLE_FAST_INSTALL],
[_LT_SET_OPTION([LT_INIT], [disable-fast-install])
AC_DIAGNOSE([obsolete],
[$0: Remove this warning and the call to _LT_SET_OPTION when you put
the `disable-fast-install' option into LT_INIT's first parameter.])
])

dnl aclocal-1.4 backwards compatibility:
dnl AC_DEFUN([AC_ENABLE_FAST_INSTALL], [])
dnl AC_DEFUN([AM_DISABLE_FAST_INSTALL], [])


# _LT_WITH_PIC([MODE])
# --------------------
# implement the --with-pic flag, and support the `pic-only' and `no-pic'
# LT_INIT options.
# MODE is either `yes' or `no'.  If omitted, it defaults to `both'.
m4_define([_LT_WITH_PIC],
[AC_ARG_WITH([pic],
    [AS_HELP_STRING([--with-pic@<:@=PKGS@:>@],
	[try to use only PIC/non-PIC objects @<:@default=use both@:>@])],
    [lt_p=${PACKAGE-default}
    case $withval in
    yes|no) pic_mode=$withval ;;
    *)
      pic_mode=default
      # Look at the argument we got.  We use all the common list separators.
      lt_save_ifs="$IFS"; IFS="${IFS}$PATH_SEPARATOR,"
      for lt_pkg in $withval; do
	IFS="$lt_save_ifs"
	if test "X$lt_pkg" = "X$lt_p"; then
	  pic_mode=yes
	fi
      done
      IFS="$lt_save_ifs"
      ;;
    esac],
    [pic_mode=default])

test -z "$pic_mode" && pic_mode=m4_default([$1], [default])

_LT_DECL([], [pic_mode], [0], [What type of objects to build])dnl
])# _LT_WITH_PIC

LT_OPTION_DEFINE([LT_INIT], [pic-only], [_LT_WITH_PIC([yes])])
LT_OPTION_DEFINE([LT_INIT], [no-pic], [_LT_WITH_PIC([no])])

# Old name:
AU_DEFUN([AC_LIBTOOL_PICMODE],
[_LT_SET_OPTION([LT_INIT], [pic-only])
AC_DIAGNOSE([obsolete],
[$0: Remove this warning and the call to _LT_SET_OPTION when you
put the `pic-only' option into LT_INIT's first parameter.])
])

dnl aclocal-1.4 backwards compatibility:
dnl AC_DEFUN([AC_LIBTOOL_PICMODE], [])


m4_define([_LTDL_MODE], [])
LT_OPTION_DEFINE([LTDL_INIT], [nonrecursive],
		 [m4_define([_LTDL_MODE], [nonrecursive])])
LT_OPTION_DEFINE([LTDL_INIT], [recursive],
		 [m4_define([_LTDL_MODE], [recursive])])
LT_OPTION_DEFINE([LTDL_INIT], [subproject],
		 [m4_define([_LTDL_MODE], [subproject])])

m4_define([_LTDL_TYPE], [])
LT_OPTION_DEFINE([LTDL_INIT], [installable],
		 [m4_define([_LTDL_TYPE], [installable])])
LT_OPTION_DEFINE([LTDL_INIT], [convenience],
		 [m4_define([_LTDL_TYPE], [convenience])])

# ltsugar.m4 -- libtool m4 base layer.                         -*-Autoconf-*-
#
# Copyright (C) 2004, 2005, 2007, 2008 Free Software Foundation, Inc.
# Written by Gary V. Vaughan, 2004
#
# This file is free software; the Free Software Foundation gives
# unlimited permission to copy and/or distribute it, with or without
# modifications, as long as this notice is preserved.

# serial 6 ltsugar.m4

# This is to help aclocal find these macros, as it can't see m4_define.
AC_DEFUN([LTSUGAR_VERSION], [m4_if([0.1])])


# lt_join(SEP, ARG1, [ARG2...])
# -----------------------------
# Produce ARG1SEPARG2...SEPARGn, omitting [] arguments and their
# associated separator.
# Needed until we can rely on m4_join from Autoconf 2.62, since all earlier
# versions in m4sugar had bugs.
m4_define([lt_join],
[m4_if([$#], [1], [],
       [$#], [2], [[$2]],
       [m4_if([$2], [], [], [[$2]_])$0([$1], m4_shift(m4_shift($@)))])])
m4_define([_lt_join],
[m4_if([$#$2], [2], [],
       [m4_if([$2], [], [], [[$1$2]])$0([$1], m4_shift(m4_shift($@)))])])


# lt_car(LIST)
# lt_cdr(LIST)
# ------------
# Manipulate m4 lists.
# These macros are necessary as long as will still need to support
# Autoconf-2.59 which quotes differently.
m4_define([lt_car], [[$1]])
m4_define([lt_cdr],
[m4_if([$#], 0, [m4_fatal([$0: cannot be called without arguments])],
       [$#], 1, [],
       [m4_dquote(m4_shift($@))])])
m4_define([lt_unquote], $1)


# lt_append(MACRO-NAME, STRING, [SEPARATOR])
# ------------------------------------------
# Redefine MACRO-NAME to hold its former content plus `SEPARATOR'`STRING'.
# Note that neither SEPARATOR nor STRING are expanded; they are appended
# to MACRO-NAME as is (leaving the expansion for when MACRO-NAME is invoked).
# No SEPARATOR is output if MACRO-NAME was previously undefined (different
# than defined and empty).
#
# This macro is needed until we can rely on Autoconf 2.62, since earlier
# versions of m4sugar mistakenly expanded SEPARATOR but not STRING.
m4_define([lt_append],
[m4_define([$1],
	   m4_ifdef([$1], [m4_defn([$1])[$3]])[$2])])



# lt_combine(SEP, PREFIX-LIST, INFIX, SUFFIX1, [SUFFIX2...])
# ----------------------------------------------------------
# Produce a SEP delimited list of all paired combinations of elements of
# PREFIX-LIST with SUFFIX1 through SUFFIXn.  Each element of the list
# has the form PREFIXmINFIXSUFFIXn.
# Needed until we can rely on m4_combine added in Autoconf 2.62.
m4_define([lt_combine],
[m4_if(m4_eval([$# > 3]), [1],
       [m4_pushdef([_Lt_sep], [m4_define([_Lt_sep], m4_defn([lt_car]))])]]dnl
[[m4_foreach([_Lt_prefix], [$2],
	     [m4_foreach([_Lt_suffix],
		]m4_dquote(m4_dquote(m4_shift(m4_shift(m4_shift($@)))))[,
	[_Lt_sep([$1])[]m4_defn([_Lt_prefix])[$3]m4_defn([_Lt_suffix])])])])])


# lt_if_append_uniq(MACRO-NAME, VARNAME, [SEPARATOR], [UNIQ], [NOT-UNIQ])
# -----------------------------------------------------------------------
# Iff MACRO-NAME does not yet contain VARNAME, then append it (delimited
# by SEPARATOR if supplied) and expand UNIQ, else NOT-UNIQ.
m4_define([lt_if_append_uniq],
[m4_ifdef([$1],
	  [m4_if(m4_index([$3]m4_defn([$1])[$3], [$3$2$3]), [-1],
		 [lt_append([$1], [$2], [$3])$4],
		 [$5])],
	  [lt_append([$1], [$2], [$3])$4])])


# lt_dict_add(DICT, KEY, VALUE)
# -----------------------------
m4_define([lt_dict_add],
[m4_define([$1($2)], [$3])])


# lt_dict_add_subkey(DICT, KEY, SUBKEY, VALUE)
# --------------------------------------------
m4_define([lt_dict_add_subkey],
[m4_define([$1($2:$3)], [$4])])


# lt_dict_fetch(DICT, KEY, [SUBKEY])
# ----------------------------------
m4_define([lt_dict_fetch],
[m4_ifval([$3],
	m4_ifdef([$1($2:$3)], [m4_defn([$1($2:$3)])]),
    m4_ifdef([$1($2)], [m4_defn([$1($2)])]))])


# lt_if_dict_fetch(DICT, KEY, [SUBKEY], VALUE, IF-TRUE, [IF-FALSE])
# -----------------------------------------------------------------
m4_define([lt_if_dict_fetch],
[m4_if(lt_dict_fetch([$1], [$2], [$3]), [$4],
	[$5],
    [$6])])


# lt_dict_filter(DICT, [SUBKEY], VALUE, [SEPARATOR], KEY, [...])
# --------------------------------------------------------------
m4_define([lt_dict_filter],
[m4_if([$5], [], [],
  [lt_join(m4_quote(m4_default([$4], [[, ]])),
           lt_unquote(m4_split(m4_normalize(m4_foreach(_Lt_key, lt_car([m4_shiftn(4, $@)]),
		      [lt_if_dict_fetch([$1], _Lt_key, [$2], [$3], [_Lt_key ])])))))])[]dnl
])

# ltversion.m4 -- version numbers			-*- Autoconf -*-
#
#   Copyright (C) 2004 Free Software Foundation, Inc.
#   Written by Scott James Remnant, 2004
#
# This file is free software; the Free Software Foundation gives
# unlimited permission to copy and/or distribute it, with or without
# modifications, as long as this notice is preserved.

# @configure_input@

# serial 3337 ltversion.m4
# This file is part of GNU Libtool

m4_define([LT_PACKAGE_VERSION], [2.4.2])
m4_define([LT_PACKAGE_REVISION], [1.3337])

AC_DEFUN([LTVERSION_VERSION],
[macro_version='2.4.2'
macro_revision='1.3337'
_LT_DECL(, macro_version, 0, [Which release of libtool.m4 was used?])
_LT_DECL(, macro_revision, 0)
])

# lt~obsolete.m4 -- aclocal satisfying obsolete definitions.    -*-Autoconf-*-
#
#   Copyright (C) 2004, 2005, 2007, 2009 Free Software Foundation, Inc.
#   Written by Scott James Remnant, 2004.
#
# This file is free software; the Free Software Foundation gives
# unlimited permission to copy and/or distribute it, with or without
# modifications, as long as this notice is preserved.

# serial 5 lt~obsolete.m4

# These exist entirely to fool aclocal when bootstrapping libtool.
#
# In the past libtool.m4 has provided macros via AC_DEFUN (or AU_DEFUN)
# which have later been changed to m4_define as they aren't part of the
# exported API, or moved to Autoconf or Automake where they belong.
#
# The trouble is, aclocal is a bit thick.  It'll see the old AC_DEFUN
# in /usr/share/aclocal/libtool.m4 and remember it, then when it sees us
# using a macro with the same name in our local m4/libtool.m4 it'll
# pull the old libtool.m4 in (it doesn't see our shiny new m4_define
# and doesn't know about Autoconf macros at all.)
#
# So we provide this file, which has a silly filename so it's always
# included after everything else.  This provides aclocal with the
# AC_DEFUNs it wants, but when m4 processes it, it doesn't do anything
# because those macros already exist, or will be overwritten later.
# We use AC_DEFUN over AU_DEFUN for compatibility with aclocal-1.6. 
#
# Anytime we withdraw an AC_DEFUN or AU_DEFUN, remember to add it here.
# Yes, that means every name once taken will need to remain here until
# we give up compatibility with versions before 1.7, at which point
# we need to keep only those names which we still refer to.

# This is to help aclocal find these macros, as it can't see m4_define.
AC_DEFUN([LTOBSOLETE_VERSION], [m4_if([1])])

m4_ifndef([AC_LIBTOOL_LINKER_OPTION],	[AC_DEFUN([AC_LIBTOOL_LINKER_OPTION])])
m4_ifndef([AC_PROG_EGREP],		[AC_DEFUN([AC_PROG_EGREP])])
m4_ifndef([_LT_AC_PROG_ECHO_BACKSLASH],	[AC_DEFUN([_LT_AC_PROG_ECHO_BACKSLASH])])
m4_ifndef([_LT_AC_SHELL_INIT],		[AC_DEFUN([_LT_AC_SHELL_INIT])])
m4_ifndef([_LT_AC_SYS_LIBPATH_AIX],	[AC_DEFUN([_LT_AC_SYS_LIBPATH_AIX])])
m4_ifndef([_LT_PROG_LTMAIN],		[AC_DEFUN([_LT_PROG_LTMAIN])])
m4_ifndef([_LT_AC_TAGVAR],		[AC_DEFUN([_LT_AC_TAGVAR])])
m4_ifndef([AC_LTDL_ENABLE_INSTALL],	[AC_DEFUN([AC_LTDL_ENABLE_INSTALL])])
m4_ifndef([AC_LTDL_PREOPEN],		[AC_DEFUN([AC_LTDL_PREOPEN])])
m4_ifndef([_LT_AC_SYS_COMPILER],	[AC_DEFUN([_LT_AC_SYS_COMPILER])])
m4_ifndef([_LT_AC_LOCK],		[AC_DEFUN([_LT_AC_LOCK])])
m4_ifndef([AC_LIBTOOL_SYS_OLD_ARCHIVE],	[AC_DEFUN([AC_LIBTOOL_SYS_OLD_ARCHIVE])])
m4_ifndef([_LT_AC_TRY_DLOPEN_SELF],	[AC_DEFUN([_LT_AC_TRY_DLOPEN_SELF])])
m4_ifndef([AC_LIBTOOL_PROG_CC_C_O],	[AC_DEFUN([AC_LIBTOOL_PROG_CC_C_O])])
m4_ifndef([AC_LIBTOOL_SYS_HARD_LINK_LOCKS], [AC_DEFUN([AC_LIBTOOL_SYS_HARD_LINK_LOCKS])])
m4_ifndef([AC_LIBTOOL_OBJDIR],		[AC_DEFUN([AC_LIBTOOL_OBJDIR])])
m4_ifndef([AC_LTDL_OBJDIR],		[AC_DEFUN([AC_LTDL_OBJDIR])])
m4_ifndef([AC_LIBTOOL_PROG_LD_HARDCODE_LIBPATH], [AC_DEFUN([AC_LIBTOOL_PROG_LD_HARDCODE_LIBPATH])])
m4_ifndef([AC_LIBTOOL_SYS_LIB_STRIP],	[AC_DEFUN([AC_LIBTOOL_SYS_LIB_STRIP])])
m4_ifndef([AC_PATH_MAGIC],		[AC_DEFUN([AC_PATH_MAGIC])])
m4_ifndef([AC_PROG_LD_GNU],		[AC_DEFUN([AC_PROG_LD_GNU])])
m4_ifndef([AC_PROG_LD_RELOAD_FLAG],	[AC_DEFUN([AC_PROG_LD_RELOAD_FLAG])])
m4_ifndef([AC_DEPLIBS_CHECK_METHOD],	[AC_DEFUN([AC_DEPLIBS_CHECK_METHOD])])
m4_ifndef([AC_LIBTOOL_PROG_COMPILER_NO_RTTI], [AC_DEFUN([AC_LIBTOOL_PROG_COMPILER_NO_RTTI])])
m4_ifndef([AC_LIBTOOL_SYS_GLOBAL_SYMBOL_PIPE], [AC_DEFUN([AC_LIBTOOL_SYS_GLOBAL_SYMBOL_PIPE])])
m4_ifndef([AC_LIBTOOL_PROG_COMPILER_PIC], [AC_DEFUN([AC_LIBTOOL_PROG_COMPILER_PIC])])
m4_ifndef([AC_LIBTOOL_PROG_LD_SHLIBS],	[AC_DEFUN([AC_LIBTOOL_PROG_LD_SHLIBS])])
m4_ifndef([AC_LIBTOOL_POSTDEP_PREDEP],	[AC_DEFUN([AC_LIBTOOL_POSTDEP_PREDEP])])
m4_ifndef([LT_AC_PROG_EGREP],		[AC_DEFUN([LT_AC_PROG_EGREP])])
m4_ifndef([LT_AC_PROG_SED],		[AC_DEFUN([LT_AC_PROG_SED])])
m4_ifndef([_LT_CC_BASENAME],		[AC_DEFUN([_LT_CC_BASENAME])])
m4_ifndef([_LT_COMPILER_BOILERPLATE],	[AC_DEFUN([_LT_COMPILER_BOILERPLATE])])
m4_ifndef([_LT_LINKER_BOILERPLATE],	[AC_DEFUN([_LT_LINKER_BOILERPLATE])])
m4_ifndef([_AC_PROG_LIBTOOL],		[AC_DEFUN([_AC_PROG_LIBTOOL])])
m4_ifndef([AC_LIBTOOL_SETUP],		[AC_DEFUN([AC_LIBTOOL_SETUP])])
m4_ifndef([_LT_AC_CHECK_DLFCN],		[AC_DEFUN([_LT_AC_CHECK_DLFCN])])
m4_ifndef([AC_LIBTOOL_SYS_DYNAMIC_LINKER],	[AC_DEFUN([AC_LIBTOOL_SYS_DYNAMIC_LINKER])])
m4_ifndef([_LT_AC_TAGCONFIG],		[AC_DEFUN([_LT_AC_TAGCONFIG])])
m4_ifndef([AC_DISABLE_FAST_INSTALL],	[AC_DEFUN([AC_DISABLE_FAST_INSTALL])])
m4_ifndef([_LT_AC_LANG_CXX],		[AC_DEFUN([_LT_AC_LANG_CXX])])
m4_ifndef([_LT_AC_LANG_F77],		[AC_DEFUN([_LT_AC_LANG_F77])])
m4_ifndef([_LT_AC_LANG_GCJ],		[AC_DEFUN([_LT_AC_LANG_GCJ])])
m4_ifndef([AC_LIBTOOL_LANG_C_CONFIG],	[AC_DEFUN([AC_LIBTOOL_LANG_C_CONFIG])])
m4_ifndef([_LT_AC_LANG_C_CONFIG],	[AC_DEFUN([_LT_AC_LANG_C_CONFIG])])
m4_ifndef([AC_LIBTOOL_LANG_CXX_CONFIG],	[AC_DEFUN([AC_LIBTOOL_LANG_CXX_CONFIG])])
m4_ifndef([_LT_AC_LANG_CXX_CONFIG],	[AC_DEFUN([_LT_AC_LANG_CXX_CONFIG])])
m4_ifndef([AC_LIBTOOL_LANG_F77_CONFIG],	[AC_DEFUN([AC_LIBTOOL_LANG_F77_CONFIG])])
m4_ifndef([_LT_AC_LANG_F77_CONFIG],	[AC_DEFUN([_LT_AC_LANG_F77_CONFIG])])
m4_ifndef([AC_LIBTOOL_LANG_GCJ_CONFIG],	[AC_DEFUN([AC_LIBTOOL_LANG_GCJ_CONFIG])])
m4_ifndef([_LT_AC_LANG_GCJ_CONFIG],	[AC_DEFUN([_LT_AC_LANG_GCJ_CONFIG])])
m4_ifndef([AC_LIBTOOL_LANG_RC_CONFIG],	[AC_DEFUN([AC_LIBTOOL_LANG_RC_CONFIG])])
m4_ifndef([_LT_AC_LANG_RC_CONFIG],	[AC_DEFUN([_LT_AC_LANG_RC_CONFIG])])
m4_ifndef([AC_LIBTOOL_CONFIG],		[AC_DEFUN([AC_LIBTOOL_CONFIG])])
m4_ifndef([_LT_AC_FILE_LTDLL_C],	[AC_DEFUN([_LT_AC_FILE_LTDLL_C])])
m4_ifndef([_LT_REQUIRED_DARWIN_CHECKS],	[AC_DEFUN([_LT_REQUIRED_DARWIN_CHECKS])])
m4_ifndef([_LT_AC_PROG_CXXCPP],		[AC_DEFUN([_LT_AC_PROG_CXXCPP])])
m4_ifndef([_LT_PREPARE_SED_QUOTE_VARS],	[AC_DEFUN([_LT_PREPARE_SED_QUOTE_VARS])])
m4_ifndef([_LT_PROG_ECHO_BACKSLASH],	[AC_DEFUN([_LT_PROG_ECHO_BACKSLASH])])
m4_ifndef([_LT_PROG_F77],		[AC_DEFUN([_LT_PROG_F77])])
m4_ifndef([_LT_PROG_FC],		[AC_DEFUN([_LT_PROG_FC])])
m4_ifndef([_LT_PROG_CXX],		[AC_DEFUN([_LT_PROG_CXX])])

=======

>>>>>>> f950b0dc
# Copyright (C) 2002-2013 Free Software Foundation, Inc.
#
# This file is free software; the Free Software Foundation
# gives unlimited permission to copy and/or distribute it,
# with or without modifications, as long as this notice is preserved.

# AM_AUTOMAKE_VERSION(VERSION)
# ----------------------------
# Automake X.Y traces this macro to ensure aclocal.m4 has been
# generated from the m4 files accompanying Automake X.Y.
# (This private macro should not be called outside this file.)
AC_DEFUN([AM_AUTOMAKE_VERSION],
[am__api_version='1.14'
dnl Some users find AM_AUTOMAKE_VERSION and mistake it for a way to
dnl require some minimum version.  Point them to the right macro.
m4_if([$1], [1.14.1], [],
      [AC_FATAL([Do not call $0, use AM_INIT_AUTOMAKE([$1]).])])dnl
])

# _AM_AUTOCONF_VERSION(VERSION)
# -----------------------------
# aclocal traces this macro to find the Autoconf version.
# This is a private macro too.  Using m4_define simplifies
# the logic in aclocal, which can simply ignore this definition.
m4_define([_AM_AUTOCONF_VERSION], [])

# AM_SET_CURRENT_AUTOMAKE_VERSION
# -------------------------------
# Call AM_AUTOMAKE_VERSION and AM_AUTOMAKE_VERSION so they can be traced.
# This function is AC_REQUIREd by AM_INIT_AUTOMAKE.
AC_DEFUN([AM_SET_CURRENT_AUTOMAKE_VERSION],
[AM_AUTOMAKE_VERSION([1.14.1])dnl
m4_ifndef([AC_AUTOCONF_VERSION],
  [m4_copy([m4_PACKAGE_VERSION], [AC_AUTOCONF_VERSION])])dnl
_AM_AUTOCONF_VERSION(m4_defn([AC_AUTOCONF_VERSION]))])

# Figure out how to run the assembler.                      -*- Autoconf -*-

# Copyright (C) 2001-2013 Free Software Foundation, Inc.
#
# This file is free software; the Free Software Foundation
# gives unlimited permission to copy and/or distribute it,
# with or without modifications, as long as this notice is preserved.

# AM_PROG_AS
# ----------
AC_DEFUN([AM_PROG_AS],
[# By default we simply use the C compiler to build assembly code.
AC_REQUIRE([AC_PROG_CC])
test "${CCAS+set}" = set || CCAS=$CC
test "${CCASFLAGS+set}" = set || CCASFLAGS=$CFLAGS
AC_ARG_VAR([CCAS],      [assembler compiler command (defaults to CC)])
AC_ARG_VAR([CCASFLAGS], [assembler compiler flags (defaults to CFLAGS)])
_AM_IF_OPTION([no-dependencies],, [_AM_DEPENDENCIES([CCAS])])dnl
])

# AM_AUX_DIR_EXPAND                                         -*- Autoconf -*-

# Copyright (C) 2001-2013 Free Software Foundation, Inc.
#
# This file is free software; the Free Software Foundation
# gives unlimited permission to copy and/or distribute it,
# with or without modifications, as long as this notice is preserved.

# For projects using AC_CONFIG_AUX_DIR([foo]), Autoconf sets
# $ac_aux_dir to '$srcdir/foo'.  In other projects, it is set to
# '$srcdir', '$srcdir/..', or '$srcdir/../..'.
#
# Of course, Automake must honor this variable whenever it calls a
# tool from the auxiliary directory.  The problem is that $srcdir (and
# therefore $ac_aux_dir as well) can be either absolute or relative,
# depending on how configure is run.  This is pretty annoying, since
# it makes $ac_aux_dir quite unusable in subdirectories: in the top
# source directory, any form will work fine, but in subdirectories a
# relative path needs to be adjusted first.
#
# $ac_aux_dir/missing
#    fails when called from a subdirectory if $ac_aux_dir is relative
# $top_srcdir/$ac_aux_dir/missing
#    fails if $ac_aux_dir is absolute,
#    fails when called from a subdirectory in a VPATH build with
#          a relative $ac_aux_dir
#
# The reason of the latter failure is that $top_srcdir and $ac_aux_dir
# are both prefixed by $srcdir.  In an in-source build this is usually
# harmless because $srcdir is '.', but things will broke when you
# start a VPATH build or use an absolute $srcdir.
#
# So we could use something similar to $top_srcdir/$ac_aux_dir/missing,
# iff we strip the leading $srcdir from $ac_aux_dir.  That would be:
#   am_aux_dir='\$(top_srcdir)/'`expr "$ac_aux_dir" : "$srcdir//*\(.*\)"`
# and then we would define $MISSING as
#   MISSING="\${SHELL} $am_aux_dir/missing"
# This will work as long as MISSING is not called from configure, because
# unfortunately $(top_srcdir) has no meaning in configure.
# However there are other variables, like CC, which are often used in
# configure, and could therefore not use this "fixed" $ac_aux_dir.
#
# Another solution, used here, is to always expand $ac_aux_dir to an
# absolute PATH.  The drawback is that using absolute paths prevent a
# configured tree to be moved without reconfiguration.

AC_DEFUN([AM_AUX_DIR_EXPAND],
[dnl Rely on autoconf to set up CDPATH properly.
AC_PREREQ([2.50])dnl
# expand $ac_aux_dir to an absolute path
am_aux_dir=`cd $ac_aux_dir && pwd`
])

# AM_CONDITIONAL                                            -*- Autoconf -*-

# Copyright (C) 1997-2013 Free Software Foundation, Inc.
#
# This file is free software; the Free Software Foundation
# gives unlimited permission to copy and/or distribute it,
# with or without modifications, as long as this notice is preserved.

# AM_CONDITIONAL(NAME, SHELL-CONDITION)
# -------------------------------------
# Define a conditional.
AC_DEFUN([AM_CONDITIONAL],
[AC_PREREQ([2.52])dnl
 m4_if([$1], [TRUE],  [AC_FATAL([$0: invalid condition: $1])],
       [$1], [FALSE], [AC_FATAL([$0: invalid condition: $1])])dnl
AC_SUBST([$1_TRUE])dnl
AC_SUBST([$1_FALSE])dnl
_AM_SUBST_NOTMAKE([$1_TRUE])dnl
_AM_SUBST_NOTMAKE([$1_FALSE])dnl
m4_define([_AM_COND_VALUE_$1], [$2])dnl
if $2; then
  $1_TRUE=
  $1_FALSE='#'
else
  $1_TRUE='#'
  $1_FALSE=
fi
AC_CONFIG_COMMANDS_PRE(
[if test -z "${$1_TRUE}" && test -z "${$1_FALSE}"; then
  AC_MSG_ERROR([[conditional "$1" was never defined.
Usually this means the macro was only invoked conditionally.]])
fi])])

# Copyright (C) 1999-2013 Free Software Foundation, Inc.
#
# This file is free software; the Free Software Foundation
# gives unlimited permission to copy and/or distribute it,
# with or without modifications, as long as this notice is preserved.


# There are a few dirty hacks below to avoid letting 'AC_PROG_CC' be
# written in clear, in which case automake, when reading aclocal.m4,
# will think it sees a *use*, and therefore will trigger all it's
# C support machinery.  Also note that it means that autoscan, seeing
# CC etc. in the Makefile, will ask for an AC_PROG_CC use...


# _AM_DEPENDENCIES(NAME)
# ----------------------
# See how the compiler implements dependency checking.
# NAME is "CC", "CXX", "OBJC", "OBJCXX", "UPC", or "GJC".
# We try a few techniques and use that to set a single cache variable.
#
# We don't AC_REQUIRE the corresponding AC_PROG_CC since the latter was
# modified to invoke _AM_DEPENDENCIES(CC); we would have a circular
# dependency, and given that the user is not expected to run this macro,
# just rely on AC_PROG_CC.
AC_DEFUN([_AM_DEPENDENCIES],
[AC_REQUIRE([AM_SET_DEPDIR])dnl
AC_REQUIRE([AM_OUTPUT_DEPENDENCY_COMMANDS])dnl
AC_REQUIRE([AM_MAKE_INCLUDE])dnl
AC_REQUIRE([AM_DEP_TRACK])dnl

m4_if([$1], [CC],   [depcc="$CC"   am_compiler_list=],
      [$1], [CXX],  [depcc="$CXX"  am_compiler_list=],
      [$1], [OBJC], [depcc="$OBJC" am_compiler_list='gcc3 gcc'],
      [$1], [OBJCXX], [depcc="$OBJCXX" am_compiler_list='gcc3 gcc'],
      [$1], [UPC],  [depcc="$UPC"  am_compiler_list=],
      [$1], [GCJ],  [depcc="$GCJ"  am_compiler_list='gcc3 gcc'],
                    [depcc="$$1"   am_compiler_list=])

AC_CACHE_CHECK([dependency style of $depcc],
               [am_cv_$1_dependencies_compiler_type],
[if test -z "$AMDEP_TRUE" && test -f "$am_depcomp"; then
  # We make a subdir and do the tests there.  Otherwise we can end up
  # making bogus files that we don't know about and never remove.  For
  # instance it was reported that on HP-UX the gcc test will end up
  # making a dummy file named 'D' -- because '-MD' means "put the output
  # in D".
  rm -rf conftest.dir
  mkdir conftest.dir
  # Copy depcomp to subdir because otherwise we won't find it if we're
  # using a relative directory.
  cp "$am_depcomp" conftest.dir
  cd conftest.dir
  # We will build objects and dependencies in a subdirectory because
  # it helps to detect inapplicable dependency modes.  For instance
  # both Tru64's cc and ICC support -MD to output dependencies as a
  # side effect of compilation, but ICC will put the dependencies in
  # the current directory while Tru64 will put them in the object
  # directory.
  mkdir sub

  am_cv_$1_dependencies_compiler_type=none
  if test "$am_compiler_list" = ""; then
     am_compiler_list=`sed -n ['s/^#*\([a-zA-Z0-9]*\))$/\1/p'] < ./depcomp`
  fi
  am__universal=false
  m4_case([$1], [CC],
    [case " $depcc " in #(
     *\ -arch\ *\ -arch\ *) am__universal=true ;;
     esac],
    [CXX],
    [case " $depcc " in #(
     *\ -arch\ *\ -arch\ *) am__universal=true ;;
     esac])

  for depmode in $am_compiler_list; do
    # Setup a source with many dependencies, because some compilers
    # like to wrap large dependency lists on column 80 (with \), and
    # we should not choose a depcomp mode which is confused by this.
    #
    # We need to recreate these files for each test, as the compiler may
    # overwrite some of them when testing with obscure command lines.
    # This happens at least with the AIX C compiler.
    : > sub/conftest.c
    for i in 1 2 3 4 5 6; do
      echo '#include "conftst'$i'.h"' >> sub/conftest.c
      # Using ": > sub/conftst$i.h" creates only sub/conftst1.h with
      # Solaris 10 /bin/sh.
      echo '/* dummy */' > sub/conftst$i.h
    done
    echo "${am__include} ${am__quote}sub/conftest.Po${am__quote}" > confmf

    # We check with '-c' and '-o' for the sake of the "dashmstdout"
    # mode.  It turns out that the SunPro C++ compiler does not properly
    # handle '-M -o', and we need to detect this.  Also, some Intel
    # versions had trouble with output in subdirs.
    am__obj=sub/conftest.${OBJEXT-o}
    am__minus_obj="-o $am__obj"
    case $depmode in
    gcc)
      # This depmode causes a compiler race in universal mode.
      test "$am__universal" = false || continue
      ;;
    nosideeffect)
      # After this tag, mechanisms are not by side-effect, so they'll
      # only be used when explicitly requested.
      if test "x$enable_dependency_tracking" = xyes; then
	continue
      else
	break
      fi
      ;;
    msvc7 | msvc7msys | msvisualcpp | msvcmsys)
      # This compiler won't grok '-c -o', but also, the minuso test has
      # not run yet.  These depmodes are late enough in the game, and
      # so weak that their functioning should not be impacted.
      am__obj=conftest.${OBJEXT-o}
      am__minus_obj=
      ;;
    none) break ;;
    esac
    if depmode=$depmode \
       source=sub/conftest.c object=$am__obj \
       depfile=sub/conftest.Po tmpdepfile=sub/conftest.TPo \
       $SHELL ./depcomp $depcc -c $am__minus_obj sub/conftest.c \
         >/dev/null 2>conftest.err &&
       grep sub/conftst1.h sub/conftest.Po > /dev/null 2>&1 &&
       grep sub/conftst6.h sub/conftest.Po > /dev/null 2>&1 &&
       grep $am__obj sub/conftest.Po > /dev/null 2>&1 &&
       ${MAKE-make} -s -f confmf > /dev/null 2>&1; then
      # icc doesn't choke on unknown options, it will just issue warnings
      # or remarks (even with -Werror).  So we grep stderr for any message
      # that says an option was ignored or not supported.
      # When given -MP, icc 7.0 and 7.1 complain thusly:
      #   icc: Command line warning: ignoring option '-M'; no argument required
      # The diagnosis changed in icc 8.0:
      #   icc: Command line remark: option '-MP' not supported
      if (grep 'ignoring option' conftest.err ||
          grep 'not supported' conftest.err) >/dev/null 2>&1; then :; else
        am_cv_$1_dependencies_compiler_type=$depmode
        break
      fi
    fi
  done

  cd ..
  rm -rf conftest.dir
else
  am_cv_$1_dependencies_compiler_type=none
fi
])
AC_SUBST([$1DEPMODE], [depmode=$am_cv_$1_dependencies_compiler_type])
AM_CONDITIONAL([am__fastdep$1], [
  test "x$enable_dependency_tracking" != xno \
  && test "$am_cv_$1_dependencies_compiler_type" = gcc3])
])


# AM_SET_DEPDIR
# -------------
# Choose a directory name for dependency files.
# This macro is AC_REQUIREd in _AM_DEPENDENCIES.
AC_DEFUN([AM_SET_DEPDIR],
[AC_REQUIRE([AM_SET_LEADING_DOT])dnl
AC_SUBST([DEPDIR], ["${am__leading_dot}deps"])dnl
])


# AM_DEP_TRACK
# ------------
AC_DEFUN([AM_DEP_TRACK],
[AC_ARG_ENABLE([dependency-tracking], [dnl
AS_HELP_STRING(
  [--enable-dependency-tracking],
  [do not reject slow dependency extractors])
AS_HELP_STRING(
  [--disable-dependency-tracking],
  [speeds up one-time build])])
if test "x$enable_dependency_tracking" != xno; then
  am_depcomp="$ac_aux_dir/depcomp"
  AMDEPBACKSLASH='\'
  am__nodep='_no'
fi
AM_CONDITIONAL([AMDEP], [test "x$enable_dependency_tracking" != xno])
AC_SUBST([AMDEPBACKSLASH])dnl
_AM_SUBST_NOTMAKE([AMDEPBACKSLASH])dnl
AC_SUBST([am__nodep])dnl
_AM_SUBST_NOTMAKE([am__nodep])dnl
])

# Generate code to set up dependency tracking.              -*- Autoconf -*-

# Copyright (C) 1999-2013 Free Software Foundation, Inc.
#
# This file is free software; the Free Software Foundation
# gives unlimited permission to copy and/or distribute it,
# with or without modifications, as long as this notice is preserved.


# _AM_OUTPUT_DEPENDENCY_COMMANDS
# ------------------------------
AC_DEFUN([_AM_OUTPUT_DEPENDENCY_COMMANDS],
[{
  # Older Autoconf quotes --file arguments for eval, but not when files
  # are listed without --file.  Let's play safe and only enable the eval
  # if we detect the quoting.
  case $CONFIG_FILES in
  *\'*) eval set x "$CONFIG_FILES" ;;
  *)   set x $CONFIG_FILES ;;
  esac
  shift
  for mf
  do
    # Strip MF so we end up with the name of the file.
    mf=`echo "$mf" | sed -e 's/:.*$//'`
    # Check whether this is an Automake generated Makefile or not.
    # We used to match only the files named 'Makefile.in', but
    # some people rename them; so instead we look at the file content.
    # Grep'ing the first line is not enough: some people post-process
    # each Makefile.in and add a new line on top of each file to say so.
    # Grep'ing the whole file is not good either: AIX grep has a line
    # limit of 2048, but all sed's we know have understand at least 4000.
    if sed -n 's,^#.*generated by automake.*,X,p' "$mf" | grep X >/dev/null 2>&1; then
      dirpart=`AS_DIRNAME("$mf")`
    else
      continue
    fi
    # Extract the definition of DEPDIR, am__include, and am__quote
    # from the Makefile without running 'make'.
    DEPDIR=`sed -n 's/^DEPDIR = //p' < "$mf"`
    test -z "$DEPDIR" && continue
    am__include=`sed -n 's/^am__include = //p' < "$mf"`
    test -z "$am__include" && continue
    am__quote=`sed -n 's/^am__quote = //p' < "$mf"`
    # Find all dependency output files, they are included files with
    # $(DEPDIR) in their names.  We invoke sed twice because it is the
    # simplest approach to changing $(DEPDIR) to its actual value in the
    # expansion.
    for file in `sed -n "
      s/^$am__include $am__quote\(.*(DEPDIR).*\)$am__quote"'$/\1/p' <"$mf" | \
	 sed -e 's/\$(DEPDIR)/'"$DEPDIR"'/g'`; do
      # Make sure the directory exists.
      test -f "$dirpart/$file" && continue
      fdir=`AS_DIRNAME(["$file"])`
      AS_MKDIR_P([$dirpart/$fdir])
      # echo "creating $dirpart/$file"
      echo '# dummy' > "$dirpart/$file"
    done
  done
}
])# _AM_OUTPUT_DEPENDENCY_COMMANDS


# AM_OUTPUT_DEPENDENCY_COMMANDS
# -----------------------------
# This macro should only be invoked once -- use via AC_REQUIRE.
#
# This code is only required when automatic dependency tracking
# is enabled.  FIXME.  This creates each '.P' file that we will
# need in order to bootstrap the dependency handling code.
AC_DEFUN([AM_OUTPUT_DEPENDENCY_COMMANDS],
[AC_CONFIG_COMMANDS([depfiles],
     [test x"$AMDEP_TRUE" != x"" || _AM_OUTPUT_DEPENDENCY_COMMANDS],
     [AMDEP_TRUE="$AMDEP_TRUE" ac_aux_dir="$ac_aux_dir"])
])

# Do all the work for Automake.                             -*- Autoconf -*-

# Copyright (C) 1996-2013 Free Software Foundation, Inc.
#
# This file is free software; the Free Software Foundation
# gives unlimited permission to copy and/or distribute it,
# with or without modifications, as long as this notice is preserved.

# This macro actually does too much.  Some checks are only needed if
# your package does certain things.  But this isn't really a big deal.

dnl Redefine AC_PROG_CC to automatically invoke _AM_PROG_CC_C_O.
m4_define([AC_PROG_CC],
m4_defn([AC_PROG_CC])
[_AM_PROG_CC_C_O
])

# AM_INIT_AUTOMAKE(PACKAGE, VERSION, [NO-DEFINE])
# AM_INIT_AUTOMAKE([OPTIONS])
# -----------------------------------------------
# The call with PACKAGE and VERSION arguments is the old style
# call (pre autoconf-2.50), which is being phased out.  PACKAGE
# and VERSION should now be passed to AC_INIT and removed from
# the call to AM_INIT_AUTOMAKE.
# We support both call styles for the transition.  After
# the next Automake release, Autoconf can make the AC_INIT
# arguments mandatory, and then we can depend on a new Autoconf
# release and drop the old call support.
AC_DEFUN([AM_INIT_AUTOMAKE],
[AC_PREREQ([2.65])dnl
dnl Autoconf wants to disallow AM_ names.  We explicitly allow
dnl the ones we care about.
m4_pattern_allow([^AM_[A-Z]+FLAGS$])dnl
AC_REQUIRE([AM_SET_CURRENT_AUTOMAKE_VERSION])dnl
AC_REQUIRE([AC_PROG_INSTALL])dnl
if test "`cd $srcdir && pwd`" != "`pwd`"; then
  # Use -I$(srcdir) only when $(srcdir) != ., so that make's output
  # is not polluted with repeated "-I."
  AC_SUBST([am__isrc], [' -I$(srcdir)'])_AM_SUBST_NOTMAKE([am__isrc])dnl
  # test to see if srcdir already configured
  if test -f $srcdir/config.status; then
    AC_MSG_ERROR([source directory already configured; run "make distclean" there first])
  fi
fi

# test whether we have cygpath
if test -z "$CYGPATH_W"; then
  if (cygpath --version) >/dev/null 2>/dev/null; then
    CYGPATH_W='cygpath -w'
  else
    CYGPATH_W=echo
  fi
fi
AC_SUBST([CYGPATH_W])

# Define the identity of the package.
dnl Distinguish between old-style and new-style calls.
m4_ifval([$2],
[AC_DIAGNOSE([obsolete],
             [$0: two- and three-arguments forms are deprecated.])
m4_ifval([$3], [_AM_SET_OPTION([no-define])])dnl
 AC_SUBST([PACKAGE], [$1])dnl
 AC_SUBST([VERSION], [$2])],
[_AM_SET_OPTIONS([$1])dnl
dnl Diagnose old-style AC_INIT with new-style AM_AUTOMAKE_INIT.
m4_if(
  m4_ifdef([AC_PACKAGE_NAME], [ok]):m4_ifdef([AC_PACKAGE_VERSION], [ok]),
  [ok:ok],,
  [m4_fatal([AC_INIT should be called with package and version arguments])])dnl
 AC_SUBST([PACKAGE], ['AC_PACKAGE_TARNAME'])dnl
 AC_SUBST([VERSION], ['AC_PACKAGE_VERSION'])])dnl

_AM_IF_OPTION([no-define],,
[AC_DEFINE_UNQUOTED([PACKAGE], ["$PACKAGE"], [Name of package])
 AC_DEFINE_UNQUOTED([VERSION], ["$VERSION"], [Version number of package])])dnl

# Some tools Automake needs.
AC_REQUIRE([AM_SANITY_CHECK])dnl
AC_REQUIRE([AC_ARG_PROGRAM])dnl
AM_MISSING_PROG([ACLOCAL], [aclocal-${am__api_version}])
AM_MISSING_PROG([AUTOCONF], [autoconf])
AM_MISSING_PROG([AUTOMAKE], [automake-${am__api_version}])
AM_MISSING_PROG([AUTOHEADER], [autoheader])
AM_MISSING_PROG([MAKEINFO], [makeinfo])
AC_REQUIRE([AM_PROG_INSTALL_SH])dnl
AC_REQUIRE([AM_PROG_INSTALL_STRIP])dnl
AC_REQUIRE([AC_PROG_MKDIR_P])dnl
# For better backward compatibility.  To be removed once Automake 1.9.x
# dies out for good.  For more background, see:
# <http://lists.gnu.org/archive/html/automake/2012-07/msg00001.html>
# <http://lists.gnu.org/archive/html/automake/2012-07/msg00014.html>
AC_SUBST([mkdir_p], ['$(MKDIR_P)'])
# We need awk for the "check" target.  The system "awk" is bad on
# some platforms.
AC_REQUIRE([AC_PROG_AWK])dnl
AC_REQUIRE([AC_PROG_MAKE_SET])dnl
AC_REQUIRE([AM_SET_LEADING_DOT])dnl
_AM_IF_OPTION([tar-ustar], [_AM_PROG_TAR([ustar])],
	      [_AM_IF_OPTION([tar-pax], [_AM_PROG_TAR([pax])],
			     [_AM_PROG_TAR([v7])])])
_AM_IF_OPTION([no-dependencies],,
[AC_PROVIDE_IFELSE([AC_PROG_CC],
		  [_AM_DEPENDENCIES([CC])],
		  [m4_define([AC_PROG_CC],
			     m4_defn([AC_PROG_CC])[_AM_DEPENDENCIES([CC])])])dnl
AC_PROVIDE_IFELSE([AC_PROG_CXX],
		  [_AM_DEPENDENCIES([CXX])],
		  [m4_define([AC_PROG_CXX],
			     m4_defn([AC_PROG_CXX])[_AM_DEPENDENCIES([CXX])])])dnl
AC_PROVIDE_IFELSE([AC_PROG_OBJC],
		  [_AM_DEPENDENCIES([OBJC])],
		  [m4_define([AC_PROG_OBJC],
			     m4_defn([AC_PROG_OBJC])[_AM_DEPENDENCIES([OBJC])])])dnl
AC_PROVIDE_IFELSE([AC_PROG_OBJCXX],
		  [_AM_DEPENDENCIES([OBJCXX])],
		  [m4_define([AC_PROG_OBJCXX],
			     m4_defn([AC_PROG_OBJCXX])[_AM_DEPENDENCIES([OBJCXX])])])dnl
])
AC_REQUIRE([AM_SILENT_RULES])dnl
dnl The testsuite driver may need to know about EXEEXT, so add the
dnl 'am__EXEEXT' conditional if _AM_COMPILER_EXEEXT was seen.  This
dnl macro is hooked onto _AC_COMPILER_EXEEXT early, see below.
AC_CONFIG_COMMANDS_PRE(dnl
[m4_provide_if([_AM_COMPILER_EXEEXT],
  [AM_CONDITIONAL([am__EXEEXT], [test -n "$EXEEXT"])])])dnl

# POSIX will say in a future version that running "rm -f" with no argument
# is OK; and we want to be able to make that assumption in our Makefile
# recipes.  So use an aggressive probe to check that the usage we want is
# actually supported "in the wild" to an acceptable degree.
# See automake bug#10828.
# To make any issue more visible, cause the running configure to be aborted
# by default if the 'rm' program in use doesn't match our expectations; the
# user can still override this though.
if rm -f && rm -fr && rm -rf; then : OK; else
  cat >&2 <<'END'
Oops!

Your 'rm' program seems unable to run without file operands specified
on the command line, even when the '-f' option is present.  This is contrary
to the behaviour of most rm programs out there, and not conforming with
the upcoming POSIX standard: <http://austingroupbugs.net/view.php?id=542>

Please tell bug-automake@gnu.org about your system, including the value
of your $PATH and any error possibly output before this message.  This
can help us improve future automake versions.

END
  if test x"$ACCEPT_INFERIOR_RM_PROGRAM" = x"yes"; then
    echo 'Configuration will proceed anyway, since you have set the' >&2
    echo 'ACCEPT_INFERIOR_RM_PROGRAM variable to "yes"' >&2
    echo >&2
  else
    cat >&2 <<'END'
Aborting the configuration process, to ensure you take notice of the issue.

You can download and install GNU coreutils to get an 'rm' implementation
that behaves properly: <http://www.gnu.org/software/coreutils/>.

If you want to complete the configuration process using your problematic
'rm' anyway, export the environment variable ACCEPT_INFERIOR_RM_PROGRAM
to "yes", and re-run configure.

END
    AC_MSG_ERROR([Your 'rm' program is bad, sorry.])
  fi
fi
])

dnl Hook into '_AC_COMPILER_EXEEXT' early to learn its expansion.  Do not
dnl add the conditional right here, as _AC_COMPILER_EXEEXT may be further
dnl mangled by Autoconf and run in a shell conditional statement.
m4_define([_AC_COMPILER_EXEEXT],
m4_defn([_AC_COMPILER_EXEEXT])[m4_provide([_AM_COMPILER_EXEEXT])])

# When config.status generates a header, we must update the stamp-h file.
# This file resides in the same directory as the config header
# that is generated.  The stamp files are numbered to have different names.

# Autoconf calls _AC_AM_CONFIG_HEADER_HOOK (when defined) in the
# loop where config.status creates the headers, so we can generate
# our stamp files there.
AC_DEFUN([_AC_AM_CONFIG_HEADER_HOOK],
[# Compute $1's index in $config_headers.
_am_arg=$1
_am_stamp_count=1
for _am_header in $config_headers :; do
  case $_am_header in
    $_am_arg | $_am_arg:* )
      break ;;
    * )
      _am_stamp_count=`expr $_am_stamp_count + 1` ;;
  esac
done
echo "timestamp for $_am_arg" >`AS_DIRNAME(["$_am_arg"])`/stamp-h[]$_am_stamp_count])

# Copyright (C) 2001-2013 Free Software Foundation, Inc.
#
# This file is free software; the Free Software Foundation
# gives unlimited permission to copy and/or distribute it,
# with or without modifications, as long as this notice is preserved.

# AM_PROG_INSTALL_SH
# ------------------
# Define $install_sh.
AC_DEFUN([AM_PROG_INSTALL_SH],
[AC_REQUIRE([AM_AUX_DIR_EXPAND])dnl
if test x"${install_sh}" != xset; then
  case $am_aux_dir in
  *\ * | *\	*)
    install_sh="\${SHELL} '$am_aux_dir/install-sh'" ;;
  *)
    install_sh="\${SHELL} $am_aux_dir/install-sh"
  esac
fi
AC_SUBST([install_sh])])
<<<<<<< HEAD

# Copyright (C) 2003-2013 Free Software Foundation, Inc.
#
# This file is free software; the Free Software Foundation
# gives unlimited permission to copy and/or distribute it,
# with or without modifications, as long as this notice is preserved.

# Check whether the underlying file-system supports filenames
# with a leading dot.  For instance MS-DOS doesn't.
AC_DEFUN([AM_SET_LEADING_DOT],
[rm -rf .tst 2>/dev/null
mkdir .tst 2>/dev/null
if test -d .tst; then
  am__leading_dot=.
else
  am__leading_dot=_
fi
rmdir .tst 2>/dev/null
AC_SUBST([am__leading_dot])])
=======
>>>>>>> f950b0dc

# Add --enable-maintainer-mode option to configure.         -*- Autoconf -*-
# From Jim Meyering

# Copyright (C) 1996-2013 Free Software Foundation, Inc.
#
# This file is free software; the Free Software Foundation
# gives unlimited permission to copy and/or distribute it,
# with or without modifications, as long as this notice is preserved.

# AM_MAINTAINER_MODE([DEFAULT-MODE])
# ----------------------------------
# Control maintainer-specific portions of Makefiles.
# Default is to disable them, unless 'enable' is passed literally.
# For symmetry, 'disable' may be passed as well.  Anyway, the user
# can override the default with the --enable/--disable switch.
AC_DEFUN([AM_MAINTAINER_MODE],
[m4_case(m4_default([$1], [disable]),
       [enable], [m4_define([am_maintainer_other], [disable])],
       [disable], [m4_define([am_maintainer_other], [enable])],
       [m4_define([am_maintainer_other], [enable])
        m4_warn([syntax], [unexpected argument to AM@&t@_MAINTAINER_MODE: $1])])
AC_MSG_CHECKING([whether to enable maintainer-specific portions of Makefiles])
  dnl maintainer-mode's default is 'disable' unless 'enable' is passed
  AC_ARG_ENABLE([maintainer-mode],
    [AS_HELP_STRING([--]am_maintainer_other[-maintainer-mode],
      am_maintainer_other[ make rules and dependencies not useful
      (and sometimes confusing) to the casual installer])],
    [USE_MAINTAINER_MODE=$enableval],
    [USE_MAINTAINER_MODE=]m4_if(am_maintainer_other, [enable], [no], [yes]))
  AC_MSG_RESULT([$USE_MAINTAINER_MODE])
  AM_CONDITIONAL([MAINTAINER_MODE], [test $USE_MAINTAINER_MODE = yes])
  MAINT=$MAINTAINER_MODE_TRUE
  AC_SUBST([MAINT])dnl
]
)

# Check to see how 'make' treats includes.	            -*- Autoconf -*-

# Copyright (C) 2001-2013 Free Software Foundation, Inc.
#
# This file is free software; the Free Software Foundation
# gives unlimited permission to copy and/or distribute it,
# with or without modifications, as long as this notice is preserved.

# AM_MAKE_INCLUDE()
# -----------------
# Check to see how make treats includes.
AC_DEFUN([AM_MAKE_INCLUDE],
[am_make=${MAKE-make}
cat > confinc << 'END'
am__doit:
	@echo this is the am__doit target
.PHONY: am__doit
END
# If we don't find an include directive, just comment out the code.
AC_MSG_CHECKING([for style of include used by $am_make])
am__include="#"
am__quote=
_am_result=none
# First try GNU make style include.
echo "include confinc" > confmf
# Ignore all kinds of additional output from 'make'.
case `$am_make -s -f confmf 2> /dev/null` in #(
*the\ am__doit\ target*)
  am__include=include
  am__quote=
  _am_result=GNU
  ;;
esac
# Now try BSD make style include.
if test "$am__include" = "#"; then
   echo '.include "confinc"' > confmf
   case `$am_make -s -f confmf 2> /dev/null` in #(
   *the\ am__doit\ target*)
     am__include=.include
     am__quote="\""
     _am_result=BSD
     ;;
   esac
fi
AC_SUBST([am__include])
AC_SUBST([am__quote])
AC_MSG_RESULT([$_am_result])
rm -f confinc confmf
])

# Fake the existence of programs that GNU maintainers use.  -*- Autoconf -*-

# Copyright (C) 1997-2013 Free Software Foundation, Inc.
#
# This file is free software; the Free Software Foundation
# gives unlimited permission to copy and/or distribute it,
# with or without modifications, as long as this notice is preserved.

# AM_MISSING_PROG(NAME, PROGRAM)
# ------------------------------
AC_DEFUN([AM_MISSING_PROG],
[AC_REQUIRE([AM_MISSING_HAS_RUN])
$1=${$1-"${am_missing_run}$2"}
AC_SUBST($1)])

# AM_MISSING_HAS_RUN
# ------------------
# Define MISSING if not defined so far and test if it is modern enough.
# If it is, set am_missing_run to use it, otherwise, to nothing.
AC_DEFUN([AM_MISSING_HAS_RUN],
[AC_REQUIRE([AM_AUX_DIR_EXPAND])dnl
AC_REQUIRE_AUX_FILE([missing])dnl
if test x"${MISSING+set}" != xset; then
  case $am_aux_dir in
  *\ * | *\	*)
    MISSING="\${SHELL} \"$am_aux_dir/missing\"" ;;
  *)
    MISSING="\${SHELL} $am_aux_dir/missing" ;;
  esac
fi
# Use eval to expand $SHELL
if eval "$MISSING --is-lightweight"; then
  am_missing_run="$MISSING "
else
  am_missing_run=
  AC_MSG_WARN(['missing' script is too old or missing])
fi
])

# Helper functions for option handling.                     -*- Autoconf -*-

# Copyright (C) 2001-2013 Free Software Foundation, Inc.
#
# This file is free software; the Free Software Foundation
# gives unlimited permission to copy and/or distribute it,
# with or without modifications, as long as this notice is preserved.

# _AM_MANGLE_OPTION(NAME)
# -----------------------
AC_DEFUN([_AM_MANGLE_OPTION],
[[_AM_OPTION_]m4_bpatsubst($1, [[^a-zA-Z0-9_]], [_])])

# _AM_SET_OPTION(NAME)
# --------------------
# Set option NAME.  Presently that only means defining a flag for this option.
AC_DEFUN([_AM_SET_OPTION],
[m4_define(_AM_MANGLE_OPTION([$1]), [1])])

# _AM_SET_OPTIONS(OPTIONS)
# ------------------------
# OPTIONS is a space-separated list of Automake options.
AC_DEFUN([_AM_SET_OPTIONS],
[m4_foreach_w([_AM_Option], [$1], [_AM_SET_OPTION(_AM_Option)])])

# _AM_IF_OPTION(OPTION, IF-SET, [IF-NOT-SET])
# -------------------------------------------
# Execute IF-SET if OPTION is set, IF-NOT-SET otherwise.
AC_DEFUN([_AM_IF_OPTION],
[m4_ifset(_AM_MANGLE_OPTION([$1]), [$2], [$3])])

# Copyright (C) 1999-2013 Free Software Foundation, Inc.
#
# This file is free software; the Free Software Foundation
# gives unlimited permission to copy and/or distribute it,
# with or without modifications, as long as this notice is preserved.

# _AM_PROG_CC_C_O
# ---------------
# Like AC_PROG_CC_C_O, but changed for automake.  We rewrite AC_PROG_CC
# to automatically call this.
AC_DEFUN([_AM_PROG_CC_C_O],
[AC_REQUIRE([AM_AUX_DIR_EXPAND])dnl
AC_REQUIRE_AUX_FILE([compile])dnl
AC_LANG_PUSH([C])dnl
AC_CACHE_CHECK(
  [whether $CC understands -c and -o together],
  [am_cv_prog_cc_c_o],
  [AC_LANG_CONFTEST([AC_LANG_PROGRAM([])])
  # Make sure it works both with $CC and with simple cc.
  # Following AC_PROG_CC_C_O, we do the test twice because some
  # compilers refuse to overwrite an existing .o file with -o,
  # though they will create one.
  am_cv_prog_cc_c_o=yes
  for am_i in 1 2; do
    if AM_RUN_LOG([$CC -c conftest.$ac_ext -o conftest2.$ac_objext]) \
         && test -f conftest2.$ac_objext; then
      : OK
    else
      am_cv_prog_cc_c_o=no
      break
    fi
  done
  rm -f core conftest*
  unset am_i])
if test "$am_cv_prog_cc_c_o" != yes; then
   # Losing compiler, so override with the script.
   # FIXME: It is wrong to rewrite CC.
   # But if we don't then we get into trouble of one sort or another.
   # A longer-term fix would be to have automake use am__CC in this case,
   # and then we could set am__CC="\$(top_srcdir)/compile \$(CC)"
   CC="$am_aux_dir/compile $CC"
fi
AC_LANG_POP([C])])

# For backward compatibility.
AC_DEFUN_ONCE([AM_PROG_CC_C_O], [AC_REQUIRE([AC_PROG_CC])])

# Copyright (C) 2001-2013 Free Software Foundation, Inc.
#
# This file is free software; the Free Software Foundation
# gives unlimited permission to copy and/or distribute it,
# with or without modifications, as long as this notice is preserved.

# AM_RUN_LOG(COMMAND)
# -------------------
# Run COMMAND, save the exit status in ac_status, and log it.
# (This has been adapted from Autoconf's _AC_RUN_LOG macro.)
AC_DEFUN([AM_RUN_LOG],
[{ echo "$as_me:$LINENO: $1" >&AS_MESSAGE_LOG_FD
   ($1) >&AS_MESSAGE_LOG_FD 2>&AS_MESSAGE_LOG_FD
   ac_status=$?
   echo "$as_me:$LINENO: \$? = $ac_status" >&AS_MESSAGE_LOG_FD
   (exit $ac_status); }])

# Check to make sure that the build environment is sane.    -*- Autoconf -*-

# Copyright (C) 1996-2013 Free Software Foundation, Inc.
#
# This file is free software; the Free Software Foundation
# gives unlimited permission to copy and/or distribute it,
# with or without modifications, as long as this notice is preserved.

# AM_SANITY_CHECK
# ---------------
AC_DEFUN([AM_SANITY_CHECK],
[AC_MSG_CHECKING([whether build environment is sane])
# Reject unsafe characters in $srcdir or the absolute working directory
# name.  Accept space and tab only in the latter.
am_lf='
'
case `pwd` in
  *[[\\\"\#\$\&\'\`$am_lf]]*)
    AC_MSG_ERROR([unsafe absolute working directory name]);;
esac
case $srcdir in
  *[[\\\"\#\$\&\'\`$am_lf\ \	]]*)
    AC_MSG_ERROR([unsafe srcdir value: '$srcdir']);;
esac

# Do 'set' in a subshell so we don't clobber the current shell's
# arguments.  Must try -L first in case configure is actually a
# symlink; some systems play weird games with the mod time of symlinks
# (eg FreeBSD returns the mod time of the symlink's containing
# directory).
if (
   am_has_slept=no
   for am_try in 1 2; do
     echo "timestamp, slept: $am_has_slept" > conftest.file
     set X `ls -Lt "$srcdir/configure" conftest.file 2> /dev/null`
     if test "$[*]" = "X"; then
	# -L didn't work.
	set X `ls -t "$srcdir/configure" conftest.file`
     fi
     if test "$[*]" != "X $srcdir/configure conftest.file" \
	&& test "$[*]" != "X conftest.file $srcdir/configure"; then

	# If neither matched, then we have a broken ls.  This can happen
	# if, for instance, CONFIG_SHELL is bash and it inherits a
	# broken ls alias from the environment.  This has actually
	# happened.  Such a system could not be considered "sane".
	AC_MSG_ERROR([ls -t appears to fail.  Make sure there is not a broken
  alias in your environment])
     fi
     if test "$[2]" = conftest.file || test $am_try -eq 2; then
       break
     fi
     # Just in case.
     sleep 1
     am_has_slept=yes
   done
   test "$[2]" = conftest.file
   )
then
   # Ok.
   :
else
   AC_MSG_ERROR([newly created file is older than distributed files!
Check your system clock])
fi
AC_MSG_RESULT([yes])
# If we didn't sleep, we still need to ensure time stamps of config.status and
# generated files are strictly newer.
am_sleep_pid=
if grep 'slept: no' conftest.file >/dev/null 2>&1; then
  ( sleep 1 ) &
  am_sleep_pid=$!
fi
AC_CONFIG_COMMANDS_PRE(
  [AC_MSG_CHECKING([that generated files are newer than configure])
   if test -n "$am_sleep_pid"; then
     # Hide warnings about reused PIDs.
     wait $am_sleep_pid 2>/dev/null
   fi
   AC_MSG_RESULT([done])])
rm -f conftest.file
])

# Copyright (C) 2009-2013 Free Software Foundation, Inc.
#
# This file is free software; the Free Software Foundation
# gives unlimited permission to copy and/or distribute it,
# with or without modifications, as long as this notice is preserved.

# AM_SILENT_RULES([DEFAULT])
# --------------------------
# Enable less verbose build rules; with the default set to DEFAULT
# ("yes" being less verbose, "no" or empty being verbose).
AC_DEFUN([AM_SILENT_RULES],
[AC_ARG_ENABLE([silent-rules], [dnl
AS_HELP_STRING(
  [--enable-silent-rules],
  [less verbose build output (undo: "make V=1")])
AS_HELP_STRING(
  [--disable-silent-rules],
  [verbose build output (undo: "make V=0")])dnl
])
case $enable_silent_rules in @%:@ (((
  yes) AM_DEFAULT_VERBOSITY=0;;
   no) AM_DEFAULT_VERBOSITY=1;;
    *) AM_DEFAULT_VERBOSITY=m4_if([$1], [yes], [0], [1]);;
esac
dnl
dnl A few 'make' implementations (e.g., NonStop OS and NextStep)
dnl do not support nested variable expansions.
dnl See automake bug#9928 and bug#10237.
am_make=${MAKE-make}
AC_CACHE_CHECK([whether $am_make supports nested variables],
   [am_cv_make_support_nested_variables],
   [if AS_ECHO([['TRUE=$(BAR$(V))
BAR0=false
BAR1=true
V=1
am__doit:
	@$(TRUE)
.PHONY: am__doit']]) | $am_make -f - >/dev/null 2>&1; then
  am_cv_make_support_nested_variables=yes
else
  am_cv_make_support_nested_variables=no
fi])
if test $am_cv_make_support_nested_variables = yes; then
  dnl Using '$V' instead of '$(V)' breaks IRIX make.
  AM_V='$(V)'
  AM_DEFAULT_V='$(AM_DEFAULT_VERBOSITY)'
else
  AM_V=$AM_DEFAULT_VERBOSITY
  AM_DEFAULT_V=$AM_DEFAULT_VERBOSITY
fi
AC_SUBST([AM_V])dnl
AM_SUBST_NOTMAKE([AM_V])dnl
AC_SUBST([AM_DEFAULT_V])dnl
AM_SUBST_NOTMAKE([AM_DEFAULT_V])dnl
AC_SUBST([AM_DEFAULT_VERBOSITY])dnl
AM_BACKSLASH='\'
AC_SUBST([AM_BACKSLASH])dnl
_AM_SUBST_NOTMAKE([AM_BACKSLASH])dnl
])

# Copyright (C) 2001-2013 Free Software Foundation, Inc.
#
# This file is free software; the Free Software Foundation
# gives unlimited permission to copy and/or distribute it,
# with or without modifications, as long as this notice is preserved.

# AM_PROG_INSTALL_STRIP
# ---------------------
# One issue with vendor 'install' (even GNU) is that you can't
# specify the program used to strip binaries.  This is especially
# annoying in cross-compiling environments, where the build's strip
# is unlikely to handle the host's binaries.
# Fortunately install-sh will honor a STRIPPROG variable, so we
# always use install-sh in "make install-strip", and initialize
# STRIPPROG with the value of the STRIP variable (set by the user).
AC_DEFUN([AM_PROG_INSTALL_STRIP],
[AC_REQUIRE([AM_PROG_INSTALL_SH])dnl
# Installed binaries are usually stripped using 'strip' when the user
# run "make install-strip".  However 'strip' might not be the right
# tool to use in cross-compilation environments, therefore Automake
# will honor the 'STRIP' environment variable to overrule this program.
dnl Don't test for $cross_compiling = yes, because it might be 'maybe'.
if test "$cross_compiling" != no; then
  AC_CHECK_TOOL([STRIP], [strip], :)
fi
INSTALL_STRIP_PROGRAM="\$(install_sh) -c -s"
AC_SUBST([INSTALL_STRIP_PROGRAM])])

# Copyright (C) 2006-2013 Free Software Foundation, Inc.
#
# This file is free software; the Free Software Foundation
# gives unlimited permission to copy and/or distribute it,
# with or without modifications, as long as this notice is preserved.

# _AM_SUBST_NOTMAKE(VARIABLE)
# ---------------------------
# Prevent Automake from outputting VARIABLE = @VARIABLE@ in Makefile.in.
# This macro is traced by Automake.
AC_DEFUN([_AM_SUBST_NOTMAKE])

# AM_SUBST_NOTMAKE(VARIABLE)
# --------------------------
# Public sister of _AM_SUBST_NOTMAKE.
AC_DEFUN([AM_SUBST_NOTMAKE], [_AM_SUBST_NOTMAKE($@)])

# Check how to create a tarball.                            -*- Autoconf -*-

# Copyright (C) 2004-2013 Free Software Foundation, Inc.
#
# This file is free software; the Free Software Foundation
# gives unlimited permission to copy and/or distribute it,
# with or without modifications, as long as this notice is preserved.

# _AM_PROG_TAR(FORMAT)
# --------------------
# Check how to create a tarball in format FORMAT.
# FORMAT should be one of 'v7', 'ustar', or 'pax'.
#
# Substitute a variable $(am__tar) that is a command
# writing to stdout a FORMAT-tarball containing the directory
# $tardir.
#     tardir=directory && $(am__tar) > result.tar
#
# Substitute a variable $(am__untar) that extract such
# a tarball read from stdin.
#     $(am__untar) < result.tar
#
AC_DEFUN([_AM_PROG_TAR],
[# Always define AMTAR for backward compatibility.  Yes, it's still used
# in the wild :-(  We should find a proper way to deprecate it ...
AC_SUBST([AMTAR], ['$${TAR-tar}'])

# We'll loop over all known methods to create a tar archive until one works.
_am_tools='gnutar m4_if([$1], [ustar], [plaintar]) pax cpio none'

m4_if([$1], [v7],
  [am__tar='$${TAR-tar} chof - "$$tardir"' am__untar='$${TAR-tar} xf -'],
<<<<<<< HEAD

  [m4_case([$1],
    [ustar],
     [# The POSIX 1988 'ustar' format is defined with fixed-size fields.
      # There is notably a 21 bits limit for the UID and the GID.  In fact,
      # the 'pax' utility can hang on bigger UID/GID (see automake bug#8343
      # and bug#13588).
      am_max_uid=2097151 # 2^21 - 1
      am_max_gid=$am_max_uid
      # The $UID and $GID variables are not portable, so we need to resort
      # to the POSIX-mandated id(1) utility.  Errors in the 'id' calls
      # below are definitely unexpected, so allow the users to see them
      # (that is, avoid stderr redirection).
      am_uid=`id -u || echo unknown`
      am_gid=`id -g || echo unknown`
      AC_MSG_CHECKING([whether UID '$am_uid' is supported by ustar format])
      if test $am_uid -le $am_max_uid; then
         AC_MSG_RESULT([yes])
      else
         AC_MSG_RESULT([no])
         _am_tools=none
      fi
      AC_MSG_CHECKING([whether GID '$am_gid' is supported by ustar format])
      if test $am_gid -le $am_max_gid; then
         AC_MSG_RESULT([yes])
      else
        AC_MSG_RESULT([no])
        _am_tools=none
      fi],

  [pax],
    [],

  [m4_fatal([Unknown tar format])])

  AC_MSG_CHECKING([how to create a $1 tar archive])

  # Go ahead even if we have the value already cached.  We do so because we
  # need to set the values for the 'am__tar' and 'am__untar' variables.
  _am_tools=${am_cv_prog_tar_$1-$_am_tools}

  for _am_tool in $_am_tools; do
    case $_am_tool in
    gnutar)
      for _am_tar in tar gnutar gtar; do
        AM_RUN_LOG([$_am_tar --version]) && break
      done
      am__tar="$_am_tar --format=m4_if([$1], [pax], [posix], [$1]) -chf - "'"$$tardir"'
      am__tar_="$_am_tar --format=m4_if([$1], [pax], [posix], [$1]) -chf - "'"$tardir"'
      am__untar="$_am_tar -xf -"
      ;;
    plaintar)
      # Must skip GNU tar: if it does not support --format= it doesn't create
      # ustar tarball either.
      (tar --version) >/dev/null 2>&1 && continue
      am__tar='tar chf - "$$tardir"'
      am__tar_='tar chf - "$tardir"'
      am__untar='tar xf -'
      ;;
    pax)
      am__tar='pax -L -x $1 -w "$$tardir"'
      am__tar_='pax -L -x $1 -w "$tardir"'
      am__untar='pax -r'
      ;;
    cpio)
      am__tar='find "$$tardir" -print | cpio -o -H $1 -L'
      am__tar_='find "$tardir" -print | cpio -o -H $1 -L'
      am__untar='cpio -i -H $1 -d'
      ;;
    none)
      am__tar=false
      am__tar_=false
      am__untar=false
      ;;
    esac

=======

  [m4_case([$1],
    [ustar],
     [# The POSIX 1988 'ustar' format is defined with fixed-size fields.
      # There is notably a 21 bits limit for the UID and the GID.  In fact,
      # the 'pax' utility can hang on bigger UID/GID (see automake bug#8343
      # and bug#13588).
      am_max_uid=2097151 # 2^21 - 1
      am_max_gid=$am_max_uid
      # The $UID and $GID variables are not portable, so we need to resort
      # to the POSIX-mandated id(1) utility.  Errors in the 'id' calls
      # below are definitely unexpected, so allow the users to see them
      # (that is, avoid stderr redirection).
      am_uid=`id -u || echo unknown`
      am_gid=`id -g || echo unknown`
      AC_MSG_CHECKING([whether UID '$am_uid' is supported by ustar format])
      if test $am_uid -le $am_max_uid; then
         AC_MSG_RESULT([yes])
      else
         AC_MSG_RESULT([no])
         _am_tools=none
      fi
      AC_MSG_CHECKING([whether GID '$am_gid' is supported by ustar format])
      if test $am_gid -le $am_max_gid; then
         AC_MSG_RESULT([yes])
      else
        AC_MSG_RESULT([no])
        _am_tools=none
      fi],

  [pax],
    [],

  [m4_fatal([Unknown tar format])])

  AC_MSG_CHECKING([how to create a $1 tar archive])

  # Go ahead even if we have the value already cached.  We do so because we
  # need to set the values for the 'am__tar' and 'am__untar' variables.
  _am_tools=${am_cv_prog_tar_$1-$_am_tools}

  for _am_tool in $_am_tools; do
    case $_am_tool in
    gnutar)
      for _am_tar in tar gnutar gtar; do
        AM_RUN_LOG([$_am_tar --version]) && break
      done
      am__tar="$_am_tar --format=m4_if([$1], [pax], [posix], [$1]) -chf - "'"$$tardir"'
      am__tar_="$_am_tar --format=m4_if([$1], [pax], [posix], [$1]) -chf - "'"$tardir"'
      am__untar="$_am_tar -xf -"
      ;;
    plaintar)
      # Must skip GNU tar: if it does not support --format= it doesn't create
      # ustar tarball either.
      (tar --version) >/dev/null 2>&1 && continue
      am__tar='tar chf - "$$tardir"'
      am__tar_='tar chf - "$tardir"'
      am__untar='tar xf -'
      ;;
    pax)
      am__tar='pax -L -x $1 -w "$$tardir"'
      am__tar_='pax -L -x $1 -w "$tardir"'
      am__untar='pax -r'
      ;;
    cpio)
      am__tar='find "$$tardir" -print | cpio -o -H $1 -L'
      am__tar_='find "$tardir" -print | cpio -o -H $1 -L'
      am__untar='cpio -i -H $1 -d'
      ;;
    none)
      am__tar=false
      am__tar_=false
      am__untar=false
      ;;
    esac

>>>>>>> f950b0dc
    # If the value was cached, stop now.  We just wanted to have am__tar
    # and am__untar set.
    test -n "${am_cv_prog_tar_$1}" && break

    # tar/untar a dummy directory, and stop if the command works.
    rm -rf conftest.dir
    mkdir conftest.dir
    echo GrepMe > conftest.dir/file
    AM_RUN_LOG([tardir=conftest.dir && eval $am__tar_ >conftest.tar])
    rm -rf conftest.dir
    if test -s conftest.tar; then
      AM_RUN_LOG([$am__untar <conftest.tar])
      AM_RUN_LOG([cat conftest.dir/file])
      grep GrepMe conftest.dir/file >/dev/null 2>&1 && break
    fi
  done
  rm -rf conftest.dir

  AC_CACHE_VAL([am_cv_prog_tar_$1], [am_cv_prog_tar_$1=$_am_tool])
  AC_MSG_RESULT([$am_cv_prog_tar_$1])])

AC_SUBST([am__tar])
AC_SUBST([am__untar])
]) # _AM_PROG_TAR

<<<<<<< HEAD
m4_include([acinclude.m4])
=======
m4_include([../config/acx.m4])
m4_include([../config/depstand.m4])
m4_include([../config/lead-dot.m4])
m4_include([../config/libstdc++-raw-cxx.m4])
m4_include([../config/override.m4])
m4_include([../config/stdint.m4])
m4_include([../ltoptions.m4])
m4_include([../ltsugar.m4])
m4_include([../ltversion.m4])
m4_include([../lt~obsolete.m4])
m4_include([acinclude.m4])
# libtool.m4 - Configure libtool for the host system. -*-Autoconf-*-
#
#   Copyright (C) 1996, 1997, 1998, 1999, 2000, 2001, 2003, 2004, 2005,
#                 2006, 2007, 2008, 2009, 2010, 2011 Free Software
#                 Foundation, Inc.
#   Written by Gordon Matzigkeit, 1996
#
# This file is free software; the Free Software Foundation gives
# unlimited permission to copy and/or distribute it, with or without
# modifications, as long as this notice is preserved.

m4_define([_LT_COPYING], [dnl
#   Copyright (C) 1996, 1997, 1998, 1999, 2000, 2001, 2003, 2004, 2005,
#                 2006, 2007, 2008, 2009, 2010, 2011 Free Software
#                 Foundation, Inc.
#   Written by Gordon Matzigkeit, 1996
#
#   This file is part of GNU Libtool.
#
# GNU Libtool is free software; you can redistribute it and/or
# modify it under the terms of the GNU General Public License as
# published by the Free Software Foundation; either version 2 of
# the License, or (at your option) any later version.
#
# As a special exception to the GNU General Public License,
# if you distribute this file as part of a program or library that
# is built using GNU Libtool, you may include this file under the
# same distribution terms that you use for the rest of that program.
#
# GNU Libtool is distributed in the hope that it will be useful,
# but WITHOUT ANY WARRANTY; without even the implied warranty of
# MERCHANTABILITY or FITNESS FOR A PARTICULAR PURPOSE.  See the
# GNU General Public License for more details.
#
# You should have received a copy of the GNU General Public License
# along with GNU Libtool; see the file COPYING.  If not, a copy
# can be downloaded from http://www.gnu.org/licenses/gpl.html, or
# obtained by writing to the Free Software Foundation, Inc.,
# 51 Franklin Street, Fifth Floor, Boston, MA 02110-1301, USA.
])

# serial 57 LT_INIT


# LT_PREREQ(VERSION)
# ------------------
# Complain and exit if this libtool version is less that VERSION.
m4_defun([LT_PREREQ],
[m4_if(m4_version_compare(m4_defn([LT_PACKAGE_VERSION]), [$1]), -1,
       [m4_default([$3],
		   [m4_fatal([Libtool version $1 or higher is required],
		             63)])],
       [$2])])


# _LT_CHECK_BUILDDIR
# ------------------
# Complain if the absolute build directory name contains unusual characters
m4_defun([_LT_CHECK_BUILDDIR],
[case `pwd` in
  *\ * | *\	*)
    AC_MSG_WARN([Libtool does not cope well with whitespace in `pwd`]) ;;
esac
])


# LT_INIT([OPTIONS])
# ------------------
AC_DEFUN([LT_INIT],
[AC_PREREQ([2.58])dnl We use AC_INCLUDES_DEFAULT
AC_REQUIRE([AC_CONFIG_AUX_DIR_DEFAULT])dnl
AC_BEFORE([$0], [LT_LANG])dnl
AC_BEFORE([$0], [LT_OUTPUT])dnl
AC_BEFORE([$0], [LTDL_INIT])dnl
m4_require([_LT_CHECK_BUILDDIR])dnl

dnl Autoconf doesn't catch unexpanded LT_ macros by default:
m4_pattern_forbid([^_?LT_[A-Z_]+$])dnl
m4_pattern_allow([^(_LT_EOF|LT_DLGLOBAL|LT_DLLAZY_OR_NOW|LT_MULTI_MODULE)$])dnl
dnl aclocal doesn't pull ltoptions.m4, ltsugar.m4, or ltversion.m4
dnl unless we require an AC_DEFUNed macro:
AC_REQUIRE([LTOPTIONS_VERSION])dnl
AC_REQUIRE([LTSUGAR_VERSION])dnl
AC_REQUIRE([LTVERSION_VERSION])dnl
AC_REQUIRE([LTOBSOLETE_VERSION])dnl
m4_require([_LT_PROG_LTMAIN])dnl

_LT_SHELL_INIT([SHELL=${CONFIG_SHELL-/bin/sh}])

dnl Parse OPTIONS
_LT_SET_OPTIONS([$0], [$1])

# This can be used to rebuild libtool when needed
LIBTOOL_DEPS="$ltmain"

# Always use our own libtool.
LIBTOOL='$(SHELL) $(top_builddir)/libtool'
AC_SUBST(LIBTOOL)dnl

_LT_SETUP

# Only expand once:
m4_define([LT_INIT])
])# LT_INIT

# Old names:
AU_ALIAS([AC_PROG_LIBTOOL], [LT_INIT])
AU_ALIAS([AM_PROG_LIBTOOL], [LT_INIT])
dnl aclocal-1.4 backwards compatibility:
dnl AC_DEFUN([AC_PROG_LIBTOOL], [])
dnl AC_DEFUN([AM_PROG_LIBTOOL], [])


# _LT_CC_BASENAME(CC)
# -------------------
# Calculate cc_basename.  Skip known compiler wrappers and cross-prefix.
m4_defun([_LT_CC_BASENAME],
[for cc_temp in $1""; do
  case $cc_temp in
    compile | *[[\\/]]compile | ccache | *[[\\/]]ccache ) ;;
    distcc | *[[\\/]]distcc | purify | *[[\\/]]purify ) ;;
    \-*) ;;
    *) break;;
  esac
done
cc_basename=`$ECHO "$cc_temp" | $SED "s%.*/%%; s%^$host_alias-%%"`
])


# _LT_FILEUTILS_DEFAULTS
# ----------------------
# It is okay to use these file commands and assume they have been set
# sensibly after `m4_require([_LT_FILEUTILS_DEFAULTS])'.
m4_defun([_LT_FILEUTILS_DEFAULTS],
[: ${CP="cp -f"}
: ${MV="mv -f"}
: ${RM="rm -f"}
])# _LT_FILEUTILS_DEFAULTS


# _LT_SETUP
# ---------
m4_defun([_LT_SETUP],
[AC_REQUIRE([AC_CANONICAL_HOST])dnl
AC_REQUIRE([AC_CANONICAL_BUILD])dnl
AC_REQUIRE([_LT_PREPARE_SED_QUOTE_VARS])dnl
AC_REQUIRE([_LT_PROG_ECHO_BACKSLASH])dnl

_LT_DECL([], [PATH_SEPARATOR], [1], [The PATH separator for the build system])dnl
dnl
_LT_DECL([], [host_alias], [0], [The host system])dnl
_LT_DECL([], [host], [0])dnl
_LT_DECL([], [host_os], [0])dnl
dnl
_LT_DECL([], [build_alias], [0], [The build system])dnl
_LT_DECL([], [build], [0])dnl
_LT_DECL([], [build_os], [0])dnl
dnl
AC_REQUIRE([AC_PROG_CC])dnl
AC_REQUIRE([LT_PATH_LD])dnl
AC_REQUIRE([LT_PATH_NM])dnl
dnl
AC_REQUIRE([AC_PROG_LN_S])dnl
test -z "$LN_S" && LN_S="ln -s"
_LT_DECL([], [LN_S], [1], [Whether we need soft or hard links])dnl
dnl
AC_REQUIRE([LT_CMD_MAX_LEN])dnl
_LT_DECL([objext], [ac_objext], [0], [Object file suffix (normally "o")])dnl
_LT_DECL([], [exeext], [0], [Executable file suffix (normally "")])dnl
dnl
m4_require([_LT_FILEUTILS_DEFAULTS])dnl
m4_require([_LT_CHECK_SHELL_FEATURES])dnl
m4_require([_LT_PATH_CONVERSION_FUNCTIONS])dnl
m4_require([_LT_CMD_RELOAD])dnl
m4_require([_LT_CHECK_MAGIC_METHOD])dnl
m4_require([_LT_CHECK_SHAREDLIB_FROM_LINKLIB])dnl
m4_require([_LT_CMD_OLD_ARCHIVE])dnl
m4_require([_LT_CMD_GLOBAL_SYMBOLS])dnl
m4_require([_LT_WITH_SYSROOT])dnl

_LT_CONFIG_LIBTOOL_INIT([
# See if we are running on zsh, and set the options which allow our
# commands through without removal of \ escapes INIT.
if test -n "\${ZSH_VERSION+set}" ; then
   setopt NO_GLOB_SUBST
fi
])
if test -n "${ZSH_VERSION+set}" ; then
   setopt NO_GLOB_SUBST
fi

_LT_CHECK_OBJDIR

m4_require([_LT_TAG_COMPILER])dnl

case $host_os in
aix3*)
  # AIX sometimes has problems with the GCC collect2 program.  For some
  # reason, if we set the COLLECT_NAMES environment variable, the problems
  # vanish in a puff of smoke.
  if test "X${COLLECT_NAMES+set}" != Xset; then
    COLLECT_NAMES=
    export COLLECT_NAMES
  fi
  ;;
esac

# Global variables:
ofile=libtool
can_build_shared=yes

# All known linkers require a `.a' archive for static linking (except MSVC,
# which needs '.lib').
libext=a

with_gnu_ld="$lt_cv_prog_gnu_ld"

old_CC="$CC"
old_CFLAGS="$CFLAGS"

# Set sane defaults for various variables
test -z "$CC" && CC=cc
test -z "$LTCC" && LTCC=$CC
test -z "$LTCFLAGS" && LTCFLAGS=$CFLAGS
test -z "$LD" && LD=ld
test -z "$ac_objext" && ac_objext=o

_LT_CC_BASENAME([$compiler])

# Only perform the check for file, if the check method requires it
test -z "$MAGIC_CMD" && MAGIC_CMD=file
case $deplibs_check_method in
file_magic*)
  if test "$file_magic_cmd" = '$MAGIC_CMD'; then
    _LT_PATH_MAGIC
  fi
  ;;
esac

# Use C for the default configuration in the libtool script
LT_SUPPORTED_TAG([CC])
_LT_LANG_C_CONFIG
_LT_LANG_DEFAULT_CONFIG
_LT_CONFIG_COMMANDS
])# _LT_SETUP


# _LT_PREPARE_SED_QUOTE_VARS
# --------------------------
# Define a few sed substitution that help us do robust quoting.
m4_defun([_LT_PREPARE_SED_QUOTE_VARS],
[# Backslashify metacharacters that are still active within
# double-quoted strings.
sed_quote_subst='s/\([["`$\\]]\)/\\\1/g'

# Same as above, but do not quote variable references.
double_quote_subst='s/\([["`\\]]\)/\\\1/g'

# Sed substitution to delay expansion of an escaped shell variable in a
# double_quote_subst'ed string.
delay_variable_subst='s/\\\\\\\\\\\$/\\\\\\$/g'

# Sed substitution to delay expansion of an escaped single quote.
delay_single_quote_subst='s/'\''/'\'\\\\\\\'\''/g'

# Sed substitution to avoid accidental globbing in evaled expressions
no_glob_subst='s/\*/\\\*/g'
])

# _LT_PROG_LTMAIN
# ---------------
# Note that this code is called both from `configure', and `config.status'
# now that we use AC_CONFIG_COMMANDS to generate libtool.  Notably,
# `config.status' has no value for ac_aux_dir unless we are using Automake,
# so we pass a copy along to make sure it has a sensible value anyway.
m4_defun([_LT_PROG_LTMAIN],
[m4_ifdef([AC_REQUIRE_AUX_FILE], [AC_REQUIRE_AUX_FILE([ltmain.sh])])dnl
_LT_CONFIG_LIBTOOL_INIT([ac_aux_dir='$ac_aux_dir'])
ltmain="$ac_aux_dir/ltmain.sh"
])# _LT_PROG_LTMAIN


## ------------------------------------- ##
## Accumulate code for creating libtool. ##
## ------------------------------------- ##

# So that we can recreate a full libtool script including additional
# tags, we accumulate the chunks of code to send to AC_CONFIG_COMMANDS
# in macros and then make a single call at the end using the `libtool'
# label.


# _LT_CONFIG_LIBTOOL_INIT([INIT-COMMANDS])
# ----------------------------------------
# Register INIT-COMMANDS to be passed to AC_CONFIG_COMMANDS later.
m4_define([_LT_CONFIG_LIBTOOL_INIT],
[m4_ifval([$1],
          [m4_append([_LT_OUTPUT_LIBTOOL_INIT],
                     [$1
])])])

# Initialize.
m4_define([_LT_OUTPUT_LIBTOOL_INIT])


# _LT_CONFIG_LIBTOOL([COMMANDS])
# ------------------------------
# Register COMMANDS to be passed to AC_CONFIG_COMMANDS later.
m4_define([_LT_CONFIG_LIBTOOL],
[m4_ifval([$1],
          [m4_append([_LT_OUTPUT_LIBTOOL_COMMANDS],
                     [$1
])])])

# Initialize.
m4_define([_LT_OUTPUT_LIBTOOL_COMMANDS])


# _LT_CONFIG_SAVE_COMMANDS([COMMANDS], [INIT_COMMANDS])
# -----------------------------------------------------
m4_defun([_LT_CONFIG_SAVE_COMMANDS],
[_LT_CONFIG_LIBTOOL([$1])
_LT_CONFIG_LIBTOOL_INIT([$2])
])


# _LT_FORMAT_COMMENT([COMMENT])
# -----------------------------
# Add leading comment marks to the start of each line, and a trailing
# full-stop to the whole comment if one is not present already.
m4_define([_LT_FORMAT_COMMENT],
[m4_ifval([$1], [
m4_bpatsubst([m4_bpatsubst([$1], [^ *], [# ])],
              [['`$\]], [\\\&])]m4_bmatch([$1], [[!?.]$], [], [.])
)])



## ------------------------ ##
## FIXME: Eliminate VARNAME ##
## ------------------------ ##


# _LT_DECL([CONFIGNAME], VARNAME, VALUE, [DESCRIPTION], [IS-TAGGED?])
# -------------------------------------------------------------------
# CONFIGNAME is the name given to the value in the libtool script.
# VARNAME is the (base) name used in the configure script.
# VALUE may be 0, 1 or 2 for a computed quote escaped value based on
# VARNAME.  Any other value will be used directly.
m4_define([_LT_DECL],
[lt_if_append_uniq([lt_decl_varnames], [$2], [, ],
    [lt_dict_add_subkey([lt_decl_dict], [$2], [libtool_name],
	[m4_ifval([$1], [$1], [$2])])
    lt_dict_add_subkey([lt_decl_dict], [$2], [value], [$3])
    m4_ifval([$4],
	[lt_dict_add_subkey([lt_decl_dict], [$2], [description], [$4])])
    lt_dict_add_subkey([lt_decl_dict], [$2],
	[tagged?], [m4_ifval([$5], [yes], [no])])])
])


# _LT_TAGDECL([CONFIGNAME], VARNAME, VALUE, [DESCRIPTION])
# --------------------------------------------------------
m4_define([_LT_TAGDECL], [_LT_DECL([$1], [$2], [$3], [$4], [yes])])


# lt_decl_tag_varnames([SEPARATOR], [VARNAME1...])
# ------------------------------------------------
m4_define([lt_decl_tag_varnames],
[_lt_decl_filter([tagged?], [yes], $@)])


# _lt_decl_filter(SUBKEY, VALUE, [SEPARATOR], [VARNAME1..])
# ---------------------------------------------------------
m4_define([_lt_decl_filter],
[m4_case([$#],
  [0], [m4_fatal([$0: too few arguments: $#])],
  [1], [m4_fatal([$0: too few arguments: $#: $1])],
  [2], [lt_dict_filter([lt_decl_dict], [$1], [$2], [], lt_decl_varnames)],
  [3], [lt_dict_filter([lt_decl_dict], [$1], [$2], [$3], lt_decl_varnames)],
  [lt_dict_filter([lt_decl_dict], $@)])[]dnl
])


# lt_decl_quote_varnames([SEPARATOR], [VARNAME1...])
# --------------------------------------------------
m4_define([lt_decl_quote_varnames],
[_lt_decl_filter([value], [1], $@)])


# lt_decl_dquote_varnames([SEPARATOR], [VARNAME1...])
# ---------------------------------------------------
m4_define([lt_decl_dquote_varnames],
[_lt_decl_filter([value], [2], $@)])


# lt_decl_varnames_tagged([SEPARATOR], [VARNAME1...])
# ---------------------------------------------------
m4_define([lt_decl_varnames_tagged],
[m4_assert([$# <= 2])dnl
_$0(m4_quote(m4_default([$1], [[, ]])),
    m4_ifval([$2], [[$2]], [m4_dquote(lt_decl_tag_varnames)]),
    m4_split(m4_normalize(m4_quote(_LT_TAGS)), [ ]))])
m4_define([_lt_decl_varnames_tagged],
[m4_ifval([$3], [lt_combine([$1], [$2], [_], $3)])])


# lt_decl_all_varnames([SEPARATOR], [VARNAME1...])
# ------------------------------------------------
m4_define([lt_decl_all_varnames],
[_$0(m4_quote(m4_default([$1], [[, ]])),
     m4_if([$2], [],
	   m4_quote(lt_decl_varnames),
	m4_quote(m4_shift($@))))[]dnl
])
m4_define([_lt_decl_all_varnames],
[lt_join($@, lt_decl_varnames_tagged([$1],
			lt_decl_tag_varnames([[, ]], m4_shift($@))))dnl
])


# _LT_CONFIG_STATUS_DECLARE([VARNAME])
# ------------------------------------
# Quote a variable value, and forward it to `config.status' so that its
# declaration there will have the same value as in `configure'.  VARNAME
# must have a single quote delimited value for this to work.
m4_define([_LT_CONFIG_STATUS_DECLARE],
[$1='`$ECHO "$][$1" | $SED "$delay_single_quote_subst"`'])


# _LT_CONFIG_STATUS_DECLARATIONS
# ------------------------------
# We delimit libtool config variables with single quotes, so when
# we write them to config.status, we have to be sure to quote all
# embedded single quotes properly.  In configure, this macro expands
# each variable declared with _LT_DECL (and _LT_TAGDECL) into:
#
#    <var>='`$ECHO "$<var>" | $SED "$delay_single_quote_subst"`'
m4_defun([_LT_CONFIG_STATUS_DECLARATIONS],
[m4_foreach([_lt_var], m4_quote(lt_decl_all_varnames),
    [m4_n([_LT_CONFIG_STATUS_DECLARE(_lt_var)])])])


# _LT_LIBTOOL_TAGS
# ----------------
# Output comment and list of tags supported by the script
m4_defun([_LT_LIBTOOL_TAGS],
[_LT_FORMAT_COMMENT([The names of the tagged configurations supported by this script])dnl
available_tags="_LT_TAGS"dnl
])


# _LT_LIBTOOL_DECLARE(VARNAME, [TAG])
# -----------------------------------
# Extract the dictionary values for VARNAME (optionally with TAG) and
# expand to a commented shell variable setting:
#
#    # Some comment about what VAR is for.
#    visible_name=$lt_internal_name
m4_define([_LT_LIBTOOL_DECLARE],
[_LT_FORMAT_COMMENT(m4_quote(lt_dict_fetch([lt_decl_dict], [$1],
					   [description])))[]dnl
m4_pushdef([_libtool_name],
    m4_quote(lt_dict_fetch([lt_decl_dict], [$1], [libtool_name])))[]dnl
m4_case(m4_quote(lt_dict_fetch([lt_decl_dict], [$1], [value])),
    [0], [_libtool_name=[$]$1],
    [1], [_libtool_name=$lt_[]$1],
    [2], [_libtool_name=$lt_[]$1],
    [_libtool_name=lt_dict_fetch([lt_decl_dict], [$1], [value])])[]dnl
m4_ifval([$2], [_$2])[]m4_popdef([_libtool_name])[]dnl
])


# _LT_LIBTOOL_CONFIG_VARS
# -----------------------
# Produce commented declarations of non-tagged libtool config variables
# suitable for insertion in the LIBTOOL CONFIG section of the `libtool'
# script.  Tagged libtool config variables (even for the LIBTOOL CONFIG
# section) are produced by _LT_LIBTOOL_TAG_VARS.
m4_defun([_LT_LIBTOOL_CONFIG_VARS],
[m4_foreach([_lt_var],
    m4_quote(_lt_decl_filter([tagged?], [no], [], lt_decl_varnames)),
    [m4_n([_LT_LIBTOOL_DECLARE(_lt_var)])])])


# _LT_LIBTOOL_TAG_VARS(TAG)
# -------------------------
m4_define([_LT_LIBTOOL_TAG_VARS],
[m4_foreach([_lt_var], m4_quote(lt_decl_tag_varnames),
    [m4_n([_LT_LIBTOOL_DECLARE(_lt_var, [$1])])])])


# _LT_TAGVAR(VARNAME, [TAGNAME])
# ------------------------------
m4_define([_LT_TAGVAR], [m4_ifval([$2], [$1_$2], [$1])])


# _LT_CONFIG_COMMANDS
# -------------------
# Send accumulated output to $CONFIG_STATUS.  Thanks to the lists of
# variables for single and double quote escaping we saved from calls
# to _LT_DECL, we can put quote escaped variables declarations
# into `config.status', and then the shell code to quote escape them in
# for loops in `config.status'.  Finally, any additional code accumulated
# from calls to _LT_CONFIG_LIBTOOL_INIT is expanded.
m4_defun([_LT_CONFIG_COMMANDS],
[AC_PROVIDE_IFELSE([LT_OUTPUT],
	dnl If the libtool generation code has been placed in $CONFIG_LT,
	dnl instead of duplicating it all over again into config.status,
	dnl then we will have config.status run $CONFIG_LT later, so it
	dnl needs to know what name is stored there:
        [AC_CONFIG_COMMANDS([libtool],
            [$SHELL $CONFIG_LT || AS_EXIT(1)], [CONFIG_LT='$CONFIG_LT'])],
    dnl If the libtool generation code is destined for config.status,
    dnl expand the accumulated commands and init code now:
    [AC_CONFIG_COMMANDS([libtool],
        [_LT_OUTPUT_LIBTOOL_COMMANDS], [_LT_OUTPUT_LIBTOOL_COMMANDS_INIT])])
])#_LT_CONFIG_COMMANDS


# Initialize.
m4_define([_LT_OUTPUT_LIBTOOL_COMMANDS_INIT],
[

# The HP-UX ksh and POSIX shell print the target directory to stdout
# if CDPATH is set.
(unset CDPATH) >/dev/null 2>&1 && unset CDPATH

sed_quote_subst='$sed_quote_subst'
double_quote_subst='$double_quote_subst'
delay_variable_subst='$delay_variable_subst'
_LT_CONFIG_STATUS_DECLARATIONS
LTCC='$LTCC'
LTCFLAGS='$LTCFLAGS'
compiler='$compiler_DEFAULT'

# A function that is used when there is no print builtin or printf.
func_fallback_echo ()
{
  eval 'cat <<_LTECHO_EOF
\$[]1
_LTECHO_EOF'
}

# Quote evaled strings.
for var in lt_decl_all_varnames([[ \
]], lt_decl_quote_varnames); do
    case \`eval \\\\\$ECHO \\\\""\\\\\$\$var"\\\\"\` in
    *[[\\\\\\\`\\"\\\$]]*)
      eval "lt_\$var=\\\\\\"\\\`\\\$ECHO \\"\\\$\$var\\" | \\\$SED \\"\\\$sed_quote_subst\\"\\\`\\\\\\""
      ;;
    *)
      eval "lt_\$var=\\\\\\"\\\$\$var\\\\\\""
      ;;
    esac
done

# Double-quote double-evaled strings.
for var in lt_decl_all_varnames([[ \
]], lt_decl_dquote_varnames); do
    case \`eval \\\\\$ECHO \\\\""\\\\\$\$var"\\\\"\` in
    *[[\\\\\\\`\\"\\\$]]*)
      eval "lt_\$var=\\\\\\"\\\`\\\$ECHO \\"\\\$\$var\\" | \\\$SED -e \\"\\\$double_quote_subst\\" -e \\"\\\$sed_quote_subst\\" -e \\"\\\$delay_variable_subst\\"\\\`\\\\\\""
      ;;
    *)
      eval "lt_\$var=\\\\\\"\\\$\$var\\\\\\""
      ;;
    esac
done

_LT_OUTPUT_LIBTOOL_INIT
])

# _LT_GENERATED_FILE_INIT(FILE, [COMMENT])
# ------------------------------------
# Generate a child script FILE with all initialization necessary to
# reuse the environment learned by the parent script, and make the
# file executable.  If COMMENT is supplied, it is inserted after the
# `#!' sequence but before initialization text begins.  After this
# macro, additional text can be appended to FILE to form the body of
# the child script.  The macro ends with non-zero status if the
# file could not be fully written (such as if the disk is full).
m4_ifdef([AS_INIT_GENERATED],
[m4_defun([_LT_GENERATED_FILE_INIT],[AS_INIT_GENERATED($@)])],
[m4_defun([_LT_GENERATED_FILE_INIT],
[m4_require([AS_PREPARE])]dnl
[m4_pushdef([AS_MESSAGE_LOG_FD])]dnl
[lt_write_fail=0
cat >$1 <<_ASEOF || lt_write_fail=1
#! $SHELL
# Generated by $as_me.
$2
SHELL=\${CONFIG_SHELL-$SHELL}
export SHELL
_ASEOF
cat >>$1 <<\_ASEOF || lt_write_fail=1
AS_SHELL_SANITIZE
_AS_PREPARE
exec AS_MESSAGE_FD>&1
_ASEOF
test $lt_write_fail = 0 && chmod +x $1[]dnl
m4_popdef([AS_MESSAGE_LOG_FD])])])# _LT_GENERATED_FILE_INIT

# LT_OUTPUT
# ---------
# This macro allows early generation of the libtool script (before
# AC_OUTPUT is called), incase it is used in configure for compilation
# tests.
AC_DEFUN([LT_OUTPUT],
[: ${CONFIG_LT=./config.lt}
AC_MSG_NOTICE([creating $CONFIG_LT])
_LT_GENERATED_FILE_INIT(["$CONFIG_LT"],
[# Run this file to recreate a libtool stub with the current configuration.])

cat >>"$CONFIG_LT" <<\_LTEOF
lt_cl_silent=false
exec AS_MESSAGE_LOG_FD>>config.log
{
  echo
  AS_BOX([Running $as_me.])
} >&AS_MESSAGE_LOG_FD

lt_cl_help="\
\`$as_me' creates a local libtool stub from the current configuration,
for use in further configure time tests before the real libtool is
generated.

Usage: $[0] [[OPTIONS]]

  -h, --help      print this help, then exit
  -V, --version   print version number, then exit
  -q, --quiet     do not print progress messages
  -d, --debug     don't remove temporary files

Report bugs to <bug-libtool@gnu.org>."

lt_cl_version="\
m4_ifset([AC_PACKAGE_NAME], [AC_PACKAGE_NAME ])config.lt[]dnl
m4_ifset([AC_PACKAGE_VERSION], [ AC_PACKAGE_VERSION])
configured by $[0], generated by m4_PACKAGE_STRING.

Copyright (C) 2011 Free Software Foundation, Inc.
This config.lt script is free software; the Free Software Foundation
gives unlimited permision to copy, distribute and modify it."

while test $[#] != 0
do
  case $[1] in
    --version | --v* | -V )
      echo "$lt_cl_version"; exit 0 ;;
    --help | --h* | -h )
      echo "$lt_cl_help"; exit 0 ;;
    --debug | --d* | -d )
      debug=: ;;
    --quiet | --q* | --silent | --s* | -q )
      lt_cl_silent=: ;;

    -*) AC_MSG_ERROR([unrecognized option: $[1]
Try \`$[0] --help' for more information.]) ;;

    *) AC_MSG_ERROR([unrecognized argument: $[1]
Try \`$[0] --help' for more information.]) ;;
  esac
  shift
done

if $lt_cl_silent; then
  exec AS_MESSAGE_FD>/dev/null
fi
_LTEOF

cat >>"$CONFIG_LT" <<_LTEOF
_LT_OUTPUT_LIBTOOL_COMMANDS_INIT
_LTEOF

cat >>"$CONFIG_LT" <<\_LTEOF
AC_MSG_NOTICE([creating $ofile])
_LT_OUTPUT_LIBTOOL_COMMANDS
AS_EXIT(0)
_LTEOF
chmod +x "$CONFIG_LT"

# configure is writing to config.log, but config.lt does its own redirection,
# appending to config.log, which fails on DOS, as config.log is still kept
# open by configure.  Here we exec the FD to /dev/null, effectively closing
# config.log, so it can be properly (re)opened and appended to by config.lt.
lt_cl_success=:
test "$silent" = yes &&
  lt_config_lt_args="$lt_config_lt_args --quiet"
exec AS_MESSAGE_LOG_FD>/dev/null
$SHELL "$CONFIG_LT" $lt_config_lt_args || lt_cl_success=false
exec AS_MESSAGE_LOG_FD>>config.log
$lt_cl_success || AS_EXIT(1)
])# LT_OUTPUT


# _LT_CONFIG(TAG)
# ---------------
# If TAG is the built-in tag, create an initial libtool script with a
# default configuration from the untagged config vars.  Otherwise add code
# to config.status for appending the configuration named by TAG from the
# matching tagged config vars.
m4_defun([_LT_CONFIG],
[m4_require([_LT_FILEUTILS_DEFAULTS])dnl
_LT_CONFIG_SAVE_COMMANDS([
  m4_define([_LT_TAG], m4_if([$1], [], [C], [$1]))dnl
  m4_if(_LT_TAG, [C], [
    # See if we are running on zsh, and set the options which allow our
    # commands through without removal of \ escapes.
    if test -n "${ZSH_VERSION+set}" ; then
      setopt NO_GLOB_SUBST
    fi

    cfgfile="${ofile}T"
    trap "$RM \"$cfgfile\"; exit 1" 1 2 15
    $RM "$cfgfile"

    cat <<_LT_EOF >> "$cfgfile"
#! $SHELL

# `$ECHO "$ofile" | sed 's%^.*/%%'` - Provide generalized library-building support services.
# Generated automatically by $as_me ($PACKAGE$TIMESTAMP) $VERSION
# Libtool was configured on host `(hostname || uname -n) 2>/dev/null | sed 1q`:
# NOTE: Changes made to this file will be lost: look at ltmain.sh.
#
_LT_COPYING
_LT_LIBTOOL_TAGS

# ### BEGIN LIBTOOL CONFIG
_LT_LIBTOOL_CONFIG_VARS
_LT_LIBTOOL_TAG_VARS
# ### END LIBTOOL CONFIG

_LT_EOF

  case $host_os in
  aix3*)
    cat <<\_LT_EOF >> "$cfgfile"
# AIX sometimes has problems with the GCC collect2 program.  For some
# reason, if we set the COLLECT_NAMES environment variable, the problems
# vanish in a puff of smoke.
if test "X${COLLECT_NAMES+set}" != Xset; then
  COLLECT_NAMES=
  export COLLECT_NAMES
fi
_LT_EOF
    ;;
  esac

  _LT_PROG_LTMAIN

  # We use sed instead of cat because bash on DJGPP gets confused if
  # if finds mixed CR/LF and LF-only lines.  Since sed operates in
  # text mode, it properly converts lines to CR/LF.  This bash problem
  # is reportedly fixed, but why not run on old versions too?
  sed '$q' "$ltmain" >> "$cfgfile" \
     || (rm -f "$cfgfile"; exit 1)

  _LT_PROG_REPLACE_SHELLFNS

   mv -f "$cfgfile" "$ofile" ||
    (rm -f "$ofile" && cp "$cfgfile" "$ofile" && rm -f "$cfgfile")
  chmod +x "$ofile"
],
[cat <<_LT_EOF >> "$ofile"

dnl Unfortunately we have to use $1 here, since _LT_TAG is not expanded
dnl in a comment (ie after a #).
# ### BEGIN LIBTOOL TAG CONFIG: $1
_LT_LIBTOOL_TAG_VARS(_LT_TAG)
# ### END LIBTOOL TAG CONFIG: $1
_LT_EOF
])dnl /m4_if
],
[m4_if([$1], [], [
    PACKAGE='$PACKAGE'
    VERSION='$VERSION'
    TIMESTAMP='$TIMESTAMP'
    RM='$RM'
    ofile='$ofile'], [])
])dnl /_LT_CONFIG_SAVE_COMMANDS
])# _LT_CONFIG


# LT_SUPPORTED_TAG(TAG)
# ---------------------
# Trace this macro to discover what tags are supported by the libtool
# --tag option, using:
#    autoconf --trace 'LT_SUPPORTED_TAG:$1'
AC_DEFUN([LT_SUPPORTED_TAG], [])


# C support is built-in for now
m4_define([_LT_LANG_C_enabled], [])
m4_define([_LT_TAGS], [])


# LT_LANG(LANG)
# -------------
# Enable libtool support for the given language if not already enabled.
AC_DEFUN([LT_LANG],
[AC_BEFORE([$0], [LT_OUTPUT])dnl
m4_case([$1],
  [C],			[_LT_LANG(C)],
  [C++],		[_LT_LANG(CXX)],
  [Go],			[_LT_LANG(GO)],
  [Java],		[_LT_LANG(GCJ)],
  [Fortran 77],		[_LT_LANG(F77)],
  [Fortran],		[_LT_LANG(FC)],
  [Windows Resource],	[_LT_LANG(RC)],
  [m4_ifdef([_LT_LANG_]$1[_CONFIG],
    [_LT_LANG($1)],
    [m4_fatal([$0: unsupported language: "$1"])])])dnl
])# LT_LANG


# _LT_LANG(LANGNAME)
# ------------------
m4_defun([_LT_LANG],
[m4_ifdef([_LT_LANG_]$1[_enabled], [],
  [LT_SUPPORTED_TAG([$1])dnl
  m4_append([_LT_TAGS], [$1 ])dnl
  m4_define([_LT_LANG_]$1[_enabled], [])dnl
  _LT_LANG_$1_CONFIG($1)])dnl
])# _LT_LANG


m4_ifndef([AC_PROG_GO], [
############################################################
# NOTE: This macro has been submitted for inclusion into   #
#  GNU Autoconf as AC_PROG_GO.  When it is available in    #
#  a released version of Autoconf we should remove this    #
#  macro and use it instead.                               #
############################################################
m4_defun([AC_PROG_GO],
[AC_LANG_PUSH(Go)dnl
AC_ARG_VAR([GOC],     [Go compiler command])dnl
AC_ARG_VAR([GOFLAGS], [Go compiler flags])dnl
_AC_ARG_VAR_LDFLAGS()dnl
AC_CHECK_TOOL(GOC, gccgo)
if test -z "$GOC"; then
  if test -n "$ac_tool_prefix"; then
    AC_CHECK_PROG(GOC, [${ac_tool_prefix}gccgo], [${ac_tool_prefix}gccgo])
  fi
fi
if test -z "$GOC"; then
  AC_CHECK_PROG(GOC, gccgo, gccgo, false)
fi
])#m4_defun
])#m4_ifndef


# _LT_LANG_DEFAULT_CONFIG
# -----------------------
m4_defun([_LT_LANG_DEFAULT_CONFIG],
[AC_PROVIDE_IFELSE([AC_PROG_CXX],
  [LT_LANG(CXX)],
  [m4_define([AC_PROG_CXX], defn([AC_PROG_CXX])[LT_LANG(CXX)])])

AC_PROVIDE_IFELSE([AC_PROG_F77],
  [LT_LANG(F77)],
  [m4_define([AC_PROG_F77], defn([AC_PROG_F77])[LT_LANG(F77)])])

AC_PROVIDE_IFELSE([AC_PROG_FC],
  [LT_LANG(FC)],
  [m4_define([AC_PROG_FC], defn([AC_PROG_FC])[LT_LANG(FC)])])

dnl The call to [A][M_PROG_GCJ] is quoted like that to stop aclocal
dnl pulling things in needlessly.
AC_PROVIDE_IFELSE([AC_PROG_GCJ],
  [LT_LANG(GCJ)],
  [AC_PROVIDE_IFELSE([A][M_PROG_GCJ],
    [LT_LANG(GCJ)],
    [AC_PROVIDE_IFELSE([LT_PROG_GCJ],
      [LT_LANG(GCJ)],
      [m4_ifdef([AC_PROG_GCJ],
	[m4_define([AC_PROG_GCJ], defn([AC_PROG_GCJ])[LT_LANG(GCJ)])])
       m4_ifdef([A][M_PROG_GCJ],
	[m4_define([A][M_PROG_GCJ], defn([A][M_PROG_GCJ])[LT_LANG(GCJ)])])
       m4_ifdef([LT_PROG_GCJ],
	[m4_define([LT_PROG_GCJ], defn([LT_PROG_GCJ])[LT_LANG(GCJ)])])])])])

AC_PROVIDE_IFELSE([AC_PROG_GO],
  [LT_LANG(GO)],
  [m4_define([AC_PROG_GO], defn([AC_PROG_GO])[LT_LANG(GO)])])

AC_PROVIDE_IFELSE([LT_PROG_RC],
  [LT_LANG(RC)],
  [m4_define([LT_PROG_RC], defn([LT_PROG_RC])[LT_LANG(RC)])])
])# _LT_LANG_DEFAULT_CONFIG

# Obsolete macros:
AU_DEFUN([AC_LIBTOOL_CXX], [LT_LANG(C++)])
AU_DEFUN([AC_LIBTOOL_F77], [LT_LANG(Fortran 77)])
AU_DEFUN([AC_LIBTOOL_FC], [LT_LANG(Fortran)])
AU_DEFUN([AC_LIBTOOL_GCJ], [LT_LANG(Java)])
AU_DEFUN([AC_LIBTOOL_RC], [LT_LANG(Windows Resource)])
dnl aclocal-1.4 backwards compatibility:
dnl AC_DEFUN([AC_LIBTOOL_CXX], [])
dnl AC_DEFUN([AC_LIBTOOL_F77], [])
dnl AC_DEFUN([AC_LIBTOOL_FC], [])
dnl AC_DEFUN([AC_LIBTOOL_GCJ], [])
dnl AC_DEFUN([AC_LIBTOOL_RC], [])


# _LT_TAG_COMPILER
# ----------------
m4_defun([_LT_TAG_COMPILER],
[AC_REQUIRE([AC_PROG_CC])dnl

_LT_DECL([LTCC], [CC], [1], [A C compiler])dnl
_LT_DECL([LTCFLAGS], [CFLAGS], [1], [LTCC compiler flags])dnl
_LT_TAGDECL([CC], [compiler], [1], [A language specific compiler])dnl
_LT_TAGDECL([with_gcc], [GCC], [0], [Is the compiler the GNU compiler?])dnl

# If no C compiler was specified, use CC.
LTCC=${LTCC-"$CC"}

# If no C compiler flags were specified, use CFLAGS.
LTCFLAGS=${LTCFLAGS-"$CFLAGS"}

# Allow CC to be a program name with arguments.
compiler=$CC
])# _LT_TAG_COMPILER


# _LT_COMPILER_BOILERPLATE
# ------------------------
# Check for compiler boilerplate output or warnings with
# the simple compiler test code.
m4_defun([_LT_COMPILER_BOILERPLATE],
[m4_require([_LT_DECL_SED])dnl
ac_outfile=conftest.$ac_objext
echo "$lt_simple_compile_test_code" >conftest.$ac_ext
eval "$ac_compile" 2>&1 >/dev/null | $SED '/^$/d; /^ *+/d' >conftest.err
_lt_compiler_boilerplate=`cat conftest.err`
$RM conftest*
])# _LT_COMPILER_BOILERPLATE


# _LT_LINKER_BOILERPLATE
# ----------------------
# Check for linker boilerplate output or warnings with
# the simple link test code.
m4_defun([_LT_LINKER_BOILERPLATE],
[m4_require([_LT_DECL_SED])dnl
ac_outfile=conftest.$ac_objext
echo "$lt_simple_link_test_code" >conftest.$ac_ext
eval "$ac_link" 2>&1 >/dev/null | $SED '/^$/d; /^ *+/d' >conftest.err
_lt_linker_boilerplate=`cat conftest.err`
$RM -r conftest*
])# _LT_LINKER_BOILERPLATE

# _LT_REQUIRED_DARWIN_CHECKS
# -------------------------
m4_defun_once([_LT_REQUIRED_DARWIN_CHECKS],[
  case $host_os in
    rhapsody* | darwin*)
    AC_CHECK_TOOL([DSYMUTIL], [dsymutil], [:])
    AC_CHECK_TOOL([NMEDIT], [nmedit], [:])
    AC_CHECK_TOOL([LIPO], [lipo], [:])
    AC_CHECK_TOOL([OTOOL], [otool], [:])
    AC_CHECK_TOOL([OTOOL64], [otool64], [:])
    _LT_DECL([], [DSYMUTIL], [1],
      [Tool to manipulate archived DWARF debug symbol files on Mac OS X])
    _LT_DECL([], [NMEDIT], [1],
      [Tool to change global to local symbols on Mac OS X])
    _LT_DECL([], [LIPO], [1],
      [Tool to manipulate fat objects and archives on Mac OS X])
    _LT_DECL([], [OTOOL], [1],
      [ldd/readelf like tool for Mach-O binaries on Mac OS X])
    _LT_DECL([], [OTOOL64], [1],
      [ldd/readelf like tool for 64 bit Mach-O binaries on Mac OS X 10.4])

    AC_CACHE_CHECK([for -single_module linker flag],[lt_cv_apple_cc_single_mod],
      [lt_cv_apple_cc_single_mod=no
      if test -z "${LT_MULTI_MODULE}"; then
	# By default we will add the -single_module flag. You can override
	# by either setting the environment variable LT_MULTI_MODULE
	# non-empty at configure time, or by adding -multi_module to the
	# link flags.
	rm -rf libconftest.dylib*
	echo "int foo(void){return 1;}" > conftest.c
	echo "$LTCC $LTCFLAGS $LDFLAGS -o libconftest.dylib \
-dynamiclib -Wl,-single_module conftest.c" >&AS_MESSAGE_LOG_FD
	$LTCC $LTCFLAGS $LDFLAGS -o libconftest.dylib \
	  -dynamiclib -Wl,-single_module conftest.c 2>conftest.err
        _lt_result=$?
	# If there is a non-empty error log, and "single_module"
	# appears in it, assume the flag caused a linker warning
        if test -s conftest.err && $GREP single_module conftest.err; then
	  cat conftest.err >&AS_MESSAGE_LOG_FD
	# Otherwise, if the output was created with a 0 exit code from
	# the compiler, it worked.
	elif test -f libconftest.dylib && test $_lt_result -eq 0; then
	  lt_cv_apple_cc_single_mod=yes
	else
	  cat conftest.err >&AS_MESSAGE_LOG_FD
	fi
	rm -rf libconftest.dylib*
	rm -f conftest.*
      fi])

    AC_CACHE_CHECK([for -exported_symbols_list linker flag],
      [lt_cv_ld_exported_symbols_list],
      [lt_cv_ld_exported_symbols_list=no
      save_LDFLAGS=$LDFLAGS
      echo "_main" > conftest.sym
      LDFLAGS="$LDFLAGS -Wl,-exported_symbols_list,conftest.sym"
      AC_LINK_IFELSE([AC_LANG_PROGRAM([],[])],
	[lt_cv_ld_exported_symbols_list=yes],
	[lt_cv_ld_exported_symbols_list=no])
	LDFLAGS="$save_LDFLAGS"
    ])

    AC_CACHE_CHECK([for -force_load linker flag],[lt_cv_ld_force_load],
      [lt_cv_ld_force_load=no
      cat > conftest.c << _LT_EOF
int forced_loaded() { return 2;}
_LT_EOF
      echo "$LTCC $LTCFLAGS -c -o conftest.o conftest.c" >&AS_MESSAGE_LOG_FD
      $LTCC $LTCFLAGS -c -o conftest.o conftest.c 2>&AS_MESSAGE_LOG_FD
      echo "$AR cru libconftest.a conftest.o" >&AS_MESSAGE_LOG_FD
      $AR cru libconftest.a conftest.o 2>&AS_MESSAGE_LOG_FD
      echo "$RANLIB libconftest.a" >&AS_MESSAGE_LOG_FD
      $RANLIB libconftest.a 2>&AS_MESSAGE_LOG_FD
      cat > conftest.c << _LT_EOF
int main() { return 0;}
_LT_EOF
      echo "$LTCC $LTCFLAGS $LDFLAGS -o conftest conftest.c -Wl,-force_load,./libconftest.a" >&AS_MESSAGE_LOG_FD
      $LTCC $LTCFLAGS $LDFLAGS -o conftest conftest.c -Wl,-force_load,./libconftest.a 2>conftest.err
      _lt_result=$?
      if test -s conftest.err && $GREP force_load conftest.err; then
	cat conftest.err >&AS_MESSAGE_LOG_FD
      elif test -f conftest && test $_lt_result -eq 0 && $GREP forced_load conftest >/dev/null 2>&1 ; then
	lt_cv_ld_force_load=yes
      else
	cat conftest.err >&AS_MESSAGE_LOG_FD
      fi
        rm -f conftest.err libconftest.a conftest conftest.c
        rm -rf conftest.dSYM
    ])
    case $host_os in
    rhapsody* | darwin1.[[012]])
      _lt_dar_allow_undefined='${wl}-undefined ${wl}suppress' ;;
    darwin1.*)
      _lt_dar_allow_undefined='${wl}-flat_namespace ${wl}-undefined ${wl}suppress' ;;
    darwin*) # darwin 5.x on
      # if running on 10.5 or later, the deployment target defaults
      # to the OS version, if on x86, and 10.4, the deployment
      # target defaults to 10.4. Don't you love it?
      case ${MACOSX_DEPLOYMENT_TARGET-10.0},$host in
	10.0,*86*-darwin8*|10.0,*-darwin[[91]]*)
	  _lt_dar_allow_undefined='${wl}-undefined ${wl}dynamic_lookup' ;;
	10.[[012]]*)
	  _lt_dar_allow_undefined='${wl}-flat_namespace ${wl}-undefined ${wl}suppress' ;;
	10.*)
	  _lt_dar_allow_undefined='${wl}-undefined ${wl}dynamic_lookup' ;;
      esac
    ;;
  esac
    if test "$lt_cv_apple_cc_single_mod" = "yes"; then
      _lt_dar_single_mod='$single_module'
    fi
    if test "$lt_cv_ld_exported_symbols_list" = "yes"; then
      _lt_dar_export_syms=' ${wl}-exported_symbols_list,$output_objdir/${libname}-symbols.expsym'
    else
      _lt_dar_export_syms='~$NMEDIT -s $output_objdir/${libname}-symbols.expsym ${lib}'
    fi
    if test "$DSYMUTIL" != ":" && test "$lt_cv_ld_force_load" = "no"; then
      _lt_dsymutil='~$DSYMUTIL $lib || :'
    else
      _lt_dsymutil=
    fi
    ;;
  esac
])


# _LT_DARWIN_LINKER_FEATURES([TAG])
# ---------------------------------
# Checks for linker and compiler features on darwin
m4_defun([_LT_DARWIN_LINKER_FEATURES],
[
  m4_require([_LT_REQUIRED_DARWIN_CHECKS])
  _LT_TAGVAR(archive_cmds_need_lc, $1)=no
  _LT_TAGVAR(hardcode_direct, $1)=no
  _LT_TAGVAR(hardcode_automatic, $1)=yes
  _LT_TAGVAR(hardcode_shlibpath_var, $1)=unsupported
  if test "$lt_cv_ld_force_load" = "yes"; then
    _LT_TAGVAR(whole_archive_flag_spec, $1)='`for conv in $convenience\"\"; do test  -n \"$conv\" && new_convenience=\"$new_convenience ${wl}-force_load,$conv\"; done; func_echo_all \"$new_convenience\"`'
    m4_case([$1], [F77], [_LT_TAGVAR(compiler_needs_object, $1)=yes],
                  [FC],  [_LT_TAGVAR(compiler_needs_object, $1)=yes])
  else
    _LT_TAGVAR(whole_archive_flag_spec, $1)=''
  fi
  _LT_TAGVAR(link_all_deplibs, $1)=yes
  _LT_TAGVAR(allow_undefined_flag, $1)="$_lt_dar_allow_undefined"
  case $cc_basename in
     ifort*) _lt_dar_can_shared=yes ;;
     *) _lt_dar_can_shared=$GCC ;;
  esac
  if test "$_lt_dar_can_shared" = "yes"; then
    output_verbose_link_cmd=func_echo_all
    _LT_TAGVAR(archive_cmds, $1)="\$CC -dynamiclib \$allow_undefined_flag -o \$lib \$libobjs \$deplibs \$compiler_flags -install_name \$rpath/\$soname \$verstring $_lt_dar_single_mod${_lt_dsymutil}"
    _LT_TAGVAR(module_cmds, $1)="\$CC \$allow_undefined_flag -o \$lib -bundle \$libobjs \$deplibs \$compiler_flags${_lt_dsymutil}"
    _LT_TAGVAR(archive_expsym_cmds, $1)="sed 's,^,_,' < \$export_symbols > \$output_objdir/\${libname}-symbols.expsym~\$CC -dynamiclib \$allow_undefined_flag -o \$lib \$libobjs \$deplibs \$compiler_flags -install_name \$rpath/\$soname \$verstring ${_lt_dar_single_mod}${_lt_dar_export_syms}${_lt_dsymutil}"
    _LT_TAGVAR(module_expsym_cmds, $1)="sed -e 's,^,_,' < \$export_symbols > \$output_objdir/\${libname}-symbols.expsym~\$CC \$allow_undefined_flag -o \$lib -bundle \$libobjs \$deplibs \$compiler_flags${_lt_dar_export_syms}${_lt_dsymutil}"
    m4_if([$1], [CXX],
[   if test "$lt_cv_apple_cc_single_mod" != "yes"; then
      _LT_TAGVAR(archive_cmds, $1)="\$CC -r -keep_private_externs -nostdlib -o \${lib}-master.o \$libobjs~\$CC -dynamiclib \$allow_undefined_flag -o \$lib \${lib}-master.o \$deplibs \$compiler_flags -install_name \$rpath/\$soname \$verstring${_lt_dsymutil}"
      _LT_TAGVAR(archive_expsym_cmds, $1)="sed 's,^,_,' < \$export_symbols > \$output_objdir/\${libname}-symbols.expsym~\$CC -r -keep_private_externs -nostdlib -o \${lib}-master.o \$libobjs~\$CC -dynamiclib \$allow_undefined_flag -o \$lib \${lib}-master.o \$deplibs \$compiler_flags -install_name \$rpath/\$soname \$verstring${_lt_dar_export_syms}${_lt_dsymutil}"
    fi
],[])
  else
  _LT_TAGVAR(ld_shlibs, $1)=no
  fi
])

# _LT_SYS_MODULE_PATH_AIX([TAGNAME])
# ----------------------------------
# Links a minimal program and checks the executable
# for the system default hardcoded library path. In most cases,
# this is /usr/lib:/lib, but when the MPI compilers are used
# the location of the communication and MPI libs are included too.
# If we don't find anything, use the default library path according
# to the aix ld manual.
# Store the results from the different compilers for each TAGNAME.
# Allow to override them for all tags through lt_cv_aix_libpath.
m4_defun([_LT_SYS_MODULE_PATH_AIX],
[m4_require([_LT_DECL_SED])dnl
if test "${lt_cv_aix_libpath+set}" = set; then
  aix_libpath=$lt_cv_aix_libpath
else
  AC_CACHE_VAL([_LT_TAGVAR([lt_cv_aix_libpath_], [$1])],
  [AC_LINK_IFELSE([AC_LANG_PROGRAM],[
  lt_aix_libpath_sed='[
      /Import File Strings/,/^$/ {
	  /^0/ {
	      s/^0  *\([^ ]*\) *$/\1/
	      p
	  }
      }]'
  _LT_TAGVAR([lt_cv_aix_libpath_], [$1])=`dump -H conftest$ac_exeext 2>/dev/null | $SED -n -e "$lt_aix_libpath_sed"`
  # Check for a 64-bit object if we didn't find anything.
  if test -z "$_LT_TAGVAR([lt_cv_aix_libpath_], [$1])"; then
    _LT_TAGVAR([lt_cv_aix_libpath_], [$1])=`dump -HX64 conftest$ac_exeext 2>/dev/null | $SED -n -e "$lt_aix_libpath_sed"`
  fi],[])
  if test -z "$_LT_TAGVAR([lt_cv_aix_libpath_], [$1])"; then
    _LT_TAGVAR([lt_cv_aix_libpath_], [$1])="/usr/lib:/lib"
  fi
  ])
  aix_libpath=$_LT_TAGVAR([lt_cv_aix_libpath_], [$1])
fi
])# _LT_SYS_MODULE_PATH_AIX


# _LT_SHELL_INIT(ARG)
# -------------------
m4_define([_LT_SHELL_INIT],
[m4_divert_text([M4SH-INIT], [$1
])])# _LT_SHELL_INIT



# _LT_PROG_ECHO_BACKSLASH
# -----------------------
# Find how we can fake an echo command that does not interpret backslash.
# In particular, with Autoconf 2.60 or later we add some code to the start
# of the generated configure script which will find a shell with a builtin
# printf (which we can use as an echo command).
m4_defun([_LT_PROG_ECHO_BACKSLASH],
[ECHO='\\\\\\\\\\\\\\\\\\\\\\\\\\\\\\\\\\\\\\\\\\\\\\\\\\\\\\\\\\\\\\\\\\\\\\\\\\\\\\\\\\\\\\\\\\\\\\\\\\\\\\\'
ECHO=$ECHO$ECHO$ECHO$ECHO$ECHO
ECHO=$ECHO$ECHO$ECHO$ECHO$ECHO$ECHO

AC_MSG_CHECKING([how to print strings])
# Test print first, because it will be a builtin if present.
if test "X`( print -r -- -n ) 2>/dev/null`" = X-n && \
   test "X`print -r -- $ECHO 2>/dev/null`" = "X$ECHO"; then
  ECHO='print -r --'
elif test "X`printf %s $ECHO 2>/dev/null`" = "X$ECHO"; then
  ECHO='printf %s\n'
else
  # Use this function as a fallback that always works.
  func_fallback_echo ()
  {
    eval 'cat <<_LTECHO_EOF
$[]1
_LTECHO_EOF'
  }
  ECHO='func_fallback_echo'
fi

# func_echo_all arg...
# Invoke $ECHO with all args, space-separated.
func_echo_all ()
{
    $ECHO "$*" 
}

case "$ECHO" in
  printf*) AC_MSG_RESULT([printf]) ;;
  print*) AC_MSG_RESULT([print -r]) ;;
  *) AC_MSG_RESULT([cat]) ;;
esac

m4_ifdef([_AS_DETECT_SUGGESTED],
[_AS_DETECT_SUGGESTED([
  test -n "${ZSH_VERSION+set}${BASH_VERSION+set}" || (
    ECHO='\\\\\\\\\\\\\\\\\\\\\\\\\\\\\\\\\\\\\\\\\\\\\\\\\\\\\\\\\\\\\\\\\\\\\\\\\\\\\\\\\\\\\\\\\\\\\\\\\\\\\\\'
    ECHO=$ECHO$ECHO$ECHO$ECHO$ECHO
    ECHO=$ECHO$ECHO$ECHO$ECHO$ECHO$ECHO
    PATH=/empty FPATH=/empty; export PATH FPATH
    test "X`printf %s $ECHO`" = "X$ECHO" \
      || test "X`print -r -- $ECHO`" = "X$ECHO" )])])

_LT_DECL([], [SHELL], [1], [Shell to use when invoking shell scripts])
_LT_DECL([], [ECHO], [1], [An echo program that protects backslashes])
])# _LT_PROG_ECHO_BACKSLASH


# _LT_WITH_SYSROOT
# ----------------
AC_DEFUN([_LT_WITH_SYSROOT],
[AC_MSG_CHECKING([for sysroot])
AC_ARG_WITH([sysroot],
[  --with-sysroot[=DIR] Search for dependent libraries within DIR
                        (or the compiler's sysroot if not specified).],
[], [with_sysroot=no])

dnl lt_sysroot will always be passed unquoted.  We quote it here
dnl in case the user passed a directory name.
lt_sysroot=
case ${with_sysroot} in #(
 yes)
   if test "$GCC" = yes; then
     lt_sysroot=`$CC --print-sysroot 2>/dev/null`
   fi
   ;; #(
 /*)
   lt_sysroot=`echo "$with_sysroot" | sed -e "$sed_quote_subst"`
   ;; #(
 no|'')
   ;; #(
 *)
   AC_MSG_RESULT([${with_sysroot}])
   AC_MSG_ERROR([The sysroot must be an absolute path.])
   ;;
esac

 AC_MSG_RESULT([${lt_sysroot:-no}])
_LT_DECL([], [lt_sysroot], [0], [The root where to search for ]dnl
[dependent libraries, and in which our libraries should be installed.])])

# _LT_ENABLE_LOCK
# ---------------
m4_defun([_LT_ENABLE_LOCK],
[AC_ARG_ENABLE([libtool-lock],
  [AS_HELP_STRING([--disable-libtool-lock],
    [avoid locking (might break parallel builds)])])
test "x$enable_libtool_lock" != xno && enable_libtool_lock=yes

# Some flags need to be propagated to the compiler or linker for good
# libtool support.
case $host in
ia64-*-hpux*)
  # Find out which ABI we are using.
  echo 'int i;' > conftest.$ac_ext
  if AC_TRY_EVAL(ac_compile); then
    case `/usr/bin/file conftest.$ac_objext` in
      *ELF-32*)
	HPUX_IA64_MODE="32"
	;;
      *ELF-64*)
	HPUX_IA64_MODE="64"
	;;
    esac
  fi
  rm -rf conftest*
  ;;
*-*-irix6*)
  # Find out which ABI we are using.
  echo '[#]line '$LINENO' "configure"' > conftest.$ac_ext
  if AC_TRY_EVAL(ac_compile); then
    if test "$lt_cv_prog_gnu_ld" = yes; then
      case `/usr/bin/file conftest.$ac_objext` in
	*32-bit*)
	  LD="${LD-ld} -melf32bsmip"
	  ;;
	*N32*)
	  LD="${LD-ld} -melf32bmipn32"
	  ;;
	*64-bit*)
	  LD="${LD-ld} -melf64bmip"
	;;
      esac
    else
      case `/usr/bin/file conftest.$ac_objext` in
	*32-bit*)
	  LD="${LD-ld} -32"
	  ;;
	*N32*)
	  LD="${LD-ld} -n32"
	  ;;
	*64-bit*)
	  LD="${LD-ld} -64"
	  ;;
      esac
    fi
  fi
  rm -rf conftest*
  ;;

x86_64-*kfreebsd*-gnu|x86_64-*linux*|powerpc*-*linux*| \
s390*-*linux*|s390*-*tpf*|sparc*-*linux*)
  # Find out which ABI we are using.
  echo 'int i;' > conftest.$ac_ext
  if AC_TRY_EVAL(ac_compile); then
    case `/usr/bin/file conftest.o` in
      *32-bit*)
	case $host in
	  x86_64-*kfreebsd*-gnu)
	    LD="${LD-ld} -m elf_i386_fbsd"
	    ;;
	  x86_64-*linux*)
	    case `/usr/bin/file conftest.o` in
	      *x86-64*)
		LD="${LD-ld} -m elf32_x86_64"
		;;
	      *)
		LD="${LD-ld} -m elf_i386"
		;;
	    esac
	    ;;
	  powerpc64le-*)
	    LD="${LD-ld} -m elf32lppclinux"
	    ;;
	  powerpc64-*)
	    LD="${LD-ld} -m elf32ppclinux"
	    ;;
	  s390x-*linux*)
	    LD="${LD-ld} -m elf_s390"
	    ;;
	  sparc64-*linux*)
	    LD="${LD-ld} -m elf32_sparc"
	    ;;
	esac
	;;
      *64-bit*)
	case $host in
	  x86_64-*kfreebsd*-gnu)
	    LD="${LD-ld} -m elf_x86_64_fbsd"
	    ;;
	  x86_64-*linux*)
	    LD="${LD-ld} -m elf_x86_64"
	    ;;
	  powerpcle-*)
	    LD="${LD-ld} -m elf64lppc"
	    ;;
	  powerpc-*)
	    LD="${LD-ld} -m elf64ppc"
	    ;;
	  s390*-*linux*|s390*-*tpf*)
	    LD="${LD-ld} -m elf64_s390"
	    ;;
	  sparc*-*linux*)
	    LD="${LD-ld} -m elf64_sparc"
	    ;;
	esac
	;;
    esac
  fi
  rm -rf conftest*
  ;;

*-*-sco3.2v5*)
  # On SCO OpenServer 5, we need -belf to get full-featured binaries.
  SAVE_CFLAGS="$CFLAGS"
  CFLAGS="$CFLAGS -belf"
  AC_CACHE_CHECK([whether the C compiler needs -belf], lt_cv_cc_needs_belf,
    [AC_LANG_PUSH(C)
     AC_LINK_IFELSE([AC_LANG_PROGRAM([[]],[[]])],[lt_cv_cc_needs_belf=yes],[lt_cv_cc_needs_belf=no])
     AC_LANG_POP])
  if test x"$lt_cv_cc_needs_belf" != x"yes"; then
    # this is probably gcc 2.8.0, egcs 1.0 or newer; no need for -belf
    CFLAGS="$SAVE_CFLAGS"
  fi
  ;;
*-*solaris*)
  # Find out which ABI we are using.
  echo 'int i;' > conftest.$ac_ext
  if AC_TRY_EVAL(ac_compile); then
    case `/usr/bin/file conftest.o` in
    *64-bit*)
      case $lt_cv_prog_gnu_ld in
      yes*)
        case $host in
        i?86-*-solaris*)
          LD="${LD-ld} -m elf_x86_64"
          ;;
        sparc*-*-solaris*)
          LD="${LD-ld} -m elf64_sparc"
          ;;
        esac
        # GNU ld 2.21 introduced _sol2 emulations.  Use them if available.
        if ${LD-ld} -V | grep _sol2 >/dev/null 2>&1; then
          LD="${LD-ld}_sol2"
        fi
        ;;
      *)
	if ${LD-ld} -64 -r -o conftest2.o conftest.o >/dev/null 2>&1; then
	  LD="${LD-ld} -64"
	fi
	;;
      esac
      ;;
    esac
  fi
  rm -rf conftest*
  ;;
esac

need_locks="$enable_libtool_lock"
])# _LT_ENABLE_LOCK


# _LT_PROG_AR
# -----------
m4_defun([_LT_PROG_AR],
[AC_CHECK_TOOLS(AR, [ar], false)
: ${AR=ar}
: ${AR_FLAGS=cru}
_LT_DECL([], [AR], [1], [The archiver])
_LT_DECL([], [AR_FLAGS], [1], [Flags to create an archive])

AC_CACHE_CHECK([for archiver @FILE support], [lt_cv_ar_at_file],
  [lt_cv_ar_at_file=no
   AC_COMPILE_IFELSE([AC_LANG_PROGRAM],
     [echo conftest.$ac_objext > conftest.lst
      lt_ar_try='$AR $AR_FLAGS libconftest.a @conftest.lst >&AS_MESSAGE_LOG_FD'
      AC_TRY_EVAL([lt_ar_try])
      if test "$ac_status" -eq 0; then
	# Ensure the archiver fails upon bogus file names.
	rm -f conftest.$ac_objext libconftest.a
	AC_TRY_EVAL([lt_ar_try])
	if test "$ac_status" -ne 0; then
          lt_cv_ar_at_file=@
        fi
      fi
      rm -f conftest.* libconftest.a
     ])
  ])

if test "x$lt_cv_ar_at_file" = xno; then
  archiver_list_spec=
else
  archiver_list_spec=$lt_cv_ar_at_file
fi
_LT_DECL([], [archiver_list_spec], [1],
  [How to feed a file listing to the archiver])
])# _LT_PROG_AR


# _LT_CMD_OLD_ARCHIVE
# -------------------
m4_defun([_LT_CMD_OLD_ARCHIVE],
[_LT_PROG_AR

AC_CHECK_TOOL(STRIP, strip, :)
test -z "$STRIP" && STRIP=:
_LT_DECL([], [STRIP], [1], [A symbol stripping program])

AC_CHECK_TOOL(RANLIB, ranlib, :)
test -z "$RANLIB" && RANLIB=:
_LT_DECL([], [RANLIB], [1],
    [Commands used to install an old-style archive])

# Determine commands to create old-style static archives.
old_archive_cmds='$AR $AR_FLAGS $oldlib$oldobjs'
old_postinstall_cmds='chmod 644 $oldlib'
old_postuninstall_cmds=

if test -n "$RANLIB"; then
  case $host_os in
  openbsd*)
    old_postinstall_cmds="$old_postinstall_cmds~\$RANLIB -t \$tool_oldlib"
    ;;
  *)
    old_postinstall_cmds="$old_postinstall_cmds~\$RANLIB \$tool_oldlib"
    ;;
  esac
  old_archive_cmds="$old_archive_cmds~\$RANLIB \$tool_oldlib"
fi

case $host_os in
  darwin*)
    lock_old_archive_extraction=yes ;;
  *)
    lock_old_archive_extraction=no ;;
esac
_LT_DECL([], [old_postinstall_cmds], [2])
_LT_DECL([], [old_postuninstall_cmds], [2])
_LT_TAGDECL([], [old_archive_cmds], [2],
    [Commands used to build an old-style archive])
_LT_DECL([], [lock_old_archive_extraction], [0],
    [Whether to use a lock for old archive extraction])
])# _LT_CMD_OLD_ARCHIVE


# _LT_COMPILER_OPTION(MESSAGE, VARIABLE-NAME, FLAGS,
#		[OUTPUT-FILE], [ACTION-SUCCESS], [ACTION-FAILURE])
# ----------------------------------------------------------------
# Check whether the given compiler option works
AC_DEFUN([_LT_COMPILER_OPTION],
[m4_require([_LT_FILEUTILS_DEFAULTS])dnl
m4_require([_LT_DECL_SED])dnl
AC_CACHE_CHECK([$1], [$2],
  [$2=no
   m4_if([$4], , [ac_outfile=conftest.$ac_objext], [ac_outfile=$4])
   echo "$lt_simple_compile_test_code" > conftest.$ac_ext
   lt_compiler_flag="$3"
   # Insert the option either (1) after the last *FLAGS variable, or
   # (2) before a word containing "conftest.", or (3) at the end.
   # Note that $ac_compile itself does not contain backslashes and begins
   # with a dollar sign (not a hyphen), so the echo should work correctly.
   # The option is referenced via a variable to avoid confusing sed.
   lt_compile=`echo "$ac_compile" | $SED \
   -e 's:.*FLAGS}\{0,1\} :&$lt_compiler_flag :; t' \
   -e 's: [[^ ]]*conftest\.: $lt_compiler_flag&:; t' \
   -e 's:$: $lt_compiler_flag:'`
   (eval echo "\"\$as_me:$LINENO: $lt_compile\"" >&AS_MESSAGE_LOG_FD)
   (eval "$lt_compile" 2>conftest.err)
   ac_status=$?
   cat conftest.err >&AS_MESSAGE_LOG_FD
   echo "$as_me:$LINENO: \$? = $ac_status" >&AS_MESSAGE_LOG_FD
   if (exit $ac_status) && test -s "$ac_outfile"; then
     # The compiler can only warn and ignore the option if not recognized
     # So say no if there are warnings other than the usual output.
     $ECHO "$_lt_compiler_boilerplate" | $SED '/^$/d' >conftest.exp
     $SED '/^$/d; /^ *+/d' conftest.err >conftest.er2
     if test ! -s conftest.er2 || diff conftest.exp conftest.er2 >/dev/null; then
       $2=yes
     fi
   fi
   $RM conftest*
])

if test x"[$]$2" = xyes; then
    m4_if([$5], , :, [$5])
else
    m4_if([$6], , :, [$6])
fi
])# _LT_COMPILER_OPTION

# Old name:
AU_ALIAS([AC_LIBTOOL_COMPILER_OPTION], [_LT_COMPILER_OPTION])
dnl aclocal-1.4 backwards compatibility:
dnl AC_DEFUN([AC_LIBTOOL_COMPILER_OPTION], [])


# _LT_LINKER_OPTION(MESSAGE, VARIABLE-NAME, FLAGS,
#                  [ACTION-SUCCESS], [ACTION-FAILURE])
# ----------------------------------------------------
# Check whether the given linker option works
AC_DEFUN([_LT_LINKER_OPTION],
[m4_require([_LT_FILEUTILS_DEFAULTS])dnl
m4_require([_LT_DECL_SED])dnl
AC_CACHE_CHECK([$1], [$2],
  [$2=no
   save_LDFLAGS="$LDFLAGS"
   LDFLAGS="$LDFLAGS $3"
   echo "$lt_simple_link_test_code" > conftest.$ac_ext
   if (eval $ac_link 2>conftest.err) && test -s conftest$ac_exeext; then
     # The linker can only warn and ignore the option if not recognized
     # So say no if there are warnings
     if test -s conftest.err; then
       # Append any errors to the config.log.
       cat conftest.err 1>&AS_MESSAGE_LOG_FD
       $ECHO "$_lt_linker_boilerplate" | $SED '/^$/d' > conftest.exp
       $SED '/^$/d; /^ *+/d' conftest.err >conftest.er2
       if diff conftest.exp conftest.er2 >/dev/null; then
         $2=yes
       fi
     else
       $2=yes
     fi
   fi
   $RM -r conftest*
   LDFLAGS="$save_LDFLAGS"
])

if test x"[$]$2" = xyes; then
    m4_if([$4], , :, [$4])
else
    m4_if([$5], , :, [$5])
fi
])# _LT_LINKER_OPTION

# Old name:
AU_ALIAS([AC_LIBTOOL_LINKER_OPTION], [_LT_LINKER_OPTION])
dnl aclocal-1.4 backwards compatibility:
dnl AC_DEFUN([AC_LIBTOOL_LINKER_OPTION], [])


# LT_CMD_MAX_LEN
#---------------
AC_DEFUN([LT_CMD_MAX_LEN],
[AC_REQUIRE([AC_CANONICAL_HOST])dnl
# find the maximum length of command line arguments
AC_MSG_CHECKING([the maximum length of command line arguments])
AC_CACHE_VAL([lt_cv_sys_max_cmd_len], [dnl
  i=0
  teststring="ABCD"

  case $build_os in
  msdosdjgpp*)
    # On DJGPP, this test can blow up pretty badly due to problems in libc
    # (any single argument exceeding 2000 bytes causes a buffer overrun
    # during glob expansion).  Even if it were fixed, the result of this
    # check would be larger than it should be.
    lt_cv_sys_max_cmd_len=12288;    # 12K is about right
    ;;

  gnu*)
    # Under GNU Hurd, this test is not required because there is
    # no limit to the length of command line arguments.
    # Libtool will interpret -1 as no limit whatsoever
    lt_cv_sys_max_cmd_len=-1;
    ;;

  cygwin* | mingw* | cegcc*)
    # On Win9x/ME, this test blows up -- it succeeds, but takes
    # about 5 minutes as the teststring grows exponentially.
    # Worse, since 9x/ME are not pre-emptively multitasking,
    # you end up with a "frozen" computer, even though with patience
    # the test eventually succeeds (with a max line length of 256k).
    # Instead, let's just punt: use the minimum linelength reported by
    # all of the supported platforms: 8192 (on NT/2K/XP).
    lt_cv_sys_max_cmd_len=8192;
    ;;

  mint*)
    # On MiNT this can take a long time and run out of memory.
    lt_cv_sys_max_cmd_len=8192;
    ;;

  amigaos*)
    # On AmigaOS with pdksh, this test takes hours, literally.
    # So we just punt and use a minimum line length of 8192.
    lt_cv_sys_max_cmd_len=8192;
    ;;

  netbsd* | freebsd* | openbsd* | darwin* | dragonfly*)
    # This has been around since 386BSD, at least.  Likely further.
    if test -x /sbin/sysctl; then
      lt_cv_sys_max_cmd_len=`/sbin/sysctl -n kern.argmax`
    elif test -x /usr/sbin/sysctl; then
      lt_cv_sys_max_cmd_len=`/usr/sbin/sysctl -n kern.argmax`
    else
      lt_cv_sys_max_cmd_len=65536	# usable default for all BSDs
    fi
    # And add a safety zone
    lt_cv_sys_max_cmd_len=`expr $lt_cv_sys_max_cmd_len \/ 4`
    lt_cv_sys_max_cmd_len=`expr $lt_cv_sys_max_cmd_len \* 3`
    ;;

  interix*)
    # We know the value 262144 and hardcode it with a safety zone (like BSD)
    lt_cv_sys_max_cmd_len=196608
    ;;

  os2*)
    # The test takes a long time on OS/2.
    lt_cv_sys_max_cmd_len=8192
    ;;

  osf*)
    # Dr. Hans Ekkehard Plesser reports seeing a kernel panic running configure
    # due to this test when exec_disable_arg_limit is 1 on Tru64. It is not
    # nice to cause kernel panics so lets avoid the loop below.
    # First set a reasonable default.
    lt_cv_sys_max_cmd_len=16384
    #
    if test -x /sbin/sysconfig; then
      case `/sbin/sysconfig -q proc exec_disable_arg_limit` in
        *1*) lt_cv_sys_max_cmd_len=-1 ;;
      esac
    fi
    ;;
  sco3.2v5*)
    lt_cv_sys_max_cmd_len=102400
    ;;
  sysv5* | sco5v6* | sysv4.2uw2*)
    kargmax=`grep ARG_MAX /etc/conf/cf.d/stune 2>/dev/null`
    if test -n "$kargmax"; then
      lt_cv_sys_max_cmd_len=`echo $kargmax | sed 's/.*[[	 ]]//'`
    else
      lt_cv_sys_max_cmd_len=32768
    fi
    ;;
  *)
    lt_cv_sys_max_cmd_len=`(getconf ARG_MAX) 2> /dev/null`
    if test -n "$lt_cv_sys_max_cmd_len" && \
	test undefined != "$lt_cv_sys_max_cmd_len"; then
      lt_cv_sys_max_cmd_len=`expr $lt_cv_sys_max_cmd_len \/ 4`
      lt_cv_sys_max_cmd_len=`expr $lt_cv_sys_max_cmd_len \* 3`
    else
      # Make teststring a little bigger before we do anything with it.
      # a 1K string should be a reasonable start.
      for i in 1 2 3 4 5 6 7 8 ; do
        teststring=$teststring$teststring
      done
      SHELL=${SHELL-${CONFIG_SHELL-/bin/sh}}
      # If test is not a shell built-in, we'll probably end up computing a
      # maximum length that is only half of the actual maximum length, but
      # we can't tell.
      while { test "X"`env echo "$teststring$teststring" 2>/dev/null` \
	         = "X$teststring$teststring"; } >/dev/null 2>&1 &&
	      test $i != 17 # 1/2 MB should be enough
      do
        i=`expr $i + 1`
        teststring=$teststring$teststring
      done
      # Only check the string length outside the loop.
      lt_cv_sys_max_cmd_len=`expr "X$teststring" : ".*" 2>&1`
      teststring=
      # Add a significant safety factor because C++ compilers can tack on
      # massive amounts of additional arguments before passing them to the
      # linker.  It appears as though 1/2 is a usable value.
      lt_cv_sys_max_cmd_len=`expr $lt_cv_sys_max_cmd_len \/ 2`
    fi
    ;;
  esac
])
if test -n $lt_cv_sys_max_cmd_len ; then
  AC_MSG_RESULT($lt_cv_sys_max_cmd_len)
else
  AC_MSG_RESULT(none)
fi
max_cmd_len=$lt_cv_sys_max_cmd_len
_LT_DECL([], [max_cmd_len], [0],
    [What is the maximum length of a command?])
])# LT_CMD_MAX_LEN

# Old name:
AU_ALIAS([AC_LIBTOOL_SYS_MAX_CMD_LEN], [LT_CMD_MAX_LEN])
dnl aclocal-1.4 backwards compatibility:
dnl AC_DEFUN([AC_LIBTOOL_SYS_MAX_CMD_LEN], [])


# _LT_HEADER_DLFCN
# ----------------
m4_defun([_LT_HEADER_DLFCN],
[AC_CHECK_HEADERS([dlfcn.h], [], [], [AC_INCLUDES_DEFAULT])dnl
])# _LT_HEADER_DLFCN


# _LT_TRY_DLOPEN_SELF (ACTION-IF-TRUE, ACTION-IF-TRUE-W-USCORE,
#                      ACTION-IF-FALSE, ACTION-IF-CROSS-COMPILING)
# ----------------------------------------------------------------
m4_defun([_LT_TRY_DLOPEN_SELF],
[m4_require([_LT_HEADER_DLFCN])dnl
if test "$cross_compiling" = yes; then :
  [$4]
else
  lt_dlunknown=0; lt_dlno_uscore=1; lt_dlneed_uscore=2
  lt_status=$lt_dlunknown
  cat > conftest.$ac_ext <<_LT_EOF
[#line $LINENO "configure"
#include "confdefs.h"

#if HAVE_DLFCN_H
#include <dlfcn.h>
#endif

#include <stdio.h>

#ifdef RTLD_GLOBAL
#  define LT_DLGLOBAL		RTLD_GLOBAL
#else
#  ifdef DL_GLOBAL
#    define LT_DLGLOBAL		DL_GLOBAL
#  else
#    define LT_DLGLOBAL		0
#  endif
#endif

/* We may have to define LT_DLLAZY_OR_NOW in the command line if we
   find out it does not work in some platform. */
#ifndef LT_DLLAZY_OR_NOW
#  ifdef RTLD_LAZY
#    define LT_DLLAZY_OR_NOW		RTLD_LAZY
#  else
#    ifdef DL_LAZY
#      define LT_DLLAZY_OR_NOW		DL_LAZY
#    else
#      ifdef RTLD_NOW
#        define LT_DLLAZY_OR_NOW	RTLD_NOW
#      else
#        ifdef DL_NOW
#          define LT_DLLAZY_OR_NOW	DL_NOW
#        else
#          define LT_DLLAZY_OR_NOW	0
#        endif
#      endif
#    endif
#  endif
#endif

/* When -fvisbility=hidden is used, assume the code has been annotated
   correspondingly for the symbols needed.  */
#if defined(__GNUC__) && (((__GNUC__ == 3) && (__GNUC_MINOR__ >= 3)) || (__GNUC__ > 3))
int fnord () __attribute__((visibility("default")));
#endif

int fnord () { return 42; }
int main ()
{
  void *self = dlopen (0, LT_DLGLOBAL|LT_DLLAZY_OR_NOW);
  int status = $lt_dlunknown;

  if (self)
    {
      if (dlsym (self,"fnord"))       status = $lt_dlno_uscore;
      else
        {
	  if (dlsym( self,"_fnord"))  status = $lt_dlneed_uscore;
          else puts (dlerror ());
	}
      /* dlclose (self); */
    }
  else
    puts (dlerror ());

  return status;
}]
_LT_EOF
  if AC_TRY_EVAL(ac_link) && test -s conftest${ac_exeext} 2>/dev/null; then
    (./conftest; exit; ) >&AS_MESSAGE_LOG_FD 2>/dev/null
    lt_status=$?
    case x$lt_status in
      x$lt_dlno_uscore) $1 ;;
      x$lt_dlneed_uscore) $2 ;;
      x$lt_dlunknown|x*) $3 ;;
    esac
  else :
    # compilation failed
    $3
  fi
fi
rm -fr conftest*
])# _LT_TRY_DLOPEN_SELF


# LT_SYS_DLOPEN_SELF
# ------------------
AC_DEFUN([LT_SYS_DLOPEN_SELF],
[m4_require([_LT_HEADER_DLFCN])dnl
if test "x$enable_dlopen" != xyes; then
  enable_dlopen=unknown
  enable_dlopen_self=unknown
  enable_dlopen_self_static=unknown
else
  lt_cv_dlopen=no
  lt_cv_dlopen_libs=

  case $host_os in
  beos*)
    lt_cv_dlopen="load_add_on"
    lt_cv_dlopen_libs=
    lt_cv_dlopen_self=yes
    ;;

  mingw* | pw32* | cegcc*)
    lt_cv_dlopen="LoadLibrary"
    lt_cv_dlopen_libs=
    ;;

  cygwin*)
    lt_cv_dlopen="dlopen"
    lt_cv_dlopen_libs=
    ;;

  darwin*)
  # if libdl is installed we need to link against it
    AC_CHECK_LIB([dl], [dlopen],
		[lt_cv_dlopen="dlopen" lt_cv_dlopen_libs="-ldl"],[
    lt_cv_dlopen="dyld"
    lt_cv_dlopen_libs=
    lt_cv_dlopen_self=yes
    ])
    ;;

  *)
    AC_CHECK_FUNC([shl_load],
	  [lt_cv_dlopen="shl_load"],
      [AC_CHECK_LIB([dld], [shl_load],
	    [lt_cv_dlopen="shl_load" lt_cv_dlopen_libs="-ldld"],
	[AC_CHECK_FUNC([dlopen],
	      [lt_cv_dlopen="dlopen"],
	  [AC_CHECK_LIB([dl], [dlopen],
		[lt_cv_dlopen="dlopen" lt_cv_dlopen_libs="-ldl"],
	    [AC_CHECK_LIB([svld], [dlopen],
		  [lt_cv_dlopen="dlopen" lt_cv_dlopen_libs="-lsvld"],
	      [AC_CHECK_LIB([dld], [dld_link],
		    [lt_cv_dlopen="dld_link" lt_cv_dlopen_libs="-ldld"])
	      ])
	    ])
	  ])
	])
      ])
    ;;
  esac

  if test "x$lt_cv_dlopen" != xno; then
    enable_dlopen=yes
  else
    enable_dlopen=no
  fi

  case $lt_cv_dlopen in
  dlopen)
    save_CPPFLAGS="$CPPFLAGS"
    test "x$ac_cv_header_dlfcn_h" = xyes && CPPFLAGS="$CPPFLAGS -DHAVE_DLFCN_H"

    save_LDFLAGS="$LDFLAGS"
    wl=$lt_prog_compiler_wl eval LDFLAGS=\"\$LDFLAGS $export_dynamic_flag_spec\"

    save_LIBS="$LIBS"
    LIBS="$lt_cv_dlopen_libs $LIBS"

    AC_CACHE_CHECK([whether a program can dlopen itself],
	  lt_cv_dlopen_self, [dnl
	  _LT_TRY_DLOPEN_SELF(
	    lt_cv_dlopen_self=yes, lt_cv_dlopen_self=yes,
	    lt_cv_dlopen_self=no, lt_cv_dlopen_self=cross)
    ])

    if test "x$lt_cv_dlopen_self" = xyes; then
      wl=$lt_prog_compiler_wl eval LDFLAGS=\"\$LDFLAGS $lt_prog_compiler_static\"
      AC_CACHE_CHECK([whether a statically linked program can dlopen itself],
	  lt_cv_dlopen_self_static, [dnl
	  _LT_TRY_DLOPEN_SELF(
	    lt_cv_dlopen_self_static=yes, lt_cv_dlopen_self_static=yes,
	    lt_cv_dlopen_self_static=no,  lt_cv_dlopen_self_static=cross)
      ])
    fi

    CPPFLAGS="$save_CPPFLAGS"
    LDFLAGS="$save_LDFLAGS"
    LIBS="$save_LIBS"
    ;;
  esac

  case $lt_cv_dlopen_self in
  yes|no) enable_dlopen_self=$lt_cv_dlopen_self ;;
  *) enable_dlopen_self=unknown ;;
  esac

  case $lt_cv_dlopen_self_static in
  yes|no) enable_dlopen_self_static=$lt_cv_dlopen_self_static ;;
  *) enable_dlopen_self_static=unknown ;;
  esac
fi
_LT_DECL([dlopen_support], [enable_dlopen], [0],
	 [Whether dlopen is supported])
_LT_DECL([dlopen_self], [enable_dlopen_self], [0],
	 [Whether dlopen of programs is supported])
_LT_DECL([dlopen_self_static], [enable_dlopen_self_static], [0],
	 [Whether dlopen of statically linked programs is supported])
])# LT_SYS_DLOPEN_SELF

# Old name:
AU_ALIAS([AC_LIBTOOL_DLOPEN_SELF], [LT_SYS_DLOPEN_SELF])
dnl aclocal-1.4 backwards compatibility:
dnl AC_DEFUN([AC_LIBTOOL_DLOPEN_SELF], [])


# _LT_COMPILER_C_O([TAGNAME])
# ---------------------------
# Check to see if options -c and -o are simultaneously supported by compiler.
# This macro does not hard code the compiler like AC_PROG_CC_C_O.
m4_defun([_LT_COMPILER_C_O],
[m4_require([_LT_DECL_SED])dnl
m4_require([_LT_FILEUTILS_DEFAULTS])dnl
m4_require([_LT_TAG_COMPILER])dnl
AC_CACHE_CHECK([if $compiler supports -c -o file.$ac_objext],
  [_LT_TAGVAR(lt_cv_prog_compiler_c_o, $1)],
  [_LT_TAGVAR(lt_cv_prog_compiler_c_o, $1)=no
   $RM -r conftest 2>/dev/null
   mkdir conftest
   cd conftest
   mkdir out
   echo "$lt_simple_compile_test_code" > conftest.$ac_ext

   lt_compiler_flag="-o out/conftest2.$ac_objext"
   # Insert the option either (1) after the last *FLAGS variable, or
   # (2) before a word containing "conftest.", or (3) at the end.
   # Note that $ac_compile itself does not contain backslashes and begins
   # with a dollar sign (not a hyphen), so the echo should work correctly.
   lt_compile=`echo "$ac_compile" | $SED \
   -e 's:.*FLAGS}\{0,1\} :&$lt_compiler_flag :; t' \
   -e 's: [[^ ]]*conftest\.: $lt_compiler_flag&:; t' \
   -e 's:$: $lt_compiler_flag:'`
   (eval echo "\"\$as_me:$LINENO: $lt_compile\"" >&AS_MESSAGE_LOG_FD)
   (eval "$lt_compile" 2>out/conftest.err)
   ac_status=$?
   cat out/conftest.err >&AS_MESSAGE_LOG_FD
   echo "$as_me:$LINENO: \$? = $ac_status" >&AS_MESSAGE_LOG_FD
   if (exit $ac_status) && test -s out/conftest2.$ac_objext
   then
     # The compiler can only warn and ignore the option if not recognized
     # So say no if there are warnings
     $ECHO "$_lt_compiler_boilerplate" | $SED '/^$/d' > out/conftest.exp
     $SED '/^$/d; /^ *+/d' out/conftest.err >out/conftest.er2
     if test ! -s out/conftest.er2 || diff out/conftest.exp out/conftest.er2 >/dev/null; then
       _LT_TAGVAR(lt_cv_prog_compiler_c_o, $1)=yes
     fi
   fi
   chmod u+w . 2>&AS_MESSAGE_LOG_FD
   $RM conftest*
   # SGI C++ compiler will create directory out/ii_files/ for
   # template instantiation
   test -d out/ii_files && $RM out/ii_files/* && rmdir out/ii_files
   $RM out/* && rmdir out
   cd ..
   $RM -r conftest
   $RM conftest*
])
_LT_TAGDECL([compiler_c_o], [lt_cv_prog_compiler_c_o], [1],
	[Does compiler simultaneously support -c and -o options?])
])# _LT_COMPILER_C_O


# _LT_COMPILER_FILE_LOCKS([TAGNAME])
# ----------------------------------
# Check to see if we can do hard links to lock some files if needed
m4_defun([_LT_COMPILER_FILE_LOCKS],
[m4_require([_LT_ENABLE_LOCK])dnl
m4_require([_LT_FILEUTILS_DEFAULTS])dnl
_LT_COMPILER_C_O([$1])

hard_links="nottested"
if test "$_LT_TAGVAR(lt_cv_prog_compiler_c_o, $1)" = no && test "$need_locks" != no; then
  # do not overwrite the value of need_locks provided by the user
  AC_MSG_CHECKING([if we can lock with hard links])
  hard_links=yes
  $RM conftest*
  ln conftest.a conftest.b 2>/dev/null && hard_links=no
  touch conftest.a
  ln conftest.a conftest.b 2>&5 || hard_links=no
  ln conftest.a conftest.b 2>/dev/null && hard_links=no
  AC_MSG_RESULT([$hard_links])
  if test "$hard_links" = no; then
    AC_MSG_WARN([`$CC' does not support `-c -o', so `make -j' may be unsafe])
    need_locks=warn
  fi
else
  need_locks=no
fi
_LT_DECL([], [need_locks], [1], [Must we lock files when doing compilation?])
])# _LT_COMPILER_FILE_LOCKS


# _LT_CHECK_OBJDIR
# ----------------
m4_defun([_LT_CHECK_OBJDIR],
[AC_CACHE_CHECK([for objdir], [lt_cv_objdir],
[rm -f .libs 2>/dev/null
mkdir .libs 2>/dev/null
if test -d .libs; then
  lt_cv_objdir=.libs
else
  # MS-DOS does not allow filenames that begin with a dot.
  lt_cv_objdir=_libs
fi
rmdir .libs 2>/dev/null])
objdir=$lt_cv_objdir
_LT_DECL([], [objdir], [0],
         [The name of the directory that contains temporary libtool files])dnl
m4_pattern_allow([LT_OBJDIR])dnl
AC_DEFINE_UNQUOTED(LT_OBJDIR, "$lt_cv_objdir/",
  [Define to the sub-directory in which libtool stores uninstalled libraries.])
])# _LT_CHECK_OBJDIR


# _LT_LINKER_HARDCODE_LIBPATH([TAGNAME])
# --------------------------------------
# Check hardcoding attributes.
m4_defun([_LT_LINKER_HARDCODE_LIBPATH],
[AC_MSG_CHECKING([how to hardcode library paths into programs])
_LT_TAGVAR(hardcode_action, $1)=
if test -n "$_LT_TAGVAR(hardcode_libdir_flag_spec, $1)" ||
   test -n "$_LT_TAGVAR(runpath_var, $1)" ||
   test "X$_LT_TAGVAR(hardcode_automatic, $1)" = "Xyes" ; then

  # We can hardcode non-existent directories.
  if test "$_LT_TAGVAR(hardcode_direct, $1)" != no &&
     # If the only mechanism to avoid hardcoding is shlibpath_var, we
     # have to relink, otherwise we might link with an installed library
     # when we should be linking with a yet-to-be-installed one
     ## test "$_LT_TAGVAR(hardcode_shlibpath_var, $1)" != no &&
     test "$_LT_TAGVAR(hardcode_minus_L, $1)" != no; then
    # Linking always hardcodes the temporary library directory.
    _LT_TAGVAR(hardcode_action, $1)=relink
  else
    # We can link without hardcoding, and we can hardcode nonexisting dirs.
    _LT_TAGVAR(hardcode_action, $1)=immediate
  fi
else
  # We cannot hardcode anything, or else we can only hardcode existing
  # directories.
  _LT_TAGVAR(hardcode_action, $1)=unsupported
fi
AC_MSG_RESULT([$_LT_TAGVAR(hardcode_action, $1)])

if test "$_LT_TAGVAR(hardcode_action, $1)" = relink ||
   test "$_LT_TAGVAR(inherit_rpath, $1)" = yes; then
  # Fast installation is not supported
  enable_fast_install=no
elif test "$shlibpath_overrides_runpath" = yes ||
     test "$enable_shared" = no; then
  # Fast installation is not necessary
  enable_fast_install=needless
fi
_LT_TAGDECL([], [hardcode_action], [0],
    [How to hardcode a shared library path into an executable])
])# _LT_LINKER_HARDCODE_LIBPATH


# _LT_CMD_STRIPLIB
# ----------------
m4_defun([_LT_CMD_STRIPLIB],
[m4_require([_LT_DECL_EGREP])
striplib=
old_striplib=
AC_MSG_CHECKING([whether stripping libraries is possible])
if test -n "$STRIP" && $STRIP -V 2>&1 | $GREP "GNU strip" >/dev/null; then
  test -z "$old_striplib" && old_striplib="$STRIP --strip-debug"
  test -z "$striplib" && striplib="$STRIP --strip-unneeded"
  AC_MSG_RESULT([yes])
else
# FIXME - insert some real tests, host_os isn't really good enough
  case $host_os in
  darwin*)
    if test -n "$STRIP" ; then
      striplib="$STRIP -x"
      old_striplib="$STRIP -S"
      AC_MSG_RESULT([yes])
    else
      AC_MSG_RESULT([no])
    fi
    ;;
  *)
    AC_MSG_RESULT([no])
    ;;
  esac
fi
_LT_DECL([], [old_striplib], [1], [Commands to strip libraries])
_LT_DECL([], [striplib], [1])
])# _LT_CMD_STRIPLIB


# _LT_SYS_DYNAMIC_LINKER([TAG])
# -----------------------------
# PORTME Fill in your ld.so characteristics
m4_defun([_LT_SYS_DYNAMIC_LINKER],
[AC_REQUIRE([AC_CANONICAL_HOST])dnl
m4_require([_LT_DECL_EGREP])dnl
m4_require([_LT_FILEUTILS_DEFAULTS])dnl
m4_require([_LT_DECL_OBJDUMP])dnl
m4_require([_LT_DECL_SED])dnl
m4_require([_LT_CHECK_SHELL_FEATURES])dnl
AC_MSG_CHECKING([dynamic linker characteristics])
m4_if([$1],
	[], [
if test "$GCC" = yes; then
  case $host_os in
    darwin*) lt_awk_arg="/^libraries:/,/LR/" ;;
    *) lt_awk_arg="/^libraries:/" ;;
  esac
  case $host_os in
    mingw* | cegcc*) lt_sed_strip_eq="s,=\([[A-Za-z]]:\),\1,g" ;;
    *) lt_sed_strip_eq="s,=/,/,g" ;;
  esac
  lt_search_path_spec=`$CC -print-search-dirs | awk $lt_awk_arg | $SED -e "s/^libraries://" -e $lt_sed_strip_eq`
  case $lt_search_path_spec in
  *\;*)
    # if the path contains ";" then we assume it to be the separator
    # otherwise default to the standard path separator (i.e. ":") - it is
    # assumed that no part of a normal pathname contains ";" but that should
    # okay in the real world where ";" in dirpaths is itself problematic.
    lt_search_path_spec=`$ECHO "$lt_search_path_spec" | $SED 's/;/ /g'`
    ;;
  *)
    lt_search_path_spec=`$ECHO "$lt_search_path_spec" | $SED "s/$PATH_SEPARATOR/ /g"`
    ;;
  esac
  # Ok, now we have the path, separated by spaces, we can step through it
  # and add multilib dir if necessary.
  lt_tmp_lt_search_path_spec=
  lt_multi_os_dir=`$CC $CPPFLAGS $CFLAGS $LDFLAGS -print-multi-os-directory 2>/dev/null`
  for lt_sys_path in $lt_search_path_spec; do
    if test -d "$lt_sys_path/$lt_multi_os_dir"; then
      lt_tmp_lt_search_path_spec="$lt_tmp_lt_search_path_spec $lt_sys_path/$lt_multi_os_dir"
    else
      test -d "$lt_sys_path" && \
	lt_tmp_lt_search_path_spec="$lt_tmp_lt_search_path_spec $lt_sys_path"
    fi
  done
  lt_search_path_spec=`$ECHO "$lt_tmp_lt_search_path_spec" | awk '
BEGIN {RS=" "; FS="/|\n";} {
  lt_foo="";
  lt_count=0;
  for (lt_i = NF; lt_i > 0; lt_i--) {
    if ($lt_i != "" && $lt_i != ".") {
      if ($lt_i == "..") {
        lt_count++;
      } else {
        if (lt_count == 0) {
          lt_foo="/" $lt_i lt_foo;
        } else {
          lt_count--;
        }
      }
    }
  }
  if (lt_foo != "") { lt_freq[[lt_foo]]++; }
  if (lt_freq[[lt_foo]] == 1) { print lt_foo; }
}'`
  # AWK program above erroneously prepends '/' to C:/dos/paths
  # for these hosts.
  case $host_os in
    mingw* | cegcc*) lt_search_path_spec=`$ECHO "$lt_search_path_spec" |\
      $SED 's,/\([[A-Za-z]]:\),\1,g'` ;;
  esac
  sys_lib_search_path_spec=`$ECHO "$lt_search_path_spec" | $lt_NL2SP`
else
  sys_lib_search_path_spec="/lib /usr/lib /usr/local/lib"
fi])
library_names_spec=
libname_spec='lib$name'
soname_spec=
shrext_cmds=".so"
postinstall_cmds=
postuninstall_cmds=
finish_cmds=
finish_eval=
shlibpath_var=
shlibpath_overrides_runpath=unknown
version_type=none
dynamic_linker="$host_os ld.so"
sys_lib_dlsearch_path_spec="/lib /usr/lib"
need_lib_prefix=unknown
hardcode_into_libs=no

# when you set need_version to no, make sure it does not cause -set_version
# flags to be left without arguments
need_version=unknown

case $host_os in
aix3*)
  version_type=linux # correct to gnu/linux during the next big refactor
  library_names_spec='${libname}${release}${shared_ext}$versuffix $libname.a'
  shlibpath_var=LIBPATH

  # AIX 3 has no versioning support, so we append a major version to the name.
  soname_spec='${libname}${release}${shared_ext}$major'
  ;;

aix[[4-9]]*)
  version_type=linux # correct to gnu/linux during the next big refactor
  need_lib_prefix=no
  need_version=no
  hardcode_into_libs=yes
  if test "$host_cpu" = ia64; then
    # AIX 5 supports IA64
    library_names_spec='${libname}${release}${shared_ext}$major ${libname}${release}${shared_ext}$versuffix $libname${shared_ext}'
    shlibpath_var=LD_LIBRARY_PATH
  else
    # With GCC up to 2.95.x, collect2 would create an import file
    # for dependence libraries.  The import file would start with
    # the line `#! .'.  This would cause the generated library to
    # depend on `.', always an invalid library.  This was fixed in
    # development snapshots of GCC prior to 3.0.
    case $host_os in
      aix4 | aix4.[[01]] | aix4.[[01]].*)
      if { echo '#if __GNUC__ > 2 || (__GNUC__ == 2 && __GNUC_MINOR__ >= 97)'
	   echo ' yes '
	   echo '#endif'; } | ${CC} -E - | $GREP yes > /dev/null; then
	:
      else
	can_build_shared=no
      fi
      ;;
    esac
    # AIX (on Power*) has no versioning support, so currently we can not hardcode correct
    # soname into executable. Probably we can add versioning support to
    # collect2, so additional links can be useful in future.
    if test "$aix_use_runtimelinking" = yes; then
      # If using run time linking (on AIX 4.2 or later) use lib<name>.so
      # instead of lib<name>.a to let people know that these are not
      # typical AIX shared libraries.
      library_names_spec='${libname}${release}${shared_ext}$versuffix ${libname}${release}${shared_ext}$major $libname${shared_ext}'
    else
      # We preserve .a as extension for shared libraries through AIX4.2
      # and later when we are not doing run time linking.
      library_names_spec='${libname}${release}.a $libname.a'
      soname_spec='${libname}${release}${shared_ext}$major'
    fi
    shlibpath_var=LIBPATH
  fi
  ;;

amigaos*)
  case $host_cpu in
  powerpc)
    # Since July 2007 AmigaOS4 officially supports .so libraries.
    # When compiling the executable, add -use-dynld -Lsobjs: to the compileline.
    library_names_spec='${libname}${release}${shared_ext}$versuffix ${libname}${release}${shared_ext}$major $libname${shared_ext}'
    ;;
  m68k)
    library_names_spec='$libname.ixlibrary $libname.a'
    # Create ${libname}_ixlibrary.a entries in /sys/libs.
    finish_eval='for lib in `ls $libdir/*.ixlibrary 2>/dev/null`; do libname=`func_echo_all "$lib" | $SED '\''s%^.*/\([[^/]]*\)\.ixlibrary$%\1%'\''`; test $RM /sys/libs/${libname}_ixlibrary.a; $show "cd /sys/libs && $LN_S $lib ${libname}_ixlibrary.a"; cd /sys/libs && $LN_S $lib ${libname}_ixlibrary.a || exit 1; done'
    ;;
  esac
  ;;

beos*)
  library_names_spec='${libname}${shared_ext}'
  dynamic_linker="$host_os ld.so"
  shlibpath_var=LIBRARY_PATH
  ;;

bsdi[[45]]*)
  version_type=linux # correct to gnu/linux during the next big refactor
  need_version=no
  library_names_spec='${libname}${release}${shared_ext}$versuffix ${libname}${release}${shared_ext}$major $libname${shared_ext}'
  soname_spec='${libname}${release}${shared_ext}$major'
  finish_cmds='PATH="\$PATH:/sbin" ldconfig $libdir'
  shlibpath_var=LD_LIBRARY_PATH
  sys_lib_search_path_spec="/shlib /usr/lib /usr/X11/lib /usr/contrib/lib /lib /usr/local/lib"
  sys_lib_dlsearch_path_spec="/shlib /usr/lib /usr/local/lib"
  # the default ld.so.conf also contains /usr/contrib/lib and
  # /usr/X11R6/lib (/usr/X11 is a link to /usr/X11R6), but let us allow
  # libtool to hard-code these into programs
  ;;

cygwin* | mingw* | pw32* | cegcc*)
  version_type=windows
  shrext_cmds=".dll"
  need_version=no
  need_lib_prefix=no

  case $GCC,$cc_basename in
  yes,*)
    # gcc
    library_names_spec='$libname.dll.a'
    # DLL is installed to $(libdir)/../bin by postinstall_cmds
    postinstall_cmds='base_file=`basename \${file}`~
      dlpath=`$SHELL 2>&1 -c '\''. $dir/'\''\${base_file}'\''i; echo \$dlname'\''`~
      dldir=$destdir/`dirname \$dlpath`~
      test -d \$dldir || mkdir -p \$dldir~
      $install_prog $dir/$dlname \$dldir/$dlname~
      chmod a+x \$dldir/$dlname~
      if test -n '\''$stripme'\'' && test -n '\''$striplib'\''; then
        eval '\''$striplib \$dldir/$dlname'\'' || exit \$?;
      fi'
    postuninstall_cmds='dldll=`$SHELL 2>&1 -c '\''. $file; echo \$dlname'\''`~
      dlpath=$dir/\$dldll~
       $RM \$dlpath'
    shlibpath_overrides_runpath=yes

    case $host_os in
    cygwin*)
      # Cygwin DLLs use 'cyg' prefix rather than 'lib'
      soname_spec='`echo ${libname} | sed -e 's/^lib/cyg/'``echo ${release} | $SED -e 's/[[.]]/-/g'`${versuffix}${shared_ext}'
m4_if([$1], [],[
      sys_lib_search_path_spec="$sys_lib_search_path_spec /usr/lib/w32api"])
      ;;
    mingw* | cegcc*)
      # MinGW DLLs use traditional 'lib' prefix
      soname_spec='${libname}`echo ${release} | $SED -e 's/[[.]]/-/g'`${versuffix}${shared_ext}'
      ;;
    pw32*)
      # pw32 DLLs use 'pw' prefix rather than 'lib'
      library_names_spec='`echo ${libname} | sed -e 's/^lib/pw/'``echo ${release} | $SED -e 's/[[.]]/-/g'`${versuffix}${shared_ext}'
      ;;
    esac
    dynamic_linker='Win32 ld.exe'
    ;;

  *,cl*)
    # Native MSVC
    libname_spec='$name'
    soname_spec='${libname}`echo ${release} | $SED -e 's/[[.]]/-/g'`${versuffix}${shared_ext}'
    library_names_spec='${libname}.dll.lib'

    case $build_os in
    mingw*)
      sys_lib_search_path_spec=
      lt_save_ifs=$IFS
      IFS=';'
      for lt_path in $LIB
      do
        IFS=$lt_save_ifs
        # Let DOS variable expansion print the short 8.3 style file name.
        lt_path=`cd "$lt_path" 2>/dev/null && cmd //C "for %i in (".") do @echo %~si"`
        sys_lib_search_path_spec="$sys_lib_search_path_spec $lt_path"
      done
      IFS=$lt_save_ifs
      # Convert to MSYS style.
      sys_lib_search_path_spec=`$ECHO "$sys_lib_search_path_spec" | sed -e 's|\\\\|/|g' -e 's| \\([[a-zA-Z]]\\):| /\\1|g' -e 's|^ ||'`
      ;;
    cygwin*)
      # Convert to unix form, then to dos form, then back to unix form
      # but this time dos style (no spaces!) so that the unix form looks
      # like /cygdrive/c/PROGRA~1:/cygdr...
      sys_lib_search_path_spec=`cygpath --path --unix "$LIB"`
      sys_lib_search_path_spec=`cygpath --path --dos "$sys_lib_search_path_spec" 2>/dev/null`
      sys_lib_search_path_spec=`cygpath --path --unix "$sys_lib_search_path_spec" | $SED -e "s/$PATH_SEPARATOR/ /g"`
      ;;
    *)
      sys_lib_search_path_spec="$LIB"
      if $ECHO "$sys_lib_search_path_spec" | [$GREP ';[c-zC-Z]:/' >/dev/null]; then
        # It is most probably a Windows format PATH.
        sys_lib_search_path_spec=`$ECHO "$sys_lib_search_path_spec" | $SED -e 's/;/ /g'`
      else
        sys_lib_search_path_spec=`$ECHO "$sys_lib_search_path_spec" | $SED -e "s/$PATH_SEPARATOR/ /g"`
      fi
      # FIXME: find the short name or the path components, as spaces are
      # common. (e.g. "Program Files" -> "PROGRA~1")
      ;;
    esac

    # DLL is installed to $(libdir)/../bin by postinstall_cmds
    postinstall_cmds='base_file=`basename \${file}`~
      dlpath=`$SHELL 2>&1 -c '\''. $dir/'\''\${base_file}'\''i; echo \$dlname'\''`~
      dldir=$destdir/`dirname \$dlpath`~
      test -d \$dldir || mkdir -p \$dldir~
      $install_prog $dir/$dlname \$dldir/$dlname'
    postuninstall_cmds='dldll=`$SHELL 2>&1 -c '\''. $file; echo \$dlname'\''`~
      dlpath=$dir/\$dldll~
       $RM \$dlpath'
    shlibpath_overrides_runpath=yes
    dynamic_linker='Win32 link.exe'
    ;;

  *)
    # Assume MSVC wrapper
    library_names_spec='${libname}`echo ${release} | $SED -e 's/[[.]]/-/g'`${versuffix}${shared_ext} $libname.lib'
    dynamic_linker='Win32 ld.exe'
    ;;
  esac
  # FIXME: first we should search . and the directory the executable is in
  shlibpath_var=PATH
  ;;

darwin* | rhapsody*)
  dynamic_linker="$host_os dyld"
  version_type=darwin
  need_lib_prefix=no
  need_version=no
  library_names_spec='${libname}${release}${major}$shared_ext ${libname}$shared_ext'
  soname_spec='${libname}${release}${major}$shared_ext'
  shlibpath_overrides_runpath=yes
  shlibpath_var=DYLD_LIBRARY_PATH
  shrext_cmds='`test .$module = .yes && echo .so || echo .dylib`'
m4_if([$1], [],[
  sys_lib_search_path_spec="$sys_lib_search_path_spec /usr/local/lib"])
  sys_lib_dlsearch_path_spec='/usr/local/lib /lib /usr/lib'
  ;;

dgux*)
  version_type=linux # correct to gnu/linux during the next big refactor
  need_lib_prefix=no
  need_version=no
  library_names_spec='${libname}${release}${shared_ext}$versuffix ${libname}${release}${shared_ext}$major $libname$shared_ext'
  soname_spec='${libname}${release}${shared_ext}$major'
  shlibpath_var=LD_LIBRARY_PATH
  ;;

freebsd* | dragonfly*)
  # DragonFly does not have aout.  When/if they implement a new
  # versioning mechanism, adjust this.
  if test -x /usr/bin/objformat; then
    objformat=`/usr/bin/objformat`
  else
    case $host_os in
    freebsd[[23]].*) objformat=aout ;;
    *) objformat=elf ;;
    esac
  fi
  version_type=freebsd-$objformat
  case $version_type in
    freebsd-elf*)
      library_names_spec='${libname}${release}${shared_ext}$versuffix ${libname}${release}${shared_ext} $libname${shared_ext}'
      need_version=no
      need_lib_prefix=no
      ;;
    freebsd-*)
      library_names_spec='${libname}${release}${shared_ext}$versuffix $libname${shared_ext}$versuffix'
      need_version=yes
      ;;
  esac
  shlibpath_var=LD_LIBRARY_PATH
  case $host_os in
  freebsd2.*)
    shlibpath_overrides_runpath=yes
    ;;
  freebsd3.[[01]]* | freebsdelf3.[[01]]*)
    shlibpath_overrides_runpath=yes
    hardcode_into_libs=yes
    ;;
  freebsd3.[[2-9]]* | freebsdelf3.[[2-9]]* | \
  freebsd4.[[0-5]] | freebsdelf4.[[0-5]] | freebsd4.1.1 | freebsdelf4.1.1)
    shlibpath_overrides_runpath=no
    hardcode_into_libs=yes
    ;;
  *) # from 4.6 on, and DragonFly
    shlibpath_overrides_runpath=yes
    hardcode_into_libs=yes
    ;;
  esac
  ;;

haiku*)
  version_type=linux # correct to gnu/linux during the next big refactor
  need_lib_prefix=no
  need_version=no
  dynamic_linker="$host_os runtime_loader"
  library_names_spec='${libname}${release}${shared_ext}$versuffix ${libname}${release}${shared_ext}${major} ${libname}${shared_ext}'
  soname_spec='${libname}${release}${shared_ext}$major'
  shlibpath_var=LIBRARY_PATH
  shlibpath_overrides_runpath=yes
  sys_lib_dlsearch_path_spec='/boot/home/config/lib /boot/common/lib /boot/system/lib'
  hardcode_into_libs=yes
  ;;

hpux9* | hpux10* | hpux11*)
  # Give a soname corresponding to the major version so that dld.sl refuses to
  # link against other versions.
  version_type=sunos
  need_lib_prefix=no
  need_version=no
  case $host_cpu in
  ia64*)
    shrext_cmds='.so'
    hardcode_into_libs=yes
    dynamic_linker="$host_os dld.so"
    shlibpath_var=LD_LIBRARY_PATH
    shlibpath_overrides_runpath=yes # Unless +noenvvar is specified.
    library_names_spec='${libname}${release}${shared_ext}$versuffix ${libname}${release}${shared_ext}$major $libname${shared_ext}'
    soname_spec='${libname}${release}${shared_ext}$major'
    if test "X$HPUX_IA64_MODE" = X32; then
      sys_lib_search_path_spec="/usr/lib/hpux32 /usr/local/lib/hpux32 /usr/local/lib"
    else
      sys_lib_search_path_spec="/usr/lib/hpux64 /usr/local/lib/hpux64"
    fi
    sys_lib_dlsearch_path_spec=$sys_lib_search_path_spec
    ;;
  hppa*64*)
    shrext_cmds='.sl'
    hardcode_into_libs=yes
    dynamic_linker="$host_os dld.sl"
    shlibpath_var=LD_LIBRARY_PATH # How should we handle SHLIB_PATH
    shlibpath_overrides_runpath=yes # Unless +noenvvar is specified.
    library_names_spec='${libname}${release}${shared_ext}$versuffix ${libname}${release}${shared_ext}$major $libname${shared_ext}'
    soname_spec='${libname}${release}${shared_ext}$major'
    sys_lib_search_path_spec="/usr/lib/pa20_64 /usr/ccs/lib/pa20_64"
    sys_lib_dlsearch_path_spec=$sys_lib_search_path_spec
    ;;
  *)
    shrext_cmds='.sl'
    dynamic_linker="$host_os dld.sl"
    shlibpath_var=SHLIB_PATH
    shlibpath_overrides_runpath=no # +s is required to enable SHLIB_PATH
    library_names_spec='${libname}${release}${shared_ext}$versuffix ${libname}${release}${shared_ext}$major $libname${shared_ext}'
    soname_spec='${libname}${release}${shared_ext}$major'
    ;;
  esac
  # HP-UX runs *really* slowly unless shared libraries are mode 555, ...
  postinstall_cmds='chmod 555 $lib'
  # or fails outright, so override atomically:
  install_override_mode=555
  ;;

interix[[3-9]]*)
  version_type=linux # correct to gnu/linux during the next big refactor
  need_lib_prefix=no
  need_version=no
  library_names_spec='${libname}${release}${shared_ext}$versuffix ${libname}${release}${shared_ext}$major ${libname}${shared_ext}'
  soname_spec='${libname}${release}${shared_ext}$major'
  dynamic_linker='Interix 3.x ld.so.1 (PE, like ELF)'
  shlibpath_var=LD_LIBRARY_PATH
  shlibpath_overrides_runpath=no
  hardcode_into_libs=yes
  ;;

irix5* | irix6* | nonstopux*)
  case $host_os in
    nonstopux*) version_type=nonstopux ;;
    *)
	if test "$lt_cv_prog_gnu_ld" = yes; then
		version_type=linux # correct to gnu/linux during the next big refactor
	else
		version_type=irix
	fi ;;
  esac
  need_lib_prefix=no
  need_version=no
  soname_spec='${libname}${release}${shared_ext}$major'
  library_names_spec='${libname}${release}${shared_ext}$versuffix ${libname}${release}${shared_ext}$major ${libname}${release}${shared_ext} $libname${shared_ext}'
  case $host_os in
  irix5* | nonstopux*)
    libsuff= shlibsuff=
    ;;
  *)
    case $LD in # libtool.m4 will add one of these switches to LD
    *-32|*"-32 "|*-melf32bsmip|*"-melf32bsmip ")
      libsuff= shlibsuff= libmagic=32-bit;;
    *-n32|*"-n32 "|*-melf32bmipn32|*"-melf32bmipn32 ")
      libsuff=32 shlibsuff=N32 libmagic=N32;;
    *-64|*"-64 "|*-melf64bmip|*"-melf64bmip ")
      libsuff=64 shlibsuff=64 libmagic=64-bit;;
    *) libsuff= shlibsuff= libmagic=never-match;;
    esac
    ;;
  esac
  shlibpath_var=LD_LIBRARY${shlibsuff}_PATH
  shlibpath_overrides_runpath=no
  sys_lib_search_path_spec="/usr/lib${libsuff} /lib${libsuff} /usr/local/lib${libsuff}"
  sys_lib_dlsearch_path_spec="/usr/lib${libsuff} /lib${libsuff}"
  hardcode_into_libs=yes
  ;;

# No shared lib support for Linux oldld, aout, or coff.
linux*oldld* | linux*aout* | linux*coff*)
  dynamic_linker=no
  ;;

# This must be glibc/ELF.
linux* | k*bsd*-gnu | kopensolaris*-gnu | gnu*)
  version_type=linux # correct to gnu/linux during the next big refactor
  need_lib_prefix=no
  need_version=no
  library_names_spec='${libname}${release}${shared_ext}$versuffix ${libname}${release}${shared_ext}$major $libname${shared_ext}'
  soname_spec='${libname}${release}${shared_ext}$major'
  finish_cmds='PATH="\$PATH:/sbin" ldconfig -n $libdir'
  shlibpath_var=LD_LIBRARY_PATH
  shlibpath_overrides_runpath=no

  # Some binutils ld are patched to set DT_RUNPATH
  AC_CACHE_VAL([lt_cv_shlibpath_overrides_runpath],
    [lt_cv_shlibpath_overrides_runpath=no
    save_LDFLAGS=$LDFLAGS
    save_libdir=$libdir
    eval "libdir=/foo; wl=\"$_LT_TAGVAR(lt_prog_compiler_wl, $1)\"; \
	 LDFLAGS=\"\$LDFLAGS $_LT_TAGVAR(hardcode_libdir_flag_spec, $1)\""
    AC_LINK_IFELSE([AC_LANG_PROGRAM([],[])],
      [AS_IF([ ($OBJDUMP -p conftest$ac_exeext) 2>/dev/null | grep "RUNPATH.*$libdir" >/dev/null],
	 [lt_cv_shlibpath_overrides_runpath=yes])])
    LDFLAGS=$save_LDFLAGS
    libdir=$save_libdir
    ])
  shlibpath_overrides_runpath=$lt_cv_shlibpath_overrides_runpath

  # This implies no fast_install, which is unacceptable.
  # Some rework will be needed to allow for fast_install
  # before this can be enabled.
  hardcode_into_libs=yes

  # Append ld.so.conf contents to the search path
  if test -f /etc/ld.so.conf; then
    lt_ld_extra=`awk '/^include / { system(sprintf("cd /etc; cat %s 2>/dev/null", \[$]2)); skip = 1; } { if (!skip) print \[$]0; skip = 0; }' < /etc/ld.so.conf | $SED -e 's/#.*//;/^[	 ]*hwcap[	 ]/d;s/[:,	]/ /g;s/=[^=]*$//;s/=[^= ]* / /g;s/"//g;/^$/d' | tr '\n' ' '`
    sys_lib_dlsearch_path_spec="/lib /usr/lib $lt_ld_extra"
  fi

  # We used to test for /lib/ld.so.1 and disable shared libraries on
  # powerpc, because MkLinux only supported shared libraries with the
  # GNU dynamic linker.  Since this was broken with cross compilers,
  # most powerpc-linux boxes support dynamic linking these days and
  # people can always --disable-shared, the test was removed, and we
  # assume the GNU/Linux dynamic linker is in use.
  dynamic_linker='GNU/Linux ld.so'
  ;;

netbsdelf*-gnu)
  version_type=linux
  need_lib_prefix=no
  need_version=no
  library_names_spec='${libname}${release}${shared_ext}$versuffix ${libname}${release}${shared_ext}$major ${libname}${shared_ext}'
  soname_spec='${libname}${release}${shared_ext}$major'
  shlibpath_var=LD_LIBRARY_PATH
  shlibpath_overrides_runpath=no
  hardcode_into_libs=yes
  dynamic_linker='NetBSD ld.elf_so'
  ;;

netbsd*)
  version_type=sunos
  need_lib_prefix=no
  need_version=no
  if echo __ELF__ | $CC -E - | $GREP __ELF__ >/dev/null; then
    library_names_spec='${libname}${release}${shared_ext}$versuffix ${libname}${shared_ext}$versuffix'
    finish_cmds='PATH="\$PATH:/sbin" ldconfig -m $libdir'
    dynamic_linker='NetBSD (a.out) ld.so'
  else
    library_names_spec='${libname}${release}${shared_ext}$versuffix ${libname}${release}${shared_ext}$major ${libname}${shared_ext}'
    soname_spec='${libname}${release}${shared_ext}$major'
    dynamic_linker='NetBSD ld.elf_so'
  fi
  shlibpath_var=LD_LIBRARY_PATH
  shlibpath_overrides_runpath=yes
  hardcode_into_libs=yes
  ;;

newsos6)
  version_type=linux # correct to gnu/linux during the next big refactor
  library_names_spec='${libname}${release}${shared_ext}$versuffix ${libname}${release}${shared_ext}$major $libname${shared_ext}'
  shlibpath_var=LD_LIBRARY_PATH
  shlibpath_overrides_runpath=yes
  ;;

*nto* | *qnx*)
  version_type=qnx
  need_lib_prefix=no
  need_version=no
  library_names_spec='${libname}${release}${shared_ext}$versuffix ${libname}${release}${shared_ext}$major $libname${shared_ext}'
  soname_spec='${libname}${release}${shared_ext}$major'
  shlibpath_var=LD_LIBRARY_PATH
  shlibpath_overrides_runpath=no
  hardcode_into_libs=yes
  dynamic_linker='ldqnx.so'
  ;;

openbsd*)
  version_type=sunos
  sys_lib_dlsearch_path_spec="/usr/lib"
  need_lib_prefix=no
  # Some older versions of OpenBSD (3.3 at least) *do* need versioned libs.
  case $host_os in
    openbsd3.3 | openbsd3.3.*)	need_version=yes ;;
    *)				need_version=no  ;;
  esac
  library_names_spec='${libname}${release}${shared_ext}$versuffix ${libname}${shared_ext}$versuffix'
  finish_cmds='PATH="\$PATH:/sbin" ldconfig -m $libdir'
  shlibpath_var=LD_LIBRARY_PATH
  if test -z "`echo __ELF__ | $CC -E - | $GREP __ELF__`" || test "$host_os-$host_cpu" = "openbsd2.8-powerpc"; then
    case $host_os in
      openbsd2.[[89]] | openbsd2.[[89]].*)
	shlibpath_overrides_runpath=no
	;;
      *)
	shlibpath_overrides_runpath=yes
	;;
      esac
  else
    shlibpath_overrides_runpath=yes
  fi
  ;;

os2*)
  libname_spec='$name'
  shrext_cmds=".dll"
  need_lib_prefix=no
  library_names_spec='$libname${shared_ext} $libname.a'
  dynamic_linker='OS/2 ld.exe'
  shlibpath_var=LIBPATH
  ;;

osf3* | osf4* | osf5*)
  version_type=osf
  need_lib_prefix=no
  need_version=no
  soname_spec='${libname}${release}${shared_ext}$major'
  library_names_spec='${libname}${release}${shared_ext}$versuffix ${libname}${release}${shared_ext}$major $libname${shared_ext}'
  shlibpath_var=LD_LIBRARY_PATH
  sys_lib_search_path_spec="/usr/shlib /usr/ccs/lib /usr/lib/cmplrs/cc /usr/lib /usr/local/lib /var/shlib"
  sys_lib_dlsearch_path_spec="$sys_lib_search_path_spec"
  ;;

rdos*)
  dynamic_linker=no
  ;;

solaris*)
  version_type=linux # correct to gnu/linux during the next big refactor
  need_lib_prefix=no
  need_version=no
  library_names_spec='${libname}${release}${shared_ext}$versuffix ${libname}${release}${shared_ext}$major $libname${shared_ext}'
  soname_spec='${libname}${release}${shared_ext}$major'
  shlibpath_var=LD_LIBRARY_PATH
  shlibpath_overrides_runpath=yes
  hardcode_into_libs=yes
  # ldd complains unless libraries are executable
  postinstall_cmds='chmod +x $lib'
  ;;

sunos4*)
  version_type=sunos
  library_names_spec='${libname}${release}${shared_ext}$versuffix ${libname}${shared_ext}$versuffix'
  finish_cmds='PATH="\$PATH:/usr/etc" ldconfig $libdir'
  shlibpath_var=LD_LIBRARY_PATH
  shlibpath_overrides_runpath=yes
  if test "$with_gnu_ld" = yes; then
    need_lib_prefix=no
  fi
  need_version=yes
  ;;

sysv4 | sysv4.3*)
  version_type=linux # correct to gnu/linux during the next big refactor
  library_names_spec='${libname}${release}${shared_ext}$versuffix ${libname}${release}${shared_ext}$major $libname${shared_ext}'
  soname_spec='${libname}${release}${shared_ext}$major'
  shlibpath_var=LD_LIBRARY_PATH
  case $host_vendor in
    sni)
      shlibpath_overrides_runpath=no
      need_lib_prefix=no
      runpath_var=LD_RUN_PATH
      ;;
    siemens)
      need_lib_prefix=no
      ;;
    motorola)
      need_lib_prefix=no
      need_version=no
      shlibpath_overrides_runpath=no
      sys_lib_search_path_spec='/lib /usr/lib /usr/ccs/lib'
      ;;
  esac
  ;;

sysv4*MP*)
  if test -d /usr/nec ;then
    version_type=linux # correct to gnu/linux during the next big refactor
    library_names_spec='$libname${shared_ext}.$versuffix $libname${shared_ext}.$major $libname${shared_ext}'
    soname_spec='$libname${shared_ext}.$major'
    shlibpath_var=LD_LIBRARY_PATH
  fi
  ;;

sysv5* | sco3.2v5* | sco5v6* | unixware* | OpenUNIX* | sysv4*uw2*)
  version_type=freebsd-elf
  need_lib_prefix=no
  need_version=no
  library_names_spec='${libname}${release}${shared_ext}$versuffix ${libname}${release}${shared_ext} $libname${shared_ext}'
  soname_spec='${libname}${release}${shared_ext}$major'
  shlibpath_var=LD_LIBRARY_PATH
  shlibpath_overrides_runpath=yes
  hardcode_into_libs=yes
  if test "$with_gnu_ld" = yes; then
    sys_lib_search_path_spec='/usr/local/lib /usr/gnu/lib /usr/ccs/lib /usr/lib /lib'
  else
    sys_lib_search_path_spec='/usr/ccs/lib /usr/lib'
    case $host_os in
      sco3.2v5*)
        sys_lib_search_path_spec="$sys_lib_search_path_spec /lib"
	;;
    esac
  fi
  sys_lib_dlsearch_path_spec='/usr/lib'
  ;;

tpf*)
  # TPF is a cross-target only.  Preferred cross-host = GNU/Linux.
  version_type=linux # correct to gnu/linux during the next big refactor
  need_lib_prefix=no
  need_version=no
  library_names_spec='${libname}${release}${shared_ext}$versuffix ${libname}${release}${shared_ext}$major $libname${shared_ext}'
  shlibpath_var=LD_LIBRARY_PATH
  shlibpath_overrides_runpath=no
  hardcode_into_libs=yes
  ;;

uts4*)
  version_type=linux # correct to gnu/linux during the next big refactor
  library_names_spec='${libname}${release}${shared_ext}$versuffix ${libname}${release}${shared_ext}$major $libname${shared_ext}'
  soname_spec='${libname}${release}${shared_ext}$major'
  shlibpath_var=LD_LIBRARY_PATH
  ;;

*)
  dynamic_linker=no
  ;;
esac
AC_MSG_RESULT([$dynamic_linker])
test "$dynamic_linker" = no && can_build_shared=no

variables_saved_for_relink="PATH $shlibpath_var $runpath_var"
if test "$GCC" = yes; then
  variables_saved_for_relink="$variables_saved_for_relink GCC_EXEC_PREFIX COMPILER_PATH LIBRARY_PATH"
fi

if test "${lt_cv_sys_lib_search_path_spec+set}" = set; then
  sys_lib_search_path_spec="$lt_cv_sys_lib_search_path_spec"
fi
if test "${lt_cv_sys_lib_dlsearch_path_spec+set}" = set; then
  sys_lib_dlsearch_path_spec="$lt_cv_sys_lib_dlsearch_path_spec"
fi

_LT_DECL([], [variables_saved_for_relink], [1],
    [Variables whose values should be saved in libtool wrapper scripts and
    restored at link time])
_LT_DECL([], [need_lib_prefix], [0],
    [Do we need the "lib" prefix for modules?])
_LT_DECL([], [need_version], [0], [Do we need a version for libraries?])
_LT_DECL([], [version_type], [0], [Library versioning type])
_LT_DECL([], [runpath_var], [0],  [Shared library runtime path variable])
_LT_DECL([], [shlibpath_var], [0],[Shared library path variable])
_LT_DECL([], [shlibpath_overrides_runpath], [0],
    [Is shlibpath searched before the hard-coded library search path?])
_LT_DECL([], [libname_spec], [1], [Format of library name prefix])
_LT_DECL([], [library_names_spec], [1],
    [[List of archive names.  First name is the real one, the rest are links.
    The last name is the one that the linker finds with -lNAME]])
_LT_DECL([], [soname_spec], [1],
    [[The coded name of the library, if different from the real name]])
_LT_DECL([], [install_override_mode], [1],
    [Permission mode override for installation of shared libraries])
_LT_DECL([], [postinstall_cmds], [2],
    [Command to use after installation of a shared archive])
_LT_DECL([], [postuninstall_cmds], [2],
    [Command to use after uninstallation of a shared archive])
_LT_DECL([], [finish_cmds], [2],
    [Commands used to finish a libtool library installation in a directory])
_LT_DECL([], [finish_eval], [1],
    [[As "finish_cmds", except a single script fragment to be evaled but
    not shown]])
_LT_DECL([], [hardcode_into_libs], [0],
    [Whether we should hardcode library paths into libraries])
_LT_DECL([], [sys_lib_search_path_spec], [2],
    [Compile-time system search path for libraries])
_LT_DECL([], [sys_lib_dlsearch_path_spec], [2],
    [Run-time system search path for libraries])
])# _LT_SYS_DYNAMIC_LINKER


# _LT_PATH_TOOL_PREFIX(TOOL)
# --------------------------
# find a file program which can recognize shared library
AC_DEFUN([_LT_PATH_TOOL_PREFIX],
[m4_require([_LT_DECL_EGREP])dnl
AC_MSG_CHECKING([for $1])
AC_CACHE_VAL(lt_cv_path_MAGIC_CMD,
[case $MAGIC_CMD in
[[\\/*] |  ?:[\\/]*])
  lt_cv_path_MAGIC_CMD="$MAGIC_CMD" # Let the user override the test with a path.
  ;;
*)
  lt_save_MAGIC_CMD="$MAGIC_CMD"
  lt_save_ifs="$IFS"; IFS=$PATH_SEPARATOR
dnl $ac_dummy forces splitting on constant user-supplied paths.
dnl POSIX.2 word splitting is done only on the output of word expansions,
dnl not every word.  This closes a longstanding sh security hole.
  ac_dummy="m4_if([$2], , $PATH, [$2])"
  for ac_dir in $ac_dummy; do
    IFS="$lt_save_ifs"
    test -z "$ac_dir" && ac_dir=.
    if test -f $ac_dir/$1; then
      lt_cv_path_MAGIC_CMD="$ac_dir/$1"
      if test -n "$file_magic_test_file"; then
	case $deplibs_check_method in
	"file_magic "*)
	  file_magic_regex=`expr "$deplibs_check_method" : "file_magic \(.*\)"`
	  MAGIC_CMD="$lt_cv_path_MAGIC_CMD"
	  if eval $file_magic_cmd \$file_magic_test_file 2> /dev/null |
	    $EGREP "$file_magic_regex" > /dev/null; then
	    :
	  else
	    cat <<_LT_EOF 1>&2

*** Warning: the command libtool uses to detect shared libraries,
*** $file_magic_cmd, produces output that libtool cannot recognize.
*** The result is that libtool may fail to recognize shared libraries
*** as such.  This will affect the creation of libtool libraries that
*** depend on shared libraries, but programs linked with such libtool
*** libraries will work regardless of this problem.  Nevertheless, you
*** may want to report the problem to your system manager and/or to
*** bug-libtool@gnu.org

_LT_EOF
	  fi ;;
	esac
      fi
      break
    fi
  done
  IFS="$lt_save_ifs"
  MAGIC_CMD="$lt_save_MAGIC_CMD"
  ;;
esac])
MAGIC_CMD="$lt_cv_path_MAGIC_CMD"
if test -n "$MAGIC_CMD"; then
  AC_MSG_RESULT($MAGIC_CMD)
else
  AC_MSG_RESULT(no)
fi
_LT_DECL([], [MAGIC_CMD], [0],
	 [Used to examine libraries when file_magic_cmd begins with "file"])dnl
])# _LT_PATH_TOOL_PREFIX

# Old name:
AU_ALIAS([AC_PATH_TOOL_PREFIX], [_LT_PATH_TOOL_PREFIX])
dnl aclocal-1.4 backwards compatibility:
dnl AC_DEFUN([AC_PATH_TOOL_PREFIX], [])


# _LT_PATH_MAGIC
# --------------
# find a file program which can recognize a shared library
m4_defun([_LT_PATH_MAGIC],
[_LT_PATH_TOOL_PREFIX(${ac_tool_prefix}file, /usr/bin$PATH_SEPARATOR$PATH)
if test -z "$lt_cv_path_MAGIC_CMD"; then
  if test -n "$ac_tool_prefix"; then
    _LT_PATH_TOOL_PREFIX(file, /usr/bin$PATH_SEPARATOR$PATH)
  else
    MAGIC_CMD=:
  fi
fi
])# _LT_PATH_MAGIC


# LT_PATH_LD
# ----------
# find the pathname to the GNU or non-GNU linker
AC_DEFUN([LT_PATH_LD],
[AC_REQUIRE([AC_PROG_CC])dnl
AC_REQUIRE([AC_CANONICAL_HOST])dnl
AC_REQUIRE([AC_CANONICAL_BUILD])dnl
m4_require([_LT_DECL_SED])dnl
m4_require([_LT_DECL_EGREP])dnl
m4_require([_LT_PROG_ECHO_BACKSLASH])dnl

AC_ARG_WITH([gnu-ld],
    [AS_HELP_STRING([--with-gnu-ld],
	[assume the C compiler uses GNU ld @<:@default=no@:>@])],
    [test "$withval" = no || with_gnu_ld=yes],
    [with_gnu_ld=no])dnl

ac_prog=ld
if test "$GCC" = yes; then
  # Check if gcc -print-prog-name=ld gives a path.
  AC_MSG_CHECKING([for ld used by $CC])
  case $host in
  *-*-mingw*)
    # gcc leaves a trailing carriage return which upsets mingw
    ac_prog=`($CC -print-prog-name=ld) 2>&5 | tr -d '\015'` ;;
  *)
    ac_prog=`($CC -print-prog-name=ld) 2>&5` ;;
  esac
  case $ac_prog in
    # Accept absolute paths.
    [[\\/]]* | ?:[[\\/]]*)
      re_direlt='/[[^/]][[^/]]*/\.\./'
      # Canonicalize the pathname of ld
      ac_prog=`$ECHO "$ac_prog"| $SED 's%\\\\%/%g'`
      while $ECHO "$ac_prog" | $GREP "$re_direlt" > /dev/null 2>&1; do
	ac_prog=`$ECHO $ac_prog| $SED "s%$re_direlt%/%"`
      done
      test -z "$LD" && LD="$ac_prog"
      ;;
  "")
    # If it fails, then pretend we aren't using GCC.
    ac_prog=ld
    ;;
  *)
    # If it is relative, then search for the first ld in PATH.
    with_gnu_ld=unknown
    ;;
  esac
elif test "$with_gnu_ld" = yes; then
  AC_MSG_CHECKING([for GNU ld])
else
  AC_MSG_CHECKING([for non-GNU ld])
fi
AC_CACHE_VAL(lt_cv_path_LD,
[if test -z "$LD"; then
  lt_save_ifs="$IFS"; IFS=$PATH_SEPARATOR
  for ac_dir in $PATH; do
    IFS="$lt_save_ifs"
    test -z "$ac_dir" && ac_dir=.
    if test -f "$ac_dir/$ac_prog" || test -f "$ac_dir/$ac_prog$ac_exeext"; then
      lt_cv_path_LD="$ac_dir/$ac_prog"
      # Check to see if the program is GNU ld.  I'd rather use --version,
      # but apparently some variants of GNU ld only accept -v.
      # Break only if it was the GNU/non-GNU ld that we prefer.
      case `"$lt_cv_path_LD" -v 2>&1 </dev/null` in
      *GNU* | *'with BFD'*)
	test "$with_gnu_ld" != no && break
	;;
      *)
	test "$with_gnu_ld" != yes && break
	;;
      esac
    fi
  done
  IFS="$lt_save_ifs"
else
  lt_cv_path_LD="$LD" # Let the user override the test with a path.
fi])
LD="$lt_cv_path_LD"
if test -n "$LD"; then
  AC_MSG_RESULT($LD)
else
  AC_MSG_RESULT(no)
fi
test -z "$LD" && AC_MSG_ERROR([no acceptable ld found in \$PATH])
_LT_PATH_LD_GNU
AC_SUBST([LD])

_LT_TAGDECL([], [LD], [1], [The linker used to build libraries])
])# LT_PATH_LD

# Old names:
AU_ALIAS([AM_PROG_LD], [LT_PATH_LD])
AU_ALIAS([AC_PROG_LD], [LT_PATH_LD])
dnl aclocal-1.4 backwards compatibility:
dnl AC_DEFUN([AM_PROG_LD], [])
dnl AC_DEFUN([AC_PROG_LD], [])


# _LT_PATH_LD_GNU
#- --------------
m4_defun([_LT_PATH_LD_GNU],
[AC_CACHE_CHECK([if the linker ($LD) is GNU ld], lt_cv_prog_gnu_ld,
[# I'd rather use --version here, but apparently some GNU lds only accept -v.
case `$LD -v 2>&1 </dev/null` in
*GNU* | *'with BFD'*)
  lt_cv_prog_gnu_ld=yes
  ;;
*)
  lt_cv_prog_gnu_ld=no
  ;;
esac])
with_gnu_ld=$lt_cv_prog_gnu_ld
])# _LT_PATH_LD_GNU


# _LT_CMD_RELOAD
# --------------
# find reload flag for linker
#   -- PORTME Some linkers may need a different reload flag.
m4_defun([_LT_CMD_RELOAD],
[AC_CACHE_CHECK([for $LD option to reload object files],
  lt_cv_ld_reload_flag,
  [lt_cv_ld_reload_flag='-r'])
reload_flag=$lt_cv_ld_reload_flag
case $reload_flag in
"" | " "*) ;;
*) reload_flag=" $reload_flag" ;;
esac
reload_cmds='$LD$reload_flag -o $output$reload_objs'
case $host_os in
  cygwin* | mingw* | pw32* | cegcc*)
    if test "$GCC" != yes; then
      reload_cmds=false
    fi
    ;;
  darwin*)
    if test "$GCC" = yes; then
      reload_cmds='$LTCC $LTCFLAGS -nostdlib ${wl}-r -o $output$reload_objs'
    else
      reload_cmds='$LD$reload_flag -o $output$reload_objs'
    fi
    ;;
esac
_LT_TAGDECL([], [reload_flag], [1], [How to create reloadable object files])dnl
_LT_TAGDECL([], [reload_cmds], [2])dnl
])# _LT_CMD_RELOAD


# _LT_CHECK_MAGIC_METHOD
# ----------------------
# how to check for library dependencies
#  -- PORTME fill in with the dynamic library characteristics
m4_defun([_LT_CHECK_MAGIC_METHOD],
[m4_require([_LT_DECL_EGREP])
m4_require([_LT_DECL_OBJDUMP])
AC_CACHE_CHECK([how to recognize dependent libraries],
lt_cv_deplibs_check_method,
[lt_cv_file_magic_cmd='$MAGIC_CMD'
lt_cv_file_magic_test_file=
lt_cv_deplibs_check_method='unknown'
# Need to set the preceding variable on all platforms that support
# interlibrary dependencies.
# 'none' -- dependencies not supported.
# `unknown' -- same as none, but documents that we really don't know.
# 'pass_all' -- all dependencies passed with no checks.
# 'test_compile' -- check by making test program.
# 'file_magic [[regex]]' -- check by looking for files in library path
# which responds to the $file_magic_cmd with a given extended regex.
# If you have `file' or equivalent on your system and you're not sure
# whether `pass_all' will *always* work, you probably want this one.

case $host_os in
aix[[4-9]]*)
  lt_cv_deplibs_check_method=pass_all
  ;;

beos*)
  lt_cv_deplibs_check_method=pass_all
  ;;

bsdi[[45]]*)
  lt_cv_deplibs_check_method='file_magic ELF [[0-9]][[0-9]]*-bit [[ML]]SB (shared object|dynamic lib)'
  lt_cv_file_magic_cmd='/usr/bin/file -L'
  lt_cv_file_magic_test_file=/shlib/libc.so
  ;;

cygwin*)
  # func_win32_libid is a shell function defined in ltmain.sh
  lt_cv_deplibs_check_method='file_magic ^x86 archive import|^x86 DLL'
  lt_cv_file_magic_cmd='func_win32_libid'
  ;;

mingw* | pw32*)
  # Base MSYS/MinGW do not provide the 'file' command needed by
  # func_win32_libid shell function, so use a weaker test based on 'objdump',
  # unless we find 'file', for example because we are cross-compiling.
  # func_win32_libid assumes BSD nm, so disallow it if using MS dumpbin.
  if ( test "$lt_cv_nm_interface" = "BSD nm" && file / ) >/dev/null 2>&1; then
    lt_cv_deplibs_check_method='file_magic ^x86 archive import|^x86 DLL'
    lt_cv_file_magic_cmd='func_win32_libid'
  else
    # Keep this pattern in sync with the one in func_win32_libid.
    lt_cv_deplibs_check_method='file_magic file format (pei*-i386(.*architecture: i386)?|pe-arm-wince|pe-x86-64)'
    lt_cv_file_magic_cmd='$OBJDUMP -f'
  fi
  ;;

cegcc*)
  # use the weaker test based on 'objdump'. See mingw*.
  lt_cv_deplibs_check_method='file_magic file format pe-arm-.*little(.*architecture: arm)?'
  lt_cv_file_magic_cmd='$OBJDUMP -f'
  ;;

darwin* | rhapsody*)
  lt_cv_deplibs_check_method=pass_all
  ;;

freebsd* | dragonfly*)
  if echo __ELF__ | $CC -E - | $GREP __ELF__ > /dev/null; then
    case $host_cpu in
    i*86 )
      # Not sure whether the presence of OpenBSD here was a mistake.
      # Let's accept both of them until this is cleared up.
      lt_cv_deplibs_check_method='file_magic (FreeBSD|OpenBSD|DragonFly)/i[[3-9]]86 (compact )?demand paged shared library'
      lt_cv_file_magic_cmd=/usr/bin/file
      lt_cv_file_magic_test_file=`echo /usr/lib/libc.so.*`
      ;;
    esac
  else
    lt_cv_deplibs_check_method=pass_all
  fi
  ;;

haiku*)
  lt_cv_deplibs_check_method=pass_all
  ;;

hpux10.20* | hpux11*)
  lt_cv_file_magic_cmd=/usr/bin/file
  case $host_cpu in
  ia64*)
    lt_cv_deplibs_check_method='file_magic (s[[0-9]][[0-9]][[0-9]]|ELF-[[0-9]][[0-9]]) shared object file - IA64'
    lt_cv_file_magic_test_file=/usr/lib/hpux32/libc.so
    ;;
  hppa*64*)
    [lt_cv_deplibs_check_method='file_magic (s[0-9][0-9][0-9]|ELF[ -][0-9][0-9])(-bit)?( [LM]SB)? shared object( file)?[, -]* PA-RISC [0-9]\.[0-9]']
    lt_cv_file_magic_test_file=/usr/lib/pa20_64/libc.sl
    ;;
  *)
    lt_cv_deplibs_check_method='file_magic (s[[0-9]][[0-9]][[0-9]]|PA-RISC[[0-9]]\.[[0-9]]) shared library'
    lt_cv_file_magic_test_file=/usr/lib/libc.sl
    ;;
  esac
  ;;

interix[[3-9]]*)
  # PIC code is broken on Interix 3.x, that's why |\.a not |_pic\.a here
  lt_cv_deplibs_check_method='match_pattern /lib[[^/]]+(\.so|\.a)$'
  ;;

irix5* | irix6* | nonstopux*)
  case $LD in
  *-32|*"-32 ") libmagic=32-bit;;
  *-n32|*"-n32 ") libmagic=N32;;
  *-64|*"-64 ") libmagic=64-bit;;
  *) libmagic=never-match;;
  esac
  lt_cv_deplibs_check_method=pass_all
  ;;

# This must be glibc/ELF.
linux* | k*bsd*-gnu | kopensolaris*-gnu | gnu*)
  lt_cv_deplibs_check_method=pass_all
  ;;

netbsd* | netbsdelf*-gnu)
  if echo __ELF__ | $CC -E - | $GREP __ELF__ > /dev/null; then
    lt_cv_deplibs_check_method='match_pattern /lib[[^/]]+(\.so\.[[0-9]]+\.[[0-9]]+|_pic\.a)$'
  else
    lt_cv_deplibs_check_method='match_pattern /lib[[^/]]+(\.so|_pic\.a)$'
  fi
  ;;

newos6*)
  lt_cv_deplibs_check_method='file_magic ELF [[0-9]][[0-9]]*-bit [[ML]]SB (executable|dynamic lib)'
  lt_cv_file_magic_cmd=/usr/bin/file
  lt_cv_file_magic_test_file=/usr/lib/libnls.so
  ;;

*nto* | *qnx*)
  lt_cv_deplibs_check_method=pass_all
  ;;

openbsd*)
  if test -z "`echo __ELF__ | $CC -E - | $GREP __ELF__`" || test "$host_os-$host_cpu" = "openbsd2.8-powerpc"; then
    lt_cv_deplibs_check_method='match_pattern /lib[[^/]]+(\.so\.[[0-9]]+\.[[0-9]]+|\.so|_pic\.a)$'
  else
    lt_cv_deplibs_check_method='match_pattern /lib[[^/]]+(\.so\.[[0-9]]+\.[[0-9]]+|_pic\.a)$'
  fi
  ;;

osf3* | osf4* | osf5*)
  lt_cv_deplibs_check_method=pass_all
  ;;

rdos*)
  lt_cv_deplibs_check_method=pass_all
  ;;

solaris*)
  lt_cv_deplibs_check_method=pass_all
  ;;

sysv5* | sco3.2v5* | sco5v6* | unixware* | OpenUNIX* | sysv4*uw2*)
  lt_cv_deplibs_check_method=pass_all
  ;;

sysv4 | sysv4.3*)
  case $host_vendor in
  motorola)
    lt_cv_deplibs_check_method='file_magic ELF [[0-9]][[0-9]]*-bit [[ML]]SB (shared object|dynamic lib) M[[0-9]][[0-9]]* Version [[0-9]]'
    lt_cv_file_magic_test_file=`echo /usr/lib/libc.so*`
    ;;
  ncr)
    lt_cv_deplibs_check_method=pass_all
    ;;
  sequent)
    lt_cv_file_magic_cmd='/bin/file'
    lt_cv_deplibs_check_method='file_magic ELF [[0-9]][[0-9]]*-bit [[LM]]SB (shared object|dynamic lib )'
    ;;
  sni)
    lt_cv_file_magic_cmd='/bin/file'
    lt_cv_deplibs_check_method="file_magic ELF [[0-9]][[0-9]]*-bit [[LM]]SB dynamic lib"
    lt_cv_file_magic_test_file=/lib/libc.so
    ;;
  siemens)
    lt_cv_deplibs_check_method=pass_all
    ;;
  pc)
    lt_cv_deplibs_check_method=pass_all
    ;;
  esac
  ;;

tpf*)
  lt_cv_deplibs_check_method=pass_all
  ;;
esac
])

file_magic_glob=
want_nocaseglob=no
if test "$build" = "$host"; then
  case $host_os in
  mingw* | pw32*)
    if ( shopt | grep nocaseglob ) >/dev/null 2>&1; then
      want_nocaseglob=yes
    else
      file_magic_glob=`echo aAbBcCdDeEfFgGhHiIjJkKlLmMnNoOpPqQrRsStTuUvVwWxXyYzZ | $SED -e "s/\(..\)/s\/[[\1]]\/[[\1]]\/g;/g"`
    fi
    ;;
  esac
fi

file_magic_cmd=$lt_cv_file_magic_cmd
deplibs_check_method=$lt_cv_deplibs_check_method
test -z "$deplibs_check_method" && deplibs_check_method=unknown

_LT_DECL([], [deplibs_check_method], [1],
    [Method to check whether dependent libraries are shared objects])
_LT_DECL([], [file_magic_cmd], [1],
    [Command to use when deplibs_check_method = "file_magic"])
_LT_DECL([], [file_magic_glob], [1],
    [How to find potential files when deplibs_check_method = "file_magic"])
_LT_DECL([], [want_nocaseglob], [1],
    [Find potential files using nocaseglob when deplibs_check_method = "file_magic"])
])# _LT_CHECK_MAGIC_METHOD


# LT_PATH_NM
# ----------
# find the pathname to a BSD- or MS-compatible name lister
AC_DEFUN([LT_PATH_NM],
[AC_REQUIRE([AC_PROG_CC])dnl
AC_CACHE_CHECK([for BSD- or MS-compatible name lister (nm)], lt_cv_path_NM,
[if test -n "$NM"; then
  # Let the user override the test.
  lt_cv_path_NM="$NM"
else
  lt_nm_to_check="${ac_tool_prefix}nm"
  if test -n "$ac_tool_prefix" && test "$build" = "$host"; then
    lt_nm_to_check="$lt_nm_to_check nm"
  fi
  for lt_tmp_nm in $lt_nm_to_check; do
    lt_save_ifs="$IFS"; IFS=$PATH_SEPARATOR
    for ac_dir in $PATH /usr/ccs/bin/elf /usr/ccs/bin /usr/ucb /bin; do
      IFS="$lt_save_ifs"
      test -z "$ac_dir" && ac_dir=.
      tmp_nm="$ac_dir/$lt_tmp_nm"
      if test -f "$tmp_nm" || test -f "$tmp_nm$ac_exeext" ; then
	# Check to see if the nm accepts a BSD-compat flag.
	# Adding the `sed 1q' prevents false positives on HP-UX, which says:
	#   nm: unknown option "B" ignored
	# Tru64's nm complains that /dev/null is an invalid object file
	case `"$tmp_nm" -B /dev/null 2>&1 | sed '1q'` in
	*/dev/null* | *'Invalid file or object type'*)
	  lt_cv_path_NM="$tmp_nm -B"
	  break
	  ;;
	*)
	  case `"$tmp_nm" -p /dev/null 2>&1 | sed '1q'` in
	  */dev/null*)
	    lt_cv_path_NM="$tmp_nm -p"
	    break
	    ;;
	  *)
	    lt_cv_path_NM=${lt_cv_path_NM="$tmp_nm"} # keep the first match, but
	    continue # so that we can try to find one that supports BSD flags
	    ;;
	  esac
	  ;;
	esac
      fi
    done
    IFS="$lt_save_ifs"
  done
  : ${lt_cv_path_NM=no}
fi])
if test "$lt_cv_path_NM" != "no"; then
  NM="$lt_cv_path_NM"
else
  # Didn't find any BSD compatible name lister, look for dumpbin.
  if test -n "$DUMPBIN"; then :
    # Let the user override the test.
  else
    AC_CHECK_TOOLS(DUMPBIN, [dumpbin "link -dump"], :)
    case `$DUMPBIN -symbols /dev/null 2>&1 | sed '1q'` in
    *COFF*)
      DUMPBIN="$DUMPBIN -symbols"
      ;;
    *)
      DUMPBIN=:
      ;;
    esac
  fi
  AC_SUBST([DUMPBIN])
  if test "$DUMPBIN" != ":"; then
    NM="$DUMPBIN"
  fi
fi
test -z "$NM" && NM=nm
AC_SUBST([NM])
_LT_DECL([], [NM], [1], [A BSD- or MS-compatible name lister])dnl

AC_CACHE_CHECK([the name lister ($NM) interface], [lt_cv_nm_interface],
  [lt_cv_nm_interface="BSD nm"
  echo "int some_variable = 0;" > conftest.$ac_ext
  (eval echo "\"\$as_me:$LINENO: $ac_compile\"" >&AS_MESSAGE_LOG_FD)
  (eval "$ac_compile" 2>conftest.err)
  cat conftest.err >&AS_MESSAGE_LOG_FD
  (eval echo "\"\$as_me:$LINENO: $NM \\\"conftest.$ac_objext\\\"\"" >&AS_MESSAGE_LOG_FD)
  (eval "$NM \"conftest.$ac_objext\"" 2>conftest.err > conftest.out)
  cat conftest.err >&AS_MESSAGE_LOG_FD
  (eval echo "\"\$as_me:$LINENO: output\"" >&AS_MESSAGE_LOG_FD)
  cat conftest.out >&AS_MESSAGE_LOG_FD
  if $GREP 'External.*some_variable' conftest.out > /dev/null; then
    lt_cv_nm_interface="MS dumpbin"
  fi
  rm -f conftest*])
])# LT_PATH_NM

# Old names:
AU_ALIAS([AM_PROG_NM], [LT_PATH_NM])
AU_ALIAS([AC_PROG_NM], [LT_PATH_NM])
dnl aclocal-1.4 backwards compatibility:
dnl AC_DEFUN([AM_PROG_NM], [])
dnl AC_DEFUN([AC_PROG_NM], [])

# _LT_CHECK_SHAREDLIB_FROM_LINKLIB
# --------------------------------
# how to determine the name of the shared library
# associated with a specific link library.
#  -- PORTME fill in with the dynamic library characteristics
m4_defun([_LT_CHECK_SHAREDLIB_FROM_LINKLIB],
[m4_require([_LT_DECL_EGREP])
m4_require([_LT_DECL_OBJDUMP])
m4_require([_LT_DECL_DLLTOOL])
AC_CACHE_CHECK([how to associate runtime and link libraries],
lt_cv_sharedlib_from_linklib_cmd,
[lt_cv_sharedlib_from_linklib_cmd='unknown'

case $host_os in
cygwin* | mingw* | pw32* | cegcc*)
  # two different shell functions defined in ltmain.sh
  # decide which to use based on capabilities of $DLLTOOL
  case `$DLLTOOL --help 2>&1` in
  *--identify-strict*)
    lt_cv_sharedlib_from_linklib_cmd=func_cygming_dll_for_implib
    ;;
  *)
    lt_cv_sharedlib_from_linklib_cmd=func_cygming_dll_for_implib_fallback
    ;;
  esac
  ;;
*)
  # fallback: assume linklib IS sharedlib
  lt_cv_sharedlib_from_linklib_cmd="$ECHO"
  ;;
esac
])
sharedlib_from_linklib_cmd=$lt_cv_sharedlib_from_linklib_cmd
test -z "$sharedlib_from_linklib_cmd" && sharedlib_from_linklib_cmd=$ECHO

_LT_DECL([], [sharedlib_from_linklib_cmd], [1],
    [Command to associate shared and link libraries])
])# _LT_CHECK_SHAREDLIB_FROM_LINKLIB


# _LT_PATH_MANIFEST_TOOL
# ----------------------
# locate the manifest tool
m4_defun([_LT_PATH_MANIFEST_TOOL],
[AC_CHECK_TOOL(MANIFEST_TOOL, mt, :)
test -z "$MANIFEST_TOOL" && MANIFEST_TOOL=mt
AC_CACHE_CHECK([if $MANIFEST_TOOL is a manifest tool], [lt_cv_path_mainfest_tool],
  [lt_cv_path_mainfest_tool=no
  echo "$as_me:$LINENO: $MANIFEST_TOOL '-?'" >&AS_MESSAGE_LOG_FD
  $MANIFEST_TOOL '-?' 2>conftest.err > conftest.out
  cat conftest.err >&AS_MESSAGE_LOG_FD
  if $GREP 'Manifest Tool' conftest.out > /dev/null; then
    lt_cv_path_mainfest_tool=yes
  fi
  rm -f conftest*])
if test "x$lt_cv_path_mainfest_tool" != xyes; then
  MANIFEST_TOOL=:
fi
_LT_DECL([], [MANIFEST_TOOL], [1], [Manifest tool])dnl
])# _LT_PATH_MANIFEST_TOOL


# LT_LIB_M
# --------
# check for math library
AC_DEFUN([LT_LIB_M],
[AC_REQUIRE([AC_CANONICAL_HOST])dnl
LIBM=
case $host in
*-*-beos* | *-*-cegcc* | *-*-cygwin* | *-*-haiku* | *-*-pw32* | *-*-darwin*)
  # These system don't have libm, or don't need it
  ;;
*-ncr-sysv4.3*)
  AC_CHECK_LIB(mw, _mwvalidcheckl, LIBM="-lmw")
  AC_CHECK_LIB(m, cos, LIBM="$LIBM -lm")
  ;;
*)
  AC_CHECK_LIB(m, cos, LIBM="-lm")
  ;;
esac
AC_SUBST([LIBM])
])# LT_LIB_M

# Old name:
AU_ALIAS([AC_CHECK_LIBM], [LT_LIB_M])
dnl aclocal-1.4 backwards compatibility:
dnl AC_DEFUN([AC_CHECK_LIBM], [])


# _LT_COMPILER_NO_RTTI([TAGNAME])
# -------------------------------
m4_defun([_LT_COMPILER_NO_RTTI],
[m4_require([_LT_TAG_COMPILER])dnl

_LT_TAGVAR(lt_prog_compiler_no_builtin_flag, $1)=

if test "$GCC" = yes; then
  case $cc_basename in
  nvcc*)
    _LT_TAGVAR(lt_prog_compiler_no_builtin_flag, $1)=' -Xcompiler -fno-builtin' ;;
  *)
    _LT_TAGVAR(lt_prog_compiler_no_builtin_flag, $1)=' -fno-builtin' ;;
  esac

  _LT_COMPILER_OPTION([if $compiler supports -fno-rtti -fno-exceptions],
    lt_cv_prog_compiler_rtti_exceptions,
    [-fno-rtti -fno-exceptions], [],
    [_LT_TAGVAR(lt_prog_compiler_no_builtin_flag, $1)="$_LT_TAGVAR(lt_prog_compiler_no_builtin_flag, $1) -fno-rtti -fno-exceptions"])
fi
_LT_TAGDECL([no_builtin_flag], [lt_prog_compiler_no_builtin_flag], [1],
	[Compiler flag to turn off builtin functions])
])# _LT_COMPILER_NO_RTTI


# _LT_CMD_GLOBAL_SYMBOLS
# ----------------------
m4_defun([_LT_CMD_GLOBAL_SYMBOLS],
[AC_REQUIRE([AC_CANONICAL_HOST])dnl
AC_REQUIRE([AC_PROG_CC])dnl
AC_REQUIRE([AC_PROG_AWK])dnl
AC_REQUIRE([LT_PATH_NM])dnl
AC_REQUIRE([LT_PATH_LD])dnl
m4_require([_LT_DECL_SED])dnl
m4_require([_LT_DECL_EGREP])dnl
m4_require([_LT_TAG_COMPILER])dnl

# Check for command to grab the raw symbol name followed by C symbol from nm.
AC_MSG_CHECKING([command to parse $NM output from $compiler object])
AC_CACHE_VAL([lt_cv_sys_global_symbol_pipe],
[
# These are sane defaults that work on at least a few old systems.
# [They come from Ultrix.  What could be older than Ultrix?!! ;)]

# Character class describing NM global symbol codes.
symcode='[[BCDEGRST]]'

# Regexp to match symbols that can be accessed directly from C.
sympat='\([[_A-Za-z]][[_A-Za-z0-9]]*\)'

# Define system-specific variables.
case $host_os in
aix*)
  symcode='[[BCDT]]'
  ;;
cygwin* | mingw* | pw32* | cegcc*)
  symcode='[[ABCDGISTW]]'
  ;;
hpux*)
  if test "$host_cpu" = ia64; then
    symcode='[[ABCDEGRST]]'
  fi
  ;;
irix* | nonstopux*)
  symcode='[[BCDEGRST]]'
  ;;
osf*)
  symcode='[[BCDEGQRST]]'
  ;;
solaris*)
  symcode='[[BDRT]]'
  ;;
sco3.2v5*)
  symcode='[[DT]]'
  ;;
sysv4.2uw2*)
  symcode='[[DT]]'
  ;;
sysv5* | sco5v6* | unixware* | OpenUNIX*)
  symcode='[[ABDT]]'
  ;;
sysv4)
  symcode='[[DFNSTU]]'
  ;;
esac

# If we're using GNU nm, then use its standard symbol codes.
case `$NM -V 2>&1` in
*GNU* | *'with BFD'*)
  symcode='[[ABCDGIRSTW]]' ;;
esac

# Transform an extracted symbol line into a proper C declaration.
# Some systems (esp. on ia64) link data and code symbols differently,
# so use this general approach.
lt_cv_sys_global_symbol_to_cdecl="sed -n -e 's/^T .* \(.*\)$/extern int \1();/p' -e 's/^$symcode* .* \(.*\)$/extern char \1;/p'"

# Transform an extracted symbol line into symbol name and symbol address
lt_cv_sys_global_symbol_to_c_name_address="sed -n -e 's/^: \([[^ ]]*\)[[ ]]*$/  {\\\"\1\\\", (void *) 0},/p' -e 's/^$symcode* \([[^ ]]*\) \([[^ ]]*\)$/  {\"\2\", (void *) \&\2},/p'"
lt_cv_sys_global_symbol_to_c_name_address_lib_prefix="sed -n -e 's/^: \([[^ ]]*\)[[ ]]*$/  {\\\"\1\\\", (void *) 0},/p' -e 's/^$symcode* \([[^ ]]*\) \(lib[[^ ]]*\)$/  {\"\2\", (void *) \&\2},/p' -e 's/^$symcode* \([[^ ]]*\) \([[^ ]]*\)$/  {\"lib\2\", (void *) \&\2},/p'"

# Handle CRLF in mingw tool chain
opt_cr=
case $build_os in
mingw*)
  opt_cr=`$ECHO 'x\{0,1\}' | tr x '\015'` # option cr in regexp
  ;;
esac

# Try without a prefix underscore, then with it.
for ac_symprfx in "" "_"; do

  # Transform symcode, sympat, and symprfx into a raw symbol and a C symbol.
  symxfrm="\\1 $ac_symprfx\\2 \\2"

  # Write the raw and C identifiers.
  if test "$lt_cv_nm_interface" = "MS dumpbin"; then
    # Fake it for dumpbin and say T for any non-static function
    # and D for any global variable.
    # Also find C++ and __fastcall symbols from MSVC++,
    # which start with @ or ?.
    lt_cv_sys_global_symbol_pipe="$AWK ['"\
"     {last_section=section; section=\$ 3};"\
"     /^COFF SYMBOL TABLE/{for(i in hide) delete hide[i]};"\
"     /Section length .*#relocs.*(pick any)/{hide[last_section]=1};"\
"     \$ 0!~/External *\|/{next};"\
"     / 0+ UNDEF /{next}; / UNDEF \([^|]\)*()/{next};"\
"     {if(hide[section]) next};"\
"     {f=0}; \$ 0~/\(\).*\|/{f=1}; {printf f ? \"T \" : \"D \"};"\
"     {split(\$ 0, a, /\||\r/); split(a[2], s)};"\
"     s[1]~/^[@?]/{print s[1], s[1]; next};"\
"     s[1]~prfx {split(s[1],t,\"@\"); print t[1], substr(t[1],length(prfx))}"\
"     ' prfx=^$ac_symprfx]"
  else
    lt_cv_sys_global_symbol_pipe="sed -n -e 's/^.*[[	 ]]\($symcode$symcode*\)[[	 ]][[	 ]]*$ac_symprfx$sympat$opt_cr$/$symxfrm/p'"
  fi
  lt_cv_sys_global_symbol_pipe="$lt_cv_sys_global_symbol_pipe | sed '/ __gnu_lto/d'"

  # Check to see that the pipe works correctly.
  pipe_works=no

  rm -f conftest*
  cat > conftest.$ac_ext <<_LT_EOF
#ifdef __cplusplus
extern "C" {
#endif
char nm_test_var;
void nm_test_func(void);
void nm_test_func(void){}
#ifdef __cplusplus
}
#endif
int main(){nm_test_var='a';nm_test_func();return(0);}
_LT_EOF

  if AC_TRY_EVAL(ac_compile); then
    # Now try to grab the symbols.
    nlist=conftest.nm
    if AC_TRY_EVAL(NM conftest.$ac_objext \| "$lt_cv_sys_global_symbol_pipe" \> $nlist) && test -s "$nlist"; then
      # Try sorting and uniquifying the output.
      if sort "$nlist" | uniq > "$nlist"T; then
	mv -f "$nlist"T "$nlist"
      else
	rm -f "$nlist"T
      fi

      # Make sure that we snagged all the symbols we need.
      if $GREP ' nm_test_var$' "$nlist" >/dev/null; then
	if $GREP ' nm_test_func$' "$nlist" >/dev/null; then
	  cat <<_LT_EOF > conftest.$ac_ext
/* Keep this code in sync between libtool.m4, ltmain, lt_system.h, and tests.  */
#if defined(_WIN32) || defined(__CYGWIN__) || defined(_WIN32_WCE)
/* DATA imports from DLLs on WIN32 con't be const, because runtime
   relocations are performed -- see ld's documentation on pseudo-relocs.  */
# define LT@&t@_DLSYM_CONST
#elif defined(__osf__)
/* This system does not cope well with relocations in const data.  */
# define LT@&t@_DLSYM_CONST
#else
# define LT@&t@_DLSYM_CONST const
#endif

#ifdef __cplusplus
extern "C" {
#endif

_LT_EOF
	  # Now generate the symbol file.
	  eval "$lt_cv_sys_global_symbol_to_cdecl"' < "$nlist" | $GREP -v main >> conftest.$ac_ext'

	  cat <<_LT_EOF >> conftest.$ac_ext

/* The mapping between symbol names and symbols.  */
LT@&t@_DLSYM_CONST struct {
  const char *name;
  void       *address;
}
lt__PROGRAM__LTX_preloaded_symbols[[]] =
{
  { "@PROGRAM@", (void *) 0 },
_LT_EOF
	  $SED "s/^$symcode$symcode* \(.*\) \(.*\)$/  {\"\2\", (void *) \&\2},/" < "$nlist" | $GREP -v main >> conftest.$ac_ext
	  cat <<\_LT_EOF >> conftest.$ac_ext
  {0, (void *) 0}
};

/* This works around a problem in FreeBSD linker */
#ifdef FREEBSD_WORKAROUND
static const void *lt_preloaded_setup() {
  return lt__PROGRAM__LTX_preloaded_symbols;
}
#endif

#ifdef __cplusplus
}
#endif
_LT_EOF
	  # Now try linking the two files.
	  mv conftest.$ac_objext conftstm.$ac_objext
	  lt_globsym_save_LIBS=$LIBS
	  lt_globsym_save_CFLAGS=$CFLAGS
	  LIBS="conftstm.$ac_objext"
	  CFLAGS="$CFLAGS$_LT_TAGVAR(lt_prog_compiler_no_builtin_flag, $1)"
	  if AC_TRY_EVAL(ac_link) && test -s conftest${ac_exeext}; then
	    pipe_works=yes
	  fi
	  LIBS=$lt_globsym_save_LIBS
	  CFLAGS=$lt_globsym_save_CFLAGS
	else
	  echo "cannot find nm_test_func in $nlist" >&AS_MESSAGE_LOG_FD
	fi
      else
	echo "cannot find nm_test_var in $nlist" >&AS_MESSAGE_LOG_FD
      fi
    else
      echo "cannot run $lt_cv_sys_global_symbol_pipe" >&AS_MESSAGE_LOG_FD
    fi
  else
    echo "$progname: failed program was:" >&AS_MESSAGE_LOG_FD
    cat conftest.$ac_ext >&5
  fi
  rm -rf conftest* conftst*

  # Do not use the global_symbol_pipe unless it works.
  if test "$pipe_works" = yes; then
    break
  else
    lt_cv_sys_global_symbol_pipe=
  fi
done
])
if test -z "$lt_cv_sys_global_symbol_pipe"; then
  lt_cv_sys_global_symbol_to_cdecl=
fi
if test -z "$lt_cv_sys_global_symbol_pipe$lt_cv_sys_global_symbol_to_cdecl"; then
  AC_MSG_RESULT(failed)
else
  AC_MSG_RESULT(ok)
fi

# Response file support.
if test "$lt_cv_nm_interface" = "MS dumpbin"; then
  nm_file_list_spec='@'
elif $NM --help 2>/dev/null | grep '[[@]]FILE' >/dev/null; then
  nm_file_list_spec='@'
fi

_LT_DECL([global_symbol_pipe], [lt_cv_sys_global_symbol_pipe], [1],
    [Take the output of nm and produce a listing of raw symbols and C names])
_LT_DECL([global_symbol_to_cdecl], [lt_cv_sys_global_symbol_to_cdecl], [1],
    [Transform the output of nm in a proper C declaration])
_LT_DECL([global_symbol_to_c_name_address],
    [lt_cv_sys_global_symbol_to_c_name_address], [1],
    [Transform the output of nm in a C name address pair])
_LT_DECL([global_symbol_to_c_name_address_lib_prefix],
    [lt_cv_sys_global_symbol_to_c_name_address_lib_prefix], [1],
    [Transform the output of nm in a C name address pair when lib prefix is needed])
_LT_DECL([], [nm_file_list_spec], [1],
    [Specify filename containing input files for $NM])
]) # _LT_CMD_GLOBAL_SYMBOLS


# _LT_COMPILER_PIC([TAGNAME])
# ---------------------------
m4_defun([_LT_COMPILER_PIC],
[m4_require([_LT_TAG_COMPILER])dnl
_LT_TAGVAR(lt_prog_compiler_wl, $1)=
_LT_TAGVAR(lt_prog_compiler_pic, $1)=
_LT_TAGVAR(lt_prog_compiler_static, $1)=

m4_if([$1], [CXX], [
  # C++ specific cases for pic, static, wl, etc.
  if test "$GXX" = yes; then
    _LT_TAGVAR(lt_prog_compiler_wl, $1)='-Wl,'
    _LT_TAGVAR(lt_prog_compiler_static, $1)='-static'

    case $host_os in
    aix*)
      # All AIX code is PIC.
      if test "$host_cpu" = ia64; then
	# AIX 5 now supports IA64 processor
	_LT_TAGVAR(lt_prog_compiler_static, $1)='-Bstatic'
      fi
      ;;

    amigaos*)
      case $host_cpu in
      powerpc)
            # see comment about AmigaOS4 .so support
            _LT_TAGVAR(lt_prog_compiler_pic, $1)='-fPIC'
        ;;
      m68k)
            # FIXME: we need at least 68020 code to build shared libraries, but
            # adding the `-m68020' flag to GCC prevents building anything better,
            # like `-m68040'.
            _LT_TAGVAR(lt_prog_compiler_pic, $1)='-m68020 -resident32 -malways-restore-a4'
        ;;
      esac
      ;;

    beos* | irix5* | irix6* | nonstopux* | osf3* | osf4* | osf5*)
      # PIC is the default for these OSes.
      ;;
    mingw* | cygwin* | os2* | pw32* | cegcc*)
      # This hack is so that the source file can tell whether it is being
      # built for inclusion in a dll (and should export symbols for example).
      # Although the cygwin gcc ignores -fPIC, still need this for old-style
      # (--disable-auto-import) libraries
      m4_if([$1], [GCJ], [],
	[_LT_TAGVAR(lt_prog_compiler_pic, $1)='-DDLL_EXPORT'])
      ;;
    darwin* | rhapsody*)
      # PIC is the default on this platform
      # Common symbols not allowed in MH_DYLIB files
      _LT_TAGVAR(lt_prog_compiler_pic, $1)='-fno-common'
      ;;
    *djgpp*)
      # DJGPP does not support shared libraries at all
      _LT_TAGVAR(lt_prog_compiler_pic, $1)=
      ;;
    haiku*)
      # PIC is the default for Haiku.
      # The "-static" flag exists, but is broken.
      _LT_TAGVAR(lt_prog_compiler_static, $1)=
      ;;
    interix[[3-9]]*)
      # Interix 3.x gcc -fpic/-fPIC options generate broken code.
      # Instead, we relocate shared libraries at runtime.
      ;;
    sysv4*MP*)
      if test -d /usr/nec; then
	_LT_TAGVAR(lt_prog_compiler_pic, $1)=-Kconform_pic
      fi
      ;;
    hpux*)
      # PIC is the default for 64-bit PA HP-UX, but not for 32-bit
      # PA HP-UX.  On IA64 HP-UX, PIC is the default but the pic flag
      # sets the default TLS model and affects inlining.
      case $host_cpu in
      hppa*64*)
	;;
      *)
	_LT_TAGVAR(lt_prog_compiler_pic, $1)='-fPIC'
	;;
      esac
      ;;
    *qnx* | *nto*)
      # QNX uses GNU C++, but need to define -shared option too, otherwise
      # it will coredump.
      _LT_TAGVAR(lt_prog_compiler_pic, $1)='-fPIC -shared'
      ;;
    *)
      _LT_TAGVAR(lt_prog_compiler_pic, $1)='-fPIC'
      ;;
    esac
  else
    case $host_os in
      aix[[4-9]]*)
	# All AIX code is PIC.
	if test "$host_cpu" = ia64; then
	  # AIX 5 now supports IA64 processor
	  _LT_TAGVAR(lt_prog_compiler_static, $1)='-Bstatic'
	else
	  _LT_TAGVAR(lt_prog_compiler_static, $1)='-bnso -bI:/lib/syscalls.exp'
	fi
	;;
      chorus*)
	case $cc_basename in
	cxch68*)
	  # Green Hills C++ Compiler
	  # _LT_TAGVAR(lt_prog_compiler_static, $1)="--no_auto_instantiation -u __main -u __premain -u _abort -r $COOL_DIR/lib/libOrb.a $MVME_DIR/lib/CC/libC.a $MVME_DIR/lib/classix/libcx.s.a"
	  ;;
	esac
	;;
      mingw* | cygwin* | os2* | pw32* | cegcc*)
	# This hack is so that the source file can tell whether it is being
	# built for inclusion in a dll (and should export symbols for example).
	m4_if([$1], [GCJ], [],
	  [_LT_TAGVAR(lt_prog_compiler_pic, $1)='-DDLL_EXPORT'])
	;;
      dgux*)
	case $cc_basename in
	  ec++*)
	    _LT_TAGVAR(lt_prog_compiler_pic, $1)='-KPIC'
	    ;;
	  ghcx*)
	    # Green Hills C++ Compiler
	    _LT_TAGVAR(lt_prog_compiler_pic, $1)='-pic'
	    ;;
	  *)
	    ;;
	esac
	;;
      freebsd* | dragonfly*)
	# FreeBSD uses GNU C++
	;;
      hpux9* | hpux10* | hpux11*)
	case $cc_basename in
	  CC*)
	    _LT_TAGVAR(lt_prog_compiler_wl, $1)='-Wl,'
	    _LT_TAGVAR(lt_prog_compiler_static, $1)='${wl}-a ${wl}archive'
	    if test "$host_cpu" != ia64; then
	      _LT_TAGVAR(lt_prog_compiler_pic, $1)='+Z'
	    fi
	    ;;
	  aCC*)
	    _LT_TAGVAR(lt_prog_compiler_wl, $1)='-Wl,'
	    _LT_TAGVAR(lt_prog_compiler_static, $1)='${wl}-a ${wl}archive'
	    case $host_cpu in
	    hppa*64*|ia64*)
	      # +Z the default
	      ;;
	    *)
	      _LT_TAGVAR(lt_prog_compiler_pic, $1)='+Z'
	      ;;
	    esac
	    ;;
	  *)
	    ;;
	esac
	;;
      interix*)
	# This is c89, which is MS Visual C++ (no shared libs)
	# Anyone wants to do a port?
	;;
      irix5* | irix6* | nonstopux*)
	case $cc_basename in
	  CC*)
	    _LT_TAGVAR(lt_prog_compiler_wl, $1)='-Wl,'
	    _LT_TAGVAR(lt_prog_compiler_static, $1)='-non_shared'
	    # CC pic flag -KPIC is the default.
	    ;;
	  *)
	    ;;
	esac
	;;
      linux* | k*bsd*-gnu | kopensolaris*-gnu | gnu*)
	case $cc_basename in
	  KCC*)
	    # KAI C++ Compiler
	    _LT_TAGVAR(lt_prog_compiler_wl, $1)='--backend -Wl,'
	    _LT_TAGVAR(lt_prog_compiler_pic, $1)='-fPIC'
	    ;;
	  ecpc* )
	    # old Intel C++ for x86_64 which still supported -KPIC.
	    _LT_TAGVAR(lt_prog_compiler_wl, $1)='-Wl,'
	    _LT_TAGVAR(lt_prog_compiler_pic, $1)='-KPIC'
	    _LT_TAGVAR(lt_prog_compiler_static, $1)='-static'
	    ;;
	  icpc* )
	    # Intel C++, used to be incompatible with GCC.
	    # ICC 10 doesn't accept -KPIC any more.
	    _LT_TAGVAR(lt_prog_compiler_wl, $1)='-Wl,'
	    _LT_TAGVAR(lt_prog_compiler_pic, $1)='-fPIC'
	    _LT_TAGVAR(lt_prog_compiler_static, $1)='-static'
	    ;;
	  pgCC* | pgcpp*)
	    # Portland Group C++ compiler
	    _LT_TAGVAR(lt_prog_compiler_wl, $1)='-Wl,'
	    _LT_TAGVAR(lt_prog_compiler_pic, $1)='-fpic'
	    _LT_TAGVAR(lt_prog_compiler_static, $1)='-Bstatic'
	    ;;
	  cxx*)
	    # Compaq C++
	    # Make sure the PIC flag is empty.  It appears that all Alpha
	    # Linux and Compaq Tru64 Unix objects are PIC.
	    _LT_TAGVAR(lt_prog_compiler_pic, $1)=
	    _LT_TAGVAR(lt_prog_compiler_static, $1)='-non_shared'
	    ;;
	  xlc* | xlC* | bgxl[[cC]]* | mpixl[[cC]]*)
	    # IBM XL 8.0, 9.0 on PPC and BlueGene
	    _LT_TAGVAR(lt_prog_compiler_wl, $1)='-Wl,'
	    _LT_TAGVAR(lt_prog_compiler_pic, $1)='-qpic'
	    _LT_TAGVAR(lt_prog_compiler_static, $1)='-qstaticlink'
	    ;;
	  *)
	    case `$CC -V 2>&1 | sed 5q` in
	    *Sun\ C*)
	      # Sun C++ 5.9
	      _LT_TAGVAR(lt_prog_compiler_pic, $1)='-KPIC'
	      _LT_TAGVAR(lt_prog_compiler_static, $1)='-Bstatic'
	      _LT_TAGVAR(lt_prog_compiler_wl, $1)='-Qoption ld '
	      ;;
	    esac
	    ;;
	esac
	;;
      lynxos*)
	;;
      m88k*)
	;;
      mvs*)
	case $cc_basename in
	  cxx*)
	    _LT_TAGVAR(lt_prog_compiler_pic, $1)='-W c,exportall'
	    ;;
	  *)
	    ;;
	esac
	;;
      netbsd* | netbsdelf*-gnu)
	;;
      *qnx* | *nto*)
        # QNX uses GNU C++, but need to define -shared option too, otherwise
        # it will coredump.
        _LT_TAGVAR(lt_prog_compiler_pic, $1)='-fPIC -shared'
        ;;
      osf3* | osf4* | osf5*)
	case $cc_basename in
	  KCC*)
	    _LT_TAGVAR(lt_prog_compiler_wl, $1)='--backend -Wl,'
	    ;;
	  RCC*)
	    # Rational C++ 2.4.1
	    _LT_TAGVAR(lt_prog_compiler_pic, $1)='-pic'
	    ;;
	  cxx*)
	    # Digital/Compaq C++
	    _LT_TAGVAR(lt_prog_compiler_wl, $1)='-Wl,'
	    # Make sure the PIC flag is empty.  It appears that all Alpha
	    # Linux and Compaq Tru64 Unix objects are PIC.
	    _LT_TAGVAR(lt_prog_compiler_pic, $1)=
	    _LT_TAGVAR(lt_prog_compiler_static, $1)='-non_shared'
	    ;;
	  *)
	    ;;
	esac
	;;
      psos*)
	;;
      solaris*)
	case $cc_basename in
	  CC* | sunCC*)
	    # Sun C++ 4.2, 5.x and Centerline C++
	    _LT_TAGVAR(lt_prog_compiler_pic, $1)='-KPIC'
	    _LT_TAGVAR(lt_prog_compiler_static, $1)='-Bstatic'
	    _LT_TAGVAR(lt_prog_compiler_wl, $1)='-Qoption ld '
	    ;;
	  gcx*)
	    # Green Hills C++ Compiler
	    _LT_TAGVAR(lt_prog_compiler_pic, $1)='-PIC'
	    ;;
	  *)
	    ;;
	esac
	;;
      sunos4*)
	case $cc_basename in
	  CC*)
	    # Sun C++ 4.x
	    _LT_TAGVAR(lt_prog_compiler_pic, $1)='-pic'
	    _LT_TAGVAR(lt_prog_compiler_static, $1)='-Bstatic'
	    ;;
	  lcc*)
	    # Lucid
	    _LT_TAGVAR(lt_prog_compiler_pic, $1)='-pic'
	    ;;
	  *)
	    ;;
	esac
	;;
      sysv5* | unixware* | sco3.2v5* | sco5v6* | OpenUNIX*)
	case $cc_basename in
	  CC*)
	    _LT_TAGVAR(lt_prog_compiler_wl, $1)='-Wl,'
	    _LT_TAGVAR(lt_prog_compiler_pic, $1)='-KPIC'
	    _LT_TAGVAR(lt_prog_compiler_static, $1)='-Bstatic'
	    ;;
	esac
	;;
      tandem*)
	case $cc_basename in
	  NCC*)
	    # NonStop-UX NCC 3.20
	    _LT_TAGVAR(lt_prog_compiler_pic, $1)='-KPIC'
	    ;;
	  *)
	    ;;
	esac
	;;
      vxworks*)
	;;
      *)
	_LT_TAGVAR(lt_prog_compiler_can_build_shared, $1)=no
	;;
    esac
  fi
],
[
  if test "$GCC" = yes; then
    _LT_TAGVAR(lt_prog_compiler_wl, $1)='-Wl,'
    _LT_TAGVAR(lt_prog_compiler_static, $1)='-static'

    case $host_os in
      aix*)
      # All AIX code is PIC.
      if test "$host_cpu" = ia64; then
	# AIX 5 now supports IA64 processor
	_LT_TAGVAR(lt_prog_compiler_static, $1)='-Bstatic'
      fi
      ;;

    amigaos*)
      case $host_cpu in
      powerpc)
            # see comment about AmigaOS4 .so support
            _LT_TAGVAR(lt_prog_compiler_pic, $1)='-fPIC'
        ;;
      m68k)
            # FIXME: we need at least 68020 code to build shared libraries, but
            # adding the `-m68020' flag to GCC prevents building anything better,
            # like `-m68040'.
            _LT_TAGVAR(lt_prog_compiler_pic, $1)='-m68020 -resident32 -malways-restore-a4'
        ;;
      esac
      ;;

    beos* | irix5* | irix6* | nonstopux* | osf3* | osf4* | osf5*)
      # PIC is the default for these OSes.
      ;;

    mingw* | cygwin* | pw32* | os2* | cegcc*)
      # This hack is so that the source file can tell whether it is being
      # built for inclusion in a dll (and should export symbols for example).
      # Although the cygwin gcc ignores -fPIC, still need this for old-style
      # (--disable-auto-import) libraries
      m4_if([$1], [GCJ], [],
	[_LT_TAGVAR(lt_prog_compiler_pic, $1)='-DDLL_EXPORT'])
      ;;

    darwin* | rhapsody*)
      # PIC is the default on this platform
      # Common symbols not allowed in MH_DYLIB files
      _LT_TAGVAR(lt_prog_compiler_pic, $1)='-fno-common'
      ;;

    haiku*)
      # PIC is the default for Haiku.
      # The "-static" flag exists, but is broken.
      _LT_TAGVAR(lt_prog_compiler_static, $1)=
      ;;

    hpux*)
      # PIC is the default for 64-bit PA HP-UX, but not for 32-bit
      # PA HP-UX.  On IA64 HP-UX, PIC is the default but the pic flag
      # sets the default TLS model and affects inlining.
      case $host_cpu in
      hppa*64*)
	# +Z the default
	;;
      *)
	_LT_TAGVAR(lt_prog_compiler_pic, $1)='-fPIC'
	;;
      esac
      ;;

    interix[[3-9]]*)
      # Interix 3.x gcc -fpic/-fPIC options generate broken code.
      # Instead, we relocate shared libraries at runtime.
      ;;

    msdosdjgpp*)
      # Just because we use GCC doesn't mean we suddenly get shared libraries
      # on systems that don't support them.
      _LT_TAGVAR(lt_prog_compiler_can_build_shared, $1)=no
      enable_shared=no
      ;;

    *nto* | *qnx*)
      # QNX uses GNU C++, but need to define -shared option too, otherwise
      # it will coredump.
      _LT_TAGVAR(lt_prog_compiler_pic, $1)='-fPIC -shared'
      ;;

    sysv4*MP*)
      if test -d /usr/nec; then
	_LT_TAGVAR(lt_prog_compiler_pic, $1)=-Kconform_pic
      fi
      ;;

    *)
      _LT_TAGVAR(lt_prog_compiler_pic, $1)='-fPIC'
      ;;
    esac

    case $cc_basename in
    nvcc*) # Cuda Compiler Driver 2.2
      _LT_TAGVAR(lt_prog_compiler_wl, $1)='-Xlinker '
      if test -n "$_LT_TAGVAR(lt_prog_compiler_pic, $1)"; then
        _LT_TAGVAR(lt_prog_compiler_pic, $1)="-Xcompiler $_LT_TAGVAR(lt_prog_compiler_pic, $1)"
      fi
      ;;
    esac
  else
    # PORTME Check for flag to pass linker flags through the system compiler.
    case $host_os in
    aix*)
      _LT_TAGVAR(lt_prog_compiler_wl, $1)='-Wl,'
      if test "$host_cpu" = ia64; then
	# AIX 5 now supports IA64 processor
	_LT_TAGVAR(lt_prog_compiler_static, $1)='-Bstatic'
      else
	_LT_TAGVAR(lt_prog_compiler_static, $1)='-bnso -bI:/lib/syscalls.exp'
      fi
      ;;

    mingw* | cygwin* | pw32* | os2* | cegcc*)
      # This hack is so that the source file can tell whether it is being
      # built for inclusion in a dll (and should export symbols for example).
      m4_if([$1], [GCJ], [],
	[_LT_TAGVAR(lt_prog_compiler_pic, $1)='-DDLL_EXPORT'])
      ;;

    hpux9* | hpux10* | hpux11*)
      _LT_TAGVAR(lt_prog_compiler_wl, $1)='-Wl,'
      # PIC is the default for IA64 HP-UX and 64-bit HP-UX, but
      # not for PA HP-UX.
      case $host_cpu in
      hppa*64*|ia64*)
	# +Z the default
	;;
      *)
	_LT_TAGVAR(lt_prog_compiler_pic, $1)='+Z'
	;;
      esac
      # Is there a better lt_prog_compiler_static that works with the bundled CC?
      _LT_TAGVAR(lt_prog_compiler_static, $1)='${wl}-a ${wl}archive'
      ;;

    irix5* | irix6* | nonstopux*)
      _LT_TAGVAR(lt_prog_compiler_wl, $1)='-Wl,'
      # PIC (with -KPIC) is the default.
      _LT_TAGVAR(lt_prog_compiler_static, $1)='-non_shared'
      ;;

    linux* | k*bsd*-gnu | kopensolaris*-gnu | gnu*)
      case $cc_basename in
      # old Intel for x86_64 which still supported -KPIC.
      ecc*)
	_LT_TAGVAR(lt_prog_compiler_wl, $1)='-Wl,'
	_LT_TAGVAR(lt_prog_compiler_pic, $1)='-KPIC'
	_LT_TAGVAR(lt_prog_compiler_static, $1)='-static'
        ;;
      # icc used to be incompatible with GCC.
      # ICC 10 doesn't accept -KPIC any more.
      icc* | ifort*)
	_LT_TAGVAR(lt_prog_compiler_wl, $1)='-Wl,'
	_LT_TAGVAR(lt_prog_compiler_pic, $1)='-fPIC'
	_LT_TAGVAR(lt_prog_compiler_static, $1)='-static'
        ;;
      # Lahey Fortran 8.1.
      lf95*)
	_LT_TAGVAR(lt_prog_compiler_wl, $1)='-Wl,'
	_LT_TAGVAR(lt_prog_compiler_pic, $1)='--shared'
	_LT_TAGVAR(lt_prog_compiler_static, $1)='--static'
	;;
      nagfor*)
	# NAG Fortran compiler
	_LT_TAGVAR(lt_prog_compiler_wl, $1)='-Wl,-Wl,,'
	_LT_TAGVAR(lt_prog_compiler_pic, $1)='-PIC'
	_LT_TAGVAR(lt_prog_compiler_static, $1)='-Bstatic'
	;;
      pgcc* | pgf77* | pgf90* | pgf95* | pgfortran*)
        # Portland Group compilers (*not* the Pentium gcc compiler,
	# which looks to be a dead project)
	_LT_TAGVAR(lt_prog_compiler_wl, $1)='-Wl,'
	_LT_TAGVAR(lt_prog_compiler_pic, $1)='-fpic'
	_LT_TAGVAR(lt_prog_compiler_static, $1)='-Bstatic'
        ;;
      ccc*)
        _LT_TAGVAR(lt_prog_compiler_wl, $1)='-Wl,'
        # All Alpha code is PIC.
        _LT_TAGVAR(lt_prog_compiler_static, $1)='-non_shared'
        ;;
      xl* | bgxl* | bgf* | mpixl*)
	# IBM XL C 8.0/Fortran 10.1, 11.1 on PPC and BlueGene
	_LT_TAGVAR(lt_prog_compiler_wl, $1)='-Wl,'
	_LT_TAGVAR(lt_prog_compiler_pic, $1)='-qpic'
	_LT_TAGVAR(lt_prog_compiler_static, $1)='-qstaticlink'
	;;
      *)
	case `$CC -V 2>&1 | sed 5q` in
	*Sun\ Ceres\ Fortran* | *Sun*Fortran*\ [[1-7]].* | *Sun*Fortran*\ 8.[[0-3]]*)
	  # Sun Fortran 8.3 passes all unrecognized flags to the linker
	  _LT_TAGVAR(lt_prog_compiler_pic, $1)='-KPIC'
	  _LT_TAGVAR(lt_prog_compiler_static, $1)='-Bstatic'
	  _LT_TAGVAR(lt_prog_compiler_wl, $1)=''
	  ;;
	*Sun\ F* | *Sun*Fortran*)
	  _LT_TAGVAR(lt_prog_compiler_pic, $1)='-KPIC'
	  _LT_TAGVAR(lt_prog_compiler_static, $1)='-Bstatic'
	  _LT_TAGVAR(lt_prog_compiler_wl, $1)='-Qoption ld '
	  ;;
	*Sun\ C*)
	  # Sun C 5.9
	  _LT_TAGVAR(lt_prog_compiler_pic, $1)='-KPIC'
	  _LT_TAGVAR(lt_prog_compiler_static, $1)='-Bstatic'
	  _LT_TAGVAR(lt_prog_compiler_wl, $1)='-Wl,'
	  ;;
        *Intel*\ [[CF]]*Compiler*)
	  _LT_TAGVAR(lt_prog_compiler_wl, $1)='-Wl,'
	  _LT_TAGVAR(lt_prog_compiler_pic, $1)='-fPIC'
	  _LT_TAGVAR(lt_prog_compiler_static, $1)='-static'
	  ;;
	*Portland\ Group*)
	  _LT_TAGVAR(lt_prog_compiler_wl, $1)='-Wl,'
	  _LT_TAGVAR(lt_prog_compiler_pic, $1)='-fpic'
	  _LT_TAGVAR(lt_prog_compiler_static, $1)='-Bstatic'
	  ;;
	esac
	;;
      esac
      ;;

    newsos6)
      _LT_TAGVAR(lt_prog_compiler_pic, $1)='-KPIC'
      _LT_TAGVAR(lt_prog_compiler_static, $1)='-Bstatic'
      ;;

    *nto* | *qnx*)
      # QNX uses GNU C++, but need to define -shared option too, otherwise
      # it will coredump.
      _LT_TAGVAR(lt_prog_compiler_pic, $1)='-fPIC -shared'
      ;;

    osf3* | osf4* | osf5*)
      _LT_TAGVAR(lt_prog_compiler_wl, $1)='-Wl,'
      # All OSF/1 code is PIC.
      _LT_TAGVAR(lt_prog_compiler_static, $1)='-non_shared'
      ;;

    rdos*)
      _LT_TAGVAR(lt_prog_compiler_static, $1)='-non_shared'
      ;;

    solaris*)
      _LT_TAGVAR(lt_prog_compiler_pic, $1)='-KPIC'
      _LT_TAGVAR(lt_prog_compiler_static, $1)='-Bstatic'
      case $cc_basename in
      f77* | f90* | f95* | sunf77* | sunf90* | sunf95*)
	_LT_TAGVAR(lt_prog_compiler_wl, $1)='-Qoption ld ';;
      *)
	_LT_TAGVAR(lt_prog_compiler_wl, $1)='-Wl,';;
      esac
      ;;

    sunos4*)
      _LT_TAGVAR(lt_prog_compiler_wl, $1)='-Qoption ld '
      _LT_TAGVAR(lt_prog_compiler_pic, $1)='-PIC'
      _LT_TAGVAR(lt_prog_compiler_static, $1)='-Bstatic'
      ;;

    sysv4 | sysv4.2uw2* | sysv4.3*)
      _LT_TAGVAR(lt_prog_compiler_wl, $1)='-Wl,'
      _LT_TAGVAR(lt_prog_compiler_pic, $1)='-KPIC'
      _LT_TAGVAR(lt_prog_compiler_static, $1)='-Bstatic'
      ;;

    sysv4*MP*)
      if test -d /usr/nec ;then
	_LT_TAGVAR(lt_prog_compiler_pic, $1)='-Kconform_pic'
	_LT_TAGVAR(lt_prog_compiler_static, $1)='-Bstatic'
      fi
      ;;

    sysv5* | unixware* | sco3.2v5* | sco5v6* | OpenUNIX*)
      _LT_TAGVAR(lt_prog_compiler_wl, $1)='-Wl,'
      _LT_TAGVAR(lt_prog_compiler_pic, $1)='-KPIC'
      _LT_TAGVAR(lt_prog_compiler_static, $1)='-Bstatic'
      ;;

    unicos*)
      _LT_TAGVAR(lt_prog_compiler_wl, $1)='-Wl,'
      _LT_TAGVAR(lt_prog_compiler_can_build_shared, $1)=no
      ;;

    uts4*)
      _LT_TAGVAR(lt_prog_compiler_pic, $1)='-pic'
      _LT_TAGVAR(lt_prog_compiler_static, $1)='-Bstatic'
      ;;

    *)
      _LT_TAGVAR(lt_prog_compiler_can_build_shared, $1)=no
      ;;
    esac
  fi
])
case $host_os in
  # For platforms which do not support PIC, -DPIC is meaningless:
  *djgpp*)
    _LT_TAGVAR(lt_prog_compiler_pic, $1)=
    ;;
  *)
    _LT_TAGVAR(lt_prog_compiler_pic, $1)="$_LT_TAGVAR(lt_prog_compiler_pic, $1)@&t@m4_if([$1],[],[ -DPIC],[m4_if([$1],[CXX],[ -DPIC],[])])"
    ;;
esac

AC_CACHE_CHECK([for $compiler option to produce PIC],
  [_LT_TAGVAR(lt_cv_prog_compiler_pic, $1)],
  [_LT_TAGVAR(lt_cv_prog_compiler_pic, $1)=$_LT_TAGVAR(lt_prog_compiler_pic, $1)])
_LT_TAGVAR(lt_prog_compiler_pic, $1)=$_LT_TAGVAR(lt_cv_prog_compiler_pic, $1)

#
# Check to make sure the PIC flag actually works.
#
if test -n "$_LT_TAGVAR(lt_prog_compiler_pic, $1)"; then
  _LT_COMPILER_OPTION([if $compiler PIC flag $_LT_TAGVAR(lt_prog_compiler_pic, $1) works],
    [_LT_TAGVAR(lt_cv_prog_compiler_pic_works, $1)],
    [$_LT_TAGVAR(lt_prog_compiler_pic, $1)@&t@m4_if([$1],[],[ -DPIC],[m4_if([$1],[CXX],[ -DPIC],[])])], [],
    [case $_LT_TAGVAR(lt_prog_compiler_pic, $1) in
     "" | " "*) ;;
     *) _LT_TAGVAR(lt_prog_compiler_pic, $1)=" $_LT_TAGVAR(lt_prog_compiler_pic, $1)" ;;
     esac],
    [_LT_TAGVAR(lt_prog_compiler_pic, $1)=
     _LT_TAGVAR(lt_prog_compiler_can_build_shared, $1)=no])
fi
_LT_TAGDECL([pic_flag], [lt_prog_compiler_pic], [1],
	[Additional compiler flags for building library objects])

_LT_TAGDECL([wl], [lt_prog_compiler_wl], [1],
	[How to pass a linker flag through the compiler])
#
# Check to make sure the static flag actually works.
#
wl=$_LT_TAGVAR(lt_prog_compiler_wl, $1) eval lt_tmp_static_flag=\"$_LT_TAGVAR(lt_prog_compiler_static, $1)\"
_LT_LINKER_OPTION([if $compiler static flag $lt_tmp_static_flag works],
  _LT_TAGVAR(lt_cv_prog_compiler_static_works, $1),
  $lt_tmp_static_flag,
  [],
  [_LT_TAGVAR(lt_prog_compiler_static, $1)=])
_LT_TAGDECL([link_static_flag], [lt_prog_compiler_static], [1],
	[Compiler flag to prevent dynamic linking])
])# _LT_COMPILER_PIC


# _LT_LINKER_SHLIBS([TAGNAME])
# ----------------------------
# See if the linker supports building shared libraries.
m4_defun([_LT_LINKER_SHLIBS],
[AC_REQUIRE([LT_PATH_LD])dnl
AC_REQUIRE([LT_PATH_NM])dnl
m4_require([_LT_PATH_MANIFEST_TOOL])dnl
m4_require([_LT_FILEUTILS_DEFAULTS])dnl
m4_require([_LT_DECL_EGREP])dnl
m4_require([_LT_DECL_SED])dnl
m4_require([_LT_CMD_GLOBAL_SYMBOLS])dnl
m4_require([_LT_TAG_COMPILER])dnl
AC_MSG_CHECKING([whether the $compiler linker ($LD) supports shared libraries])
m4_if([$1], [CXX], [
  _LT_TAGVAR(export_symbols_cmds, $1)='$NM $libobjs $convenience | $global_symbol_pipe | $SED '\''s/.* //'\'' | sort | uniq > $export_symbols'
  _LT_TAGVAR(exclude_expsyms, $1)=['_GLOBAL_OFFSET_TABLE_|_GLOBAL__F[ID]_.*']
  case $host_os in
  aix[[4-9]]*)
    # If we're using GNU nm, then we don't want the "-C" option.
    # -C means demangle to AIX nm, but means don't demangle with GNU nm
    # Also, AIX nm treats weak defined symbols like other global defined
    # symbols, whereas GNU nm marks them as "W".
    if $NM -V 2>&1 | $GREP 'GNU' > /dev/null; then
      _LT_TAGVAR(export_symbols_cmds, $1)='$NM -Bpg $libobjs $convenience | awk '\''{ if (((\$ 2 == "T") || (\$ 2 == "D") || (\$ 2 == "B") || (\$ 2 == "W")) && ([substr](\$ 3,1,1) != ".")) { print \$ 3 } }'\'' | sort -u > $export_symbols'
    else
      _LT_TAGVAR(export_symbols_cmds, $1)='$NM -BCpg $libobjs $convenience | awk '\''{ if (((\$ 2 == "T") || (\$ 2 == "D") || (\$ 2 == "B")) && ([substr](\$ 3,1,1) != ".")) { print \$ 3 } }'\'' | sort -u > $export_symbols'
    fi
    ;;
  pw32*)
    _LT_TAGVAR(export_symbols_cmds, $1)="$ltdll_cmds"
    ;;
  cygwin* | mingw* | cegcc*)
    case $cc_basename in
    cl*)
      _LT_TAGVAR(exclude_expsyms, $1)='_NULL_IMPORT_DESCRIPTOR|_IMPORT_DESCRIPTOR_.*'
      ;;
    *)
      _LT_TAGVAR(export_symbols_cmds, $1)='$NM $libobjs $convenience | $global_symbol_pipe | $SED -e '\''/^[[BCDGRS]][[ ]]/s/.*[[ ]]\([[^ ]]*\)/\1 DATA/;s/^.*[[ ]]__nm__\([[^ ]]*\)[[ ]][[^ ]]*/\1 DATA/;/^I[[ ]]/d;/^[[AITW]][[ ]]/s/.* //'\'' | sort | uniq > $export_symbols'
      _LT_TAGVAR(exclude_expsyms, $1)=['[_]+GLOBAL_OFFSET_TABLE_|[_]+GLOBAL__[FID]_.*|[_]+head_[A-Za-z0-9_]+_dll|[A-Za-z0-9_]+_dll_iname']
      ;;
    esac
    ;;
  linux* | k*bsd*-gnu | gnu*)
    _LT_TAGVAR(link_all_deplibs, $1)=no
    ;;
  *)
    _LT_TAGVAR(export_symbols_cmds, $1)='$NM $libobjs $convenience | $global_symbol_pipe | $SED '\''s/.* //'\'' | sort | uniq > $export_symbols'
    ;;
  esac
], [
  runpath_var=
  _LT_TAGVAR(allow_undefined_flag, $1)=
  _LT_TAGVAR(always_export_symbols, $1)=no
  _LT_TAGVAR(archive_cmds, $1)=
  _LT_TAGVAR(archive_expsym_cmds, $1)=
  _LT_TAGVAR(compiler_needs_object, $1)=no
  _LT_TAGVAR(enable_shared_with_static_runtimes, $1)=no
  _LT_TAGVAR(export_dynamic_flag_spec, $1)=
  _LT_TAGVAR(export_symbols_cmds, $1)='$NM $libobjs $convenience | $global_symbol_pipe | $SED '\''s/.* //'\'' | sort | uniq > $export_symbols'
  _LT_TAGVAR(hardcode_automatic, $1)=no
  _LT_TAGVAR(hardcode_direct, $1)=no
  _LT_TAGVAR(hardcode_direct_absolute, $1)=no
  _LT_TAGVAR(hardcode_libdir_flag_spec, $1)=
  _LT_TAGVAR(hardcode_libdir_separator, $1)=
  _LT_TAGVAR(hardcode_minus_L, $1)=no
  _LT_TAGVAR(hardcode_shlibpath_var, $1)=unsupported
  _LT_TAGVAR(inherit_rpath, $1)=no
  _LT_TAGVAR(link_all_deplibs, $1)=unknown
  _LT_TAGVAR(module_cmds, $1)=
  _LT_TAGVAR(module_expsym_cmds, $1)=
  _LT_TAGVAR(old_archive_from_new_cmds, $1)=
  _LT_TAGVAR(old_archive_from_expsyms_cmds, $1)=
  _LT_TAGVAR(thread_safe_flag_spec, $1)=
  _LT_TAGVAR(whole_archive_flag_spec, $1)=
  # include_expsyms should be a list of space-separated symbols to be *always*
  # included in the symbol list
  _LT_TAGVAR(include_expsyms, $1)=
  # exclude_expsyms can be an extended regexp of symbols to exclude
  # it will be wrapped by ` (' and `)$', so one must not match beginning or
  # end of line.  Example: `a|bc|.*d.*' will exclude the symbols `a' and `bc',
  # as well as any symbol that contains `d'.
  _LT_TAGVAR(exclude_expsyms, $1)=['_GLOBAL_OFFSET_TABLE_|_GLOBAL__F[ID]_.*']
  # Although _GLOBAL_OFFSET_TABLE_ is a valid symbol C name, most a.out
  # platforms (ab)use it in PIC code, but their linkers get confused if
  # the symbol is explicitly referenced.  Since portable code cannot
  # rely on this symbol name, it's probably fine to never include it in
  # preloaded symbol tables.
  # Exclude shared library initialization/finalization symbols.
dnl Note also adjust exclude_expsyms for C++ above.
  extract_expsyms_cmds=

  case $host_os in
  cygwin* | mingw* | pw32* | cegcc*)
    # FIXME: the MSVC++ port hasn't been tested in a loooong time
    # When not using gcc, we currently assume that we are using
    # Microsoft Visual C++.
    if test "$GCC" != yes; then
      with_gnu_ld=no
    fi
    ;;
  interix*)
    # we just hope/assume this is gcc and not c89 (= MSVC++)
    with_gnu_ld=yes
    ;;
  openbsd*)
    with_gnu_ld=no
    ;;
  linux* | k*bsd*-gnu | gnu*)
    _LT_TAGVAR(link_all_deplibs, $1)=no
    ;;
  esac

  _LT_TAGVAR(ld_shlibs, $1)=yes

  # On some targets, GNU ld is compatible enough with the native linker
  # that we're better off using the native interface for both.
  lt_use_gnu_ld_interface=no
  if test "$with_gnu_ld" = yes; then
    case $host_os in
      aix*)
	# The AIX port of GNU ld has always aspired to compatibility
	# with the native linker.  However, as the warning in the GNU ld
	# block says, versions before 2.19.5* couldn't really create working
	# shared libraries, regardless of the interface used.
	case `$LD -v 2>&1` in
	  *\ \(GNU\ Binutils\)\ 2.19.5*) ;;
	  *\ \(GNU\ Binutils\)\ 2.[[2-9]]*) ;;
	  *\ \(GNU\ Binutils\)\ [[3-9]]*) ;;
	  *)
	    lt_use_gnu_ld_interface=yes
	    ;;
	esac
	;;
      *)
	lt_use_gnu_ld_interface=yes
	;;
    esac
  fi

  if test "$lt_use_gnu_ld_interface" = yes; then
    # If archive_cmds runs LD, not CC, wlarc should be empty
    wlarc='${wl}'

    # Set some defaults for GNU ld with shared library support. These
    # are reset later if shared libraries are not supported. Putting them
    # here allows them to be overridden if necessary.
    runpath_var=LD_RUN_PATH
    _LT_TAGVAR(hardcode_libdir_flag_spec, $1)='${wl}-rpath ${wl}$libdir'
    _LT_TAGVAR(export_dynamic_flag_spec, $1)='${wl}--export-dynamic'
    # ancient GNU ld didn't support --whole-archive et. al.
    if $LD --help 2>&1 | $GREP 'no-whole-archive' > /dev/null; then
      _LT_TAGVAR(whole_archive_flag_spec, $1)="$wlarc"'--whole-archive$convenience '"$wlarc"'--no-whole-archive'
    else
      _LT_TAGVAR(whole_archive_flag_spec, $1)=
    fi
    supports_anon_versioning=no
    case `$LD -v 2>&1` in
      *GNU\ gold*) supports_anon_versioning=yes ;;
      *\ [[01]].* | *\ 2.[[0-9]].* | *\ 2.10.*) ;; # catch versions < 2.11
      *\ 2.11.93.0.2\ *) supports_anon_versioning=yes ;; # RH7.3 ...
      *\ 2.11.92.0.12\ *) supports_anon_versioning=yes ;; # Mandrake 8.2 ...
      *\ 2.11.*) ;; # other 2.11 versions
      *) supports_anon_versioning=yes ;;
    esac

    # See if GNU ld supports shared libraries.
    case $host_os in
    aix[[3-9]]*)
      # On AIX/PPC, the GNU linker is very broken
      if test "$host_cpu" != ia64; then
	_LT_TAGVAR(ld_shlibs, $1)=no
	cat <<_LT_EOF 1>&2

*** Warning: the GNU linker, at least up to release 2.19, is reported
*** to be unable to reliably create shared libraries on AIX.
*** Therefore, libtool is disabling shared libraries support.  If you
*** really care for shared libraries, you may want to install binutils
*** 2.20 or above, or modify your PATH so that a non-GNU linker is found.
*** You will then need to restart the configuration process.

_LT_EOF
      fi
      ;;

    amigaos*)
      case $host_cpu in
      powerpc)
            # see comment about AmigaOS4 .so support
            _LT_TAGVAR(archive_cmds, $1)='$CC -shared $libobjs $deplibs $compiler_flags ${wl}-soname $wl$soname -o $lib'
            _LT_TAGVAR(archive_expsym_cmds, $1)=''
        ;;
      m68k)
            _LT_TAGVAR(archive_cmds, $1)='$RM $output_objdir/a2ixlibrary.data~$ECHO "#define NAME $libname" > $output_objdir/a2ixlibrary.data~$ECHO "#define LIBRARY_ID 1" >> $output_objdir/a2ixlibrary.data~$ECHO "#define VERSION $major" >> $output_objdir/a2ixlibrary.data~$ECHO "#define REVISION $revision" >> $output_objdir/a2ixlibrary.data~$AR $AR_FLAGS $lib $libobjs~$RANLIB $lib~(cd $output_objdir && a2ixlibrary -32)'
            _LT_TAGVAR(hardcode_libdir_flag_spec, $1)='-L$libdir'
            _LT_TAGVAR(hardcode_minus_L, $1)=yes
        ;;
      esac
      ;;

    beos*)
      if $LD --help 2>&1 | $GREP ': supported targets:.* elf' > /dev/null; then
	_LT_TAGVAR(allow_undefined_flag, $1)=unsupported
	# Joseph Beckenbach <jrb3@best.com> says some releases of gcc
	# support --undefined.  This deserves some investigation.  FIXME
	_LT_TAGVAR(archive_cmds, $1)='$CC -nostart $libobjs $deplibs $compiler_flags ${wl}-soname $wl$soname -o $lib'
      else
	_LT_TAGVAR(ld_shlibs, $1)=no
      fi
      ;;

    cygwin* | mingw* | pw32* | cegcc*)
      # _LT_TAGVAR(hardcode_libdir_flag_spec, $1) is actually meaningless,
      # as there is no search path for DLLs.
      _LT_TAGVAR(hardcode_libdir_flag_spec, $1)='-L$libdir'
      _LT_TAGVAR(export_dynamic_flag_spec, $1)='${wl}--export-all-symbols'
      _LT_TAGVAR(allow_undefined_flag, $1)=unsupported
      _LT_TAGVAR(always_export_symbols, $1)=no
      _LT_TAGVAR(enable_shared_with_static_runtimes, $1)=yes
      _LT_TAGVAR(export_symbols_cmds, $1)='$NM $libobjs $convenience | $global_symbol_pipe | $SED -e '\''/^[[BCDGRS]][[ ]]/s/.*[[ ]]\([[^ ]]*\)/\1 DATA/;s/^.*[[ ]]__nm__\([[^ ]]*\)[[ ]][[^ ]]*/\1 DATA/;/^I[[ ]]/d;/^[[AITW]][[ ]]/s/.* //'\'' | sort | uniq > $export_symbols'
      _LT_TAGVAR(exclude_expsyms, $1)=['[_]+GLOBAL_OFFSET_TABLE_|[_]+GLOBAL__[FID]_.*|[_]+head_[A-Za-z0-9_]+_dll|[A-Za-z0-9_]+_dll_iname']

      if $LD --help 2>&1 | $GREP 'auto-import' > /dev/null; then
        _LT_TAGVAR(archive_cmds, $1)='$CC -shared $libobjs $deplibs $compiler_flags -o $output_objdir/$soname ${wl}--enable-auto-image-base -Xlinker --out-implib -Xlinker $lib'
	# If the export-symbols file already is a .def file (1st line
	# is EXPORTS), use it as is; otherwise, prepend...
	_LT_TAGVAR(archive_expsym_cmds, $1)='if test "x`$SED 1q $export_symbols`" = xEXPORTS; then
	  cp $export_symbols $output_objdir/$soname.def;
	else
	  echo EXPORTS > $output_objdir/$soname.def;
	  cat $export_symbols >> $output_objdir/$soname.def;
	fi~
	$CC -shared $output_objdir/$soname.def $libobjs $deplibs $compiler_flags -o $output_objdir/$soname ${wl}--enable-auto-image-base -Xlinker --out-implib -Xlinker $lib'
      else
	_LT_TAGVAR(ld_shlibs, $1)=no
      fi
      ;;

    haiku*)
      _LT_TAGVAR(archive_cmds, $1)='$CC -shared $libobjs $deplibs $compiler_flags ${wl}-soname $wl$soname -o $lib'
      _LT_TAGVAR(link_all_deplibs, $1)=yes
      ;;

    interix[[3-9]]*)
      _LT_TAGVAR(hardcode_direct, $1)=no
      _LT_TAGVAR(hardcode_shlibpath_var, $1)=no
      _LT_TAGVAR(hardcode_libdir_flag_spec, $1)='${wl}-rpath,$libdir'
      _LT_TAGVAR(export_dynamic_flag_spec, $1)='${wl}-E'
      # Hack: On Interix 3.x, we cannot compile PIC because of a broken gcc.
      # Instead, shared libraries are loaded at an image base (0x10000000 by
      # default) and relocated if they conflict, which is a slow very memory
      # consuming and fragmenting process.  To avoid this, we pick a random,
      # 256 KiB-aligned image base between 0x50000000 and 0x6FFC0000 at link
      # time.  Moving up from 0x10000000 also allows more sbrk(2) space.
      _LT_TAGVAR(archive_cmds, $1)='$CC -shared $pic_flag $libobjs $deplibs $compiler_flags ${wl}-h,$soname ${wl}--image-base,`expr ${RANDOM-$$} % 4096 / 2 \* 262144 + 1342177280` -o $lib'
      _LT_TAGVAR(archive_expsym_cmds, $1)='sed "s,^,_," $export_symbols >$output_objdir/$soname.expsym~$CC -shared $pic_flag $libobjs $deplibs $compiler_flags ${wl}-h,$soname ${wl}--retain-symbols-file,$output_objdir/$soname.expsym ${wl}--image-base,`expr ${RANDOM-$$} % 4096 / 2 \* 262144 + 1342177280` -o $lib'
      ;;

    gnu* | linux* | tpf* | k*bsd*-gnu | kopensolaris*-gnu)
      tmp_diet=no
      if test "$host_os" = linux-dietlibc; then
	case $cc_basename in
	  diet\ *) tmp_diet=yes;;	# linux-dietlibc with static linking (!diet-dyn)
	esac
      fi
      if $LD --help 2>&1 | $EGREP ': supported targets:.* elf' > /dev/null \
	 && test "$tmp_diet" = no
      then
	tmp_addflag=' $pic_flag'
	tmp_sharedflag='-shared'
	case $cc_basename,$host_cpu in
        pgcc*)				# Portland Group C compiler
	  _LT_TAGVAR(whole_archive_flag_spec, $1)='${wl}--whole-archive`for conv in $convenience\"\"; do test  -n \"$conv\" && new_convenience=\"$new_convenience,$conv\"; done; func_echo_all \"$new_convenience\"` ${wl}--no-whole-archive'
	  tmp_addflag=' $pic_flag'
	  ;;
	pgf77* | pgf90* | pgf95* | pgfortran*)
					# Portland Group f77 and f90 compilers
	  _LT_TAGVAR(whole_archive_flag_spec, $1)='${wl}--whole-archive`for conv in $convenience\"\"; do test  -n \"$conv\" && new_convenience=\"$new_convenience,$conv\"; done; func_echo_all \"$new_convenience\"` ${wl}--no-whole-archive'
	  tmp_addflag=' $pic_flag -Mnomain' ;;
	ecc*,ia64* | icc*,ia64*)	# Intel C compiler on ia64
	  tmp_addflag=' -i_dynamic' ;;
	efc*,ia64* | ifort*,ia64*)	# Intel Fortran compiler on ia64
	  tmp_addflag=' -i_dynamic -nofor_main' ;;
	ifc* | ifort*)			# Intel Fortran compiler
	  tmp_addflag=' -nofor_main' ;;
	lf95*)				# Lahey Fortran 8.1
	  _LT_TAGVAR(whole_archive_flag_spec, $1)=
	  tmp_sharedflag='--shared' ;;
	xl[[cC]]* | bgxl[[cC]]* | mpixl[[cC]]*) # IBM XL C 8.0 on PPC (deal with xlf below)
	  tmp_sharedflag='-qmkshrobj'
	  tmp_addflag= ;;
	nvcc*)	# Cuda Compiler Driver 2.2
	  _LT_TAGVAR(whole_archive_flag_spec, $1)='${wl}--whole-archive`for conv in $convenience\"\"; do test  -n \"$conv\" && new_convenience=\"$new_convenience,$conv\"; done; func_echo_all \"$new_convenience\"` ${wl}--no-whole-archive'
	  _LT_TAGVAR(compiler_needs_object, $1)=yes
	  ;;
	esac
	case `$CC -V 2>&1 | sed 5q` in
	*Sun\ C*)			# Sun C 5.9
	  _LT_TAGVAR(whole_archive_flag_spec, $1)='${wl}--whole-archive`new_convenience=; for conv in $convenience\"\"; do test -z \"$conv\" || new_convenience=\"$new_convenience,$conv\"; done; func_echo_all \"$new_convenience\"` ${wl}--no-whole-archive'
	  _LT_TAGVAR(compiler_needs_object, $1)=yes
	  tmp_sharedflag='-G' ;;
	*Sun\ F*)			# Sun Fortran 8.3
	  tmp_sharedflag='-G' ;;
	esac
	_LT_TAGVAR(archive_cmds, $1)='$CC '"$tmp_sharedflag""$tmp_addflag"' $libobjs $deplibs $compiler_flags ${wl}-soname $wl$soname -o $lib'

        if test "x$supports_anon_versioning" = xyes; then
          _LT_TAGVAR(archive_expsym_cmds, $1)='echo "{ global:" > $output_objdir/$libname.ver~
	    cat $export_symbols | sed -e "s/\(.*\)/\1;/" >> $output_objdir/$libname.ver~
	    echo "local: *; };" >> $output_objdir/$libname.ver~
	    $CC '"$tmp_sharedflag""$tmp_addflag"' $libobjs $deplibs $compiler_flags ${wl}-soname $wl$soname ${wl}-version-script ${wl}$output_objdir/$libname.ver -o $lib'
        fi

	case $cc_basename in
	xlf* | bgf* | bgxlf* | mpixlf*)
	  # IBM XL Fortran 10.1 on PPC cannot create shared libs itself
	  _LT_TAGVAR(whole_archive_flag_spec, $1)='--whole-archive$convenience --no-whole-archive'
	  _LT_TAGVAR(hardcode_libdir_flag_spec, $1)='${wl}-rpath ${wl}$libdir'
	  _LT_TAGVAR(archive_cmds, $1)='$LD -shared $libobjs $deplibs $linker_flags -soname $soname -o $lib'
	  if test "x$supports_anon_versioning" = xyes; then
	    _LT_TAGVAR(archive_expsym_cmds, $1)='echo "{ global:" > $output_objdir/$libname.ver~
	      cat $export_symbols | sed -e "s/\(.*\)/\1;/" >> $output_objdir/$libname.ver~
	      echo "local: *; };" >> $output_objdir/$libname.ver~
	      $LD -shared $libobjs $deplibs $linker_flags -soname $soname -version-script $output_objdir/$libname.ver -o $lib'
	  fi
	  ;;
	esac
      else
        _LT_TAGVAR(ld_shlibs, $1)=no
      fi
      ;;

    netbsd* | netbsdelf*-gnu)
      if echo __ELF__ | $CC -E - | $GREP __ELF__ >/dev/null; then
	_LT_TAGVAR(archive_cmds, $1)='$LD -Bshareable $libobjs $deplibs $linker_flags -o $lib'
	wlarc=
      else
	_LT_TAGVAR(archive_cmds, $1)='$CC -shared $pic_flag $libobjs $deplibs $compiler_flags ${wl}-soname $wl$soname -o $lib'
	_LT_TAGVAR(archive_expsym_cmds, $1)='$CC -shared $pic_flag $libobjs $deplibs $compiler_flags ${wl}-soname $wl$soname ${wl}-retain-symbols-file $wl$export_symbols -o $lib'
      fi
      ;;

    solaris*)
      if $LD -v 2>&1 | $GREP 'BFD 2\.8' > /dev/null; then
	_LT_TAGVAR(ld_shlibs, $1)=no
	cat <<_LT_EOF 1>&2

*** Warning: The releases 2.8.* of the GNU linker cannot reliably
*** create shared libraries on Solaris systems.  Therefore, libtool
*** is disabling shared libraries support.  We urge you to upgrade GNU
*** binutils to release 2.9.1 or newer.  Another option is to modify
*** your PATH or compiler configuration so that the native linker is
*** used, and then restart.

_LT_EOF
      elif $LD --help 2>&1 | $GREP ': supported targets:.* elf' > /dev/null; then
	_LT_TAGVAR(archive_cmds, $1)='$CC -shared $pic_flag $libobjs $deplibs $compiler_flags ${wl}-soname $wl$soname -o $lib'
	_LT_TAGVAR(archive_expsym_cmds, $1)='$CC -shared $pic_flag $libobjs $deplibs $compiler_flags ${wl}-soname $wl$soname ${wl}-retain-symbols-file $wl$export_symbols -o $lib'
      else
	_LT_TAGVAR(ld_shlibs, $1)=no
      fi
      ;;

    sysv5* | sco3.2v5* | sco5v6* | unixware* | OpenUNIX*)
      case `$LD -v 2>&1` in
        *\ [[01]].* | *\ 2.[[0-9]].* | *\ 2.1[[0-5]].*)
	_LT_TAGVAR(ld_shlibs, $1)=no
	cat <<_LT_EOF 1>&2

*** Warning: Releases of the GNU linker prior to 2.16.91.0.3 can not
*** reliably create shared libraries on SCO systems.  Therefore, libtool
*** is disabling shared libraries support.  We urge you to upgrade GNU
*** binutils to release 2.16.91.0.3 or newer.  Another option is to modify
*** your PATH or compiler configuration so that the native linker is
*** used, and then restart.

_LT_EOF
	;;
	*)
	  # For security reasons, it is highly recommended that you always
	  # use absolute paths for naming shared libraries, and exclude the
	  # DT_RUNPATH tag from executables and libraries.  But doing so
	  # requires that you compile everything twice, which is a pain.
	  if $LD --help 2>&1 | $GREP ': supported targets:.* elf' > /dev/null; then
	    _LT_TAGVAR(hardcode_libdir_flag_spec, $1)='${wl}-rpath ${wl}$libdir'
	    _LT_TAGVAR(archive_cmds, $1)='$CC -shared $libobjs $deplibs $compiler_flags ${wl}-soname $wl$soname -o $lib'
	    _LT_TAGVAR(archive_expsym_cmds, $1)='$CC -shared $libobjs $deplibs $compiler_flags ${wl}-soname $wl$soname ${wl}-retain-symbols-file $wl$export_symbols -o $lib'
	  else
	    _LT_TAGVAR(ld_shlibs, $1)=no
	  fi
	;;
      esac
      ;;

    sunos4*)
      _LT_TAGVAR(archive_cmds, $1)='$LD -assert pure-text -Bshareable -o $lib $libobjs $deplibs $linker_flags'
      wlarc=
      _LT_TAGVAR(hardcode_direct, $1)=yes
      _LT_TAGVAR(hardcode_shlibpath_var, $1)=no
      ;;

    *)
      if $LD --help 2>&1 | $GREP ': supported targets:.* elf' > /dev/null; then
	_LT_TAGVAR(archive_cmds, $1)='$CC -shared $pic_flag $libobjs $deplibs $compiler_flags ${wl}-soname $wl$soname -o $lib'
	_LT_TAGVAR(archive_expsym_cmds, $1)='$CC -shared $pic_flag $libobjs $deplibs $compiler_flags ${wl}-soname $wl$soname ${wl}-retain-symbols-file $wl$export_symbols -o $lib'
      else
	_LT_TAGVAR(ld_shlibs, $1)=no
      fi
      ;;
    esac

    if test "$_LT_TAGVAR(ld_shlibs, $1)" = no; then
      runpath_var=
      _LT_TAGVAR(hardcode_libdir_flag_spec, $1)=
      _LT_TAGVAR(export_dynamic_flag_spec, $1)=
      _LT_TAGVAR(whole_archive_flag_spec, $1)=
    fi
  else
    # PORTME fill in a description of your system's linker (not GNU ld)
    case $host_os in
    aix3*)
      _LT_TAGVAR(allow_undefined_flag, $1)=unsupported
      _LT_TAGVAR(always_export_symbols, $1)=yes
      _LT_TAGVAR(archive_expsym_cmds, $1)='$LD -o $output_objdir/$soname $libobjs $deplibs $linker_flags -bE:$export_symbols -T512 -H512 -bM:SRE~$AR $AR_FLAGS $lib $output_objdir/$soname'
      # Note: this linker hardcodes the directories in LIBPATH if there
      # are no directories specified by -L.
      _LT_TAGVAR(hardcode_minus_L, $1)=yes
      if test "$GCC" = yes && test -z "$lt_prog_compiler_static"; then
	# Neither direct hardcoding nor static linking is supported with a
	# broken collect2.
	_LT_TAGVAR(hardcode_direct, $1)=unsupported
      fi
      ;;

    aix[[4-9]]*)
      if test "$host_cpu" = ia64; then
	# On IA64, the linker does run time linking by default, so we don't
	# have to do anything special.
	aix_use_runtimelinking=no
	exp_sym_flag='-Bexport'
	no_entry_flag=""
      else
	# If we're using GNU nm, then we don't want the "-C" option.
	# -C means demangle to AIX nm, but means don't demangle with GNU nm
	# Also, AIX nm treats weak defined symbols like other global
	# defined symbols, whereas GNU nm marks them as "W".
	if $NM -V 2>&1 | $GREP 'GNU' > /dev/null; then
	  _LT_TAGVAR(export_symbols_cmds, $1)='$NM -Bpg $libobjs $convenience | awk '\''{ if (((\$ 2 == "T") || (\$ 2 == "D") || (\$ 2 == "B") || (\$ 2 == "W")) && ([substr](\$ 3,1,1) != ".")) { print \$ 3 } }'\'' | sort -u > $export_symbols'
	else
	  _LT_TAGVAR(export_symbols_cmds, $1)='$NM -BCpg $libobjs $convenience | awk '\''{ if (((\$ 2 == "T") || (\$ 2 == "D") || (\$ 2 == "B")) && ([substr](\$ 3,1,1) != ".")) { print \$ 3 } }'\'' | sort -u > $export_symbols'
	fi
	aix_use_runtimelinking=no

	# Test if we are trying to use run time linking or normal
	# AIX style linking. If -brtl is somewhere in LDFLAGS, we
	# need to do runtime linking.
	case $host_os in aix4.[[23]]|aix4.[[23]].*|aix[[5-9]]*)
	  for ld_flag in $LDFLAGS; do
	  if (test $ld_flag = "-brtl" || test $ld_flag = "-Wl,-brtl"); then
	    aix_use_runtimelinking=yes
	    break
	  fi
	  done
	  ;;
	esac

	exp_sym_flag='-bexport'
	no_entry_flag='-bnoentry'
      fi

      # When large executables or shared objects are built, AIX ld can
      # have problems creating the table of contents.  If linking a library
      # or program results in "error TOC overflow" add -mminimal-toc to
      # CXXFLAGS/CFLAGS for g++/gcc.  In the cases where that is not
      # enough to fix the problem, add -Wl,-bbigtoc to LDFLAGS.

      _LT_TAGVAR(archive_cmds, $1)=''
      _LT_TAGVAR(hardcode_direct, $1)=yes
      _LT_TAGVAR(hardcode_direct_absolute, $1)=yes
      _LT_TAGVAR(hardcode_libdir_separator, $1)=':'
      _LT_TAGVAR(link_all_deplibs, $1)=yes
      _LT_TAGVAR(file_list_spec, $1)='${wl}-f,'

      if test "$GCC" = yes; then
	case $host_os in aix4.[[012]]|aix4.[[012]].*)
	# We only want to do this on AIX 4.2 and lower, the check
	# below for broken collect2 doesn't work under 4.3+
	  collect2name=`${CC} -print-prog-name=collect2`
	  if test -f "$collect2name" &&
	   strings "$collect2name" | $GREP resolve_lib_name >/dev/null
	  then
	  # We have reworked collect2
	  :
	  else
	  # We have old collect2
	  _LT_TAGVAR(hardcode_direct, $1)=unsupported
	  # It fails to find uninstalled libraries when the uninstalled
	  # path is not listed in the libpath.  Setting hardcode_minus_L
	  # to unsupported forces relinking
	  _LT_TAGVAR(hardcode_minus_L, $1)=yes
	  _LT_TAGVAR(hardcode_libdir_flag_spec, $1)='-L$libdir'
	  _LT_TAGVAR(hardcode_libdir_separator, $1)=
	  fi
	  ;;
	esac
	shared_flag='-shared'
	if test "$aix_use_runtimelinking" = yes; then
	  shared_flag="$shared_flag "'${wl}-G'
	fi
	_LT_TAGVAR(link_all_deplibs, $1)=no
      else
	# not using gcc
	if test "$host_cpu" = ia64; then
	# VisualAge C++, Version 5.5 for AIX 5L for IA-64, Beta 3 Release
	# chokes on -Wl,-G. The following line is correct:
	  shared_flag='-G'
	else
	  if test "$aix_use_runtimelinking" = yes; then
	    shared_flag='${wl}-G'
	  else
	    shared_flag='${wl}-bM:SRE'
	  fi
	fi
      fi

      _LT_TAGVAR(export_dynamic_flag_spec, $1)='${wl}-bexpall'
      # It seems that -bexpall does not export symbols beginning with
      # underscore (_), so it is better to generate a list of symbols to export.
      _LT_TAGVAR(always_export_symbols, $1)=yes
      if test "$aix_use_runtimelinking" = yes; then
	# Warning - without using the other runtime loading flags (-brtl),
	# -berok will link without error, but may produce a broken library.
	_LT_TAGVAR(allow_undefined_flag, $1)='-berok'
        # Determine the default libpath from the value encoded in an
        # empty executable.
        _LT_SYS_MODULE_PATH_AIX([$1])
        _LT_TAGVAR(hardcode_libdir_flag_spec, $1)='${wl}-blibpath:$libdir:'"$aix_libpath"
        _LT_TAGVAR(archive_expsym_cmds, $1)='$CC -o $output_objdir/$soname $libobjs $deplibs '"\${wl}$no_entry_flag"' $compiler_flags `if test "x${allow_undefined_flag}" != "x"; then func_echo_all "${wl}${allow_undefined_flag}"; else :; fi` '"\${wl}$exp_sym_flag:\$export_symbols $shared_flag"
      else
	if test "$host_cpu" = ia64; then
	  _LT_TAGVAR(hardcode_libdir_flag_spec, $1)='${wl}-R $libdir:/usr/lib:/lib'
	  _LT_TAGVAR(allow_undefined_flag, $1)="-z nodefs"
	  _LT_TAGVAR(archive_expsym_cmds, $1)="\$CC $shared_flag"' -o $output_objdir/$soname $libobjs $deplibs '"\${wl}$no_entry_flag"' $compiler_flags ${wl}${allow_undefined_flag} '"\${wl}$exp_sym_flag:\$export_symbols"
	else
	 # Determine the default libpath from the value encoded in an
	 # empty executable.
	 _LT_SYS_MODULE_PATH_AIX([$1])
	 _LT_TAGVAR(hardcode_libdir_flag_spec, $1)='${wl}-blibpath:$libdir:'"$aix_libpath"
	  # Warning - without using the other run time loading flags,
	  # -berok will link without error, but may produce a broken library.
	  _LT_TAGVAR(no_undefined_flag, $1)=' ${wl}-bernotok'
	  _LT_TAGVAR(allow_undefined_flag, $1)=' ${wl}-berok'
	  if test "$with_gnu_ld" = yes; then
	    # We only use this code for GNU lds that support --whole-archive.
	    _LT_TAGVAR(whole_archive_flag_spec, $1)='${wl}--whole-archive$convenience ${wl}--no-whole-archive'
	  else
	    # Exported symbols can be pulled into shared objects from archives
	    _LT_TAGVAR(whole_archive_flag_spec, $1)='$convenience'
	  fi
	  _LT_TAGVAR(archive_cmds_need_lc, $1)=yes
	  # This is similar to how AIX traditionally builds its shared libraries.
	  _LT_TAGVAR(archive_expsym_cmds, $1)="\$CC $shared_flag"' -o $output_objdir/$soname $libobjs $deplibs ${wl}-bnoentry $compiler_flags ${wl}-bE:$export_symbols${allow_undefined_flag}~$AR $AR_FLAGS $output_objdir/$libname$release.a $output_objdir/$soname'
	fi
      fi
      ;;

    amigaos*)
      case $host_cpu in
      powerpc)
            # see comment about AmigaOS4 .so support
            _LT_TAGVAR(archive_cmds, $1)='$CC -shared $libobjs $deplibs $compiler_flags ${wl}-soname $wl$soname -o $lib'
            _LT_TAGVAR(archive_expsym_cmds, $1)=''
        ;;
      m68k)
            _LT_TAGVAR(archive_cmds, $1)='$RM $output_objdir/a2ixlibrary.data~$ECHO "#define NAME $libname" > $output_objdir/a2ixlibrary.data~$ECHO "#define LIBRARY_ID 1" >> $output_objdir/a2ixlibrary.data~$ECHO "#define VERSION $major" >> $output_objdir/a2ixlibrary.data~$ECHO "#define REVISION $revision" >> $output_objdir/a2ixlibrary.data~$AR $AR_FLAGS $lib $libobjs~$RANLIB $lib~(cd $output_objdir && a2ixlibrary -32)'
            _LT_TAGVAR(hardcode_libdir_flag_spec, $1)='-L$libdir'
            _LT_TAGVAR(hardcode_minus_L, $1)=yes
        ;;
      esac
      ;;

    bsdi[[45]]*)
      _LT_TAGVAR(export_dynamic_flag_spec, $1)=-rdynamic
      ;;

    cygwin* | mingw* | pw32* | cegcc*)
      # When not using gcc, we currently assume that we are using
      # Microsoft Visual C++.
      # hardcode_libdir_flag_spec is actually meaningless, as there is
      # no search path for DLLs.
      case $cc_basename in
      cl*)
	# Native MSVC
	_LT_TAGVAR(hardcode_libdir_flag_spec, $1)=' '
	_LT_TAGVAR(allow_undefined_flag, $1)=unsupported
	_LT_TAGVAR(always_export_symbols, $1)=yes
	_LT_TAGVAR(file_list_spec, $1)='@'
	# Tell ltmain to make .lib files, not .a files.
	libext=lib
	# Tell ltmain to make .dll files, not .so files.
	shrext_cmds=".dll"
	# FIXME: Setting linknames here is a bad hack.
	_LT_TAGVAR(archive_cmds, $1)='$CC -o $output_objdir/$soname $libobjs $compiler_flags $deplibs -Wl,-dll~linknames='
	_LT_TAGVAR(archive_expsym_cmds, $1)='if test "x`$SED 1q $export_symbols`" = xEXPORTS; then
	    sed -n -e 's/\\\\\\\(.*\\\\\\\)/-link\\\ -EXPORT:\\\\\\\1/' -e '1\\\!p' < $export_symbols > $output_objdir/$soname.exp;
	  else
	    sed -e 's/\\\\\\\(.*\\\\\\\)/-link\\\ -EXPORT:\\\\\\\1/' < $export_symbols > $output_objdir/$soname.exp;
	  fi~
	  $CC -o $tool_output_objdir$soname $libobjs $compiler_flags $deplibs "@$tool_output_objdir$soname.exp" -Wl,-DLL,-IMPLIB:"$tool_output_objdir$libname.dll.lib"~
	  linknames='
	# The linker will not automatically build a static lib if we build a DLL.
	# _LT_TAGVAR(old_archive_from_new_cmds, $1)='true'
	_LT_TAGVAR(enable_shared_with_static_runtimes, $1)=yes
	_LT_TAGVAR(exclude_expsyms, $1)='_NULL_IMPORT_DESCRIPTOR|_IMPORT_DESCRIPTOR_.*'
	_LT_TAGVAR(export_symbols_cmds, $1)='$NM $libobjs $convenience | $global_symbol_pipe | $SED -e '\''/^[[BCDGRS]][[ ]]/s/.*[[ ]]\([[^ ]]*\)/\1,DATA/'\'' | $SED -e '\''/^[[AITW]][[ ]]/s/.*[[ ]]//'\'' | sort | uniq > $export_symbols'
	# Don't use ranlib
	_LT_TAGVAR(old_postinstall_cmds, $1)='chmod 644 $oldlib'
	_LT_TAGVAR(postlink_cmds, $1)='lt_outputfile="@OUTPUT@"~
	  lt_tool_outputfile="@TOOL_OUTPUT@"~
	  case $lt_outputfile in
	    *.exe|*.EXE) ;;
	    *)
	      lt_outputfile="$lt_outputfile.exe"
	      lt_tool_outputfile="$lt_tool_outputfile.exe"
	      ;;
	  esac~
	  if test "$MANIFEST_TOOL" != ":" && test -f "$lt_outputfile.manifest"; then
	    $MANIFEST_TOOL -manifest "$lt_tool_outputfile.manifest" -outputresource:"$lt_tool_outputfile" || exit 1;
	    $RM "$lt_outputfile.manifest";
	  fi'
	;;
      *)
	# Assume MSVC wrapper
	_LT_TAGVAR(hardcode_libdir_flag_spec, $1)=' '
	_LT_TAGVAR(allow_undefined_flag, $1)=unsupported
	# Tell ltmain to make .lib files, not .a files.
	libext=lib
	# Tell ltmain to make .dll files, not .so files.
	shrext_cmds=".dll"
	# FIXME: Setting linknames here is a bad hack.
	_LT_TAGVAR(archive_cmds, $1)='$CC -o $lib $libobjs $compiler_flags `func_echo_all "$deplibs" | $SED '\''s/ -lc$//'\''` -link -dll~linknames='
	# The linker will automatically build a .lib file if we build a DLL.
	_LT_TAGVAR(old_archive_from_new_cmds, $1)='true'
	# FIXME: Should let the user specify the lib program.
	_LT_TAGVAR(old_archive_cmds, $1)='lib -OUT:$oldlib$oldobjs$old_deplibs'
	_LT_TAGVAR(enable_shared_with_static_runtimes, $1)=yes
	;;
      esac
      ;;

    darwin* | rhapsody*)
      _LT_DARWIN_LINKER_FEATURES($1)
      ;;

    dgux*)
      _LT_TAGVAR(archive_cmds, $1)='$LD -G -h $soname -o $lib $libobjs $deplibs $linker_flags'
      _LT_TAGVAR(hardcode_libdir_flag_spec, $1)='-L$libdir'
      _LT_TAGVAR(hardcode_shlibpath_var, $1)=no
      ;;

    # FreeBSD 2.2.[012] allows us to include c++rt0.o to get C++ constructor
    # support.  Future versions do this automatically, but an explicit c++rt0.o
    # does not break anything, and helps significantly (at the cost of a little
    # extra space).
    freebsd2.2*)
      _LT_TAGVAR(archive_cmds, $1)='$LD -Bshareable -o $lib $libobjs $deplibs $linker_flags /usr/lib/c++rt0.o'
      _LT_TAGVAR(hardcode_libdir_flag_spec, $1)='-R$libdir'
      _LT_TAGVAR(hardcode_direct, $1)=yes
      _LT_TAGVAR(hardcode_shlibpath_var, $1)=no
      ;;

    # Unfortunately, older versions of FreeBSD 2 do not have this feature.
    freebsd2.*)
      _LT_TAGVAR(archive_cmds, $1)='$LD -Bshareable -o $lib $libobjs $deplibs $linker_flags'
      _LT_TAGVAR(hardcode_direct, $1)=yes
      _LT_TAGVAR(hardcode_minus_L, $1)=yes
      _LT_TAGVAR(hardcode_shlibpath_var, $1)=no
      ;;

    # FreeBSD 3 and greater uses gcc -shared to do shared libraries.
    freebsd* | dragonfly*)
      _LT_TAGVAR(archive_cmds, $1)='$CC -shared $pic_flag -o $lib $libobjs $deplibs $compiler_flags'
      _LT_TAGVAR(hardcode_libdir_flag_spec, $1)='-R$libdir'
      _LT_TAGVAR(hardcode_direct, $1)=yes
      _LT_TAGVAR(hardcode_shlibpath_var, $1)=no
      ;;

    hpux9*)
      if test "$GCC" = yes; then
	_LT_TAGVAR(archive_cmds, $1)='$RM $output_objdir/$soname~$CC -shared $pic_flag ${wl}+b ${wl}$install_libdir -o $output_objdir/$soname $libobjs $deplibs $compiler_flags~test $output_objdir/$soname = $lib || mv $output_objdir/$soname $lib'
      else
	_LT_TAGVAR(archive_cmds, $1)='$RM $output_objdir/$soname~$LD -b +b $install_libdir -o $output_objdir/$soname $libobjs $deplibs $linker_flags~test $output_objdir/$soname = $lib || mv $output_objdir/$soname $lib'
      fi
      _LT_TAGVAR(hardcode_libdir_flag_spec, $1)='${wl}+b ${wl}$libdir'
      _LT_TAGVAR(hardcode_libdir_separator, $1)=:
      _LT_TAGVAR(hardcode_direct, $1)=yes

      # hardcode_minus_L: Not really in the search PATH,
      # but as the default location of the library.
      _LT_TAGVAR(hardcode_minus_L, $1)=yes
      _LT_TAGVAR(export_dynamic_flag_spec, $1)='${wl}-E'
      ;;

    hpux10*)
      if test "$GCC" = yes && test "$with_gnu_ld" = no; then
	_LT_TAGVAR(archive_cmds, $1)='$CC -shared $pic_flag ${wl}+h ${wl}$soname ${wl}+b ${wl}$install_libdir -o $lib $libobjs $deplibs $compiler_flags'
      else
	_LT_TAGVAR(archive_cmds, $1)='$LD -b +h $soname +b $install_libdir -o $lib $libobjs $deplibs $linker_flags'
      fi
      if test "$with_gnu_ld" = no; then
	_LT_TAGVAR(hardcode_libdir_flag_spec, $1)='${wl}+b ${wl}$libdir'
	_LT_TAGVAR(hardcode_libdir_separator, $1)=:
	_LT_TAGVAR(hardcode_direct, $1)=yes
	_LT_TAGVAR(hardcode_direct_absolute, $1)=yes
	_LT_TAGVAR(export_dynamic_flag_spec, $1)='${wl}-E'
	# hardcode_minus_L: Not really in the search PATH,
	# but as the default location of the library.
	_LT_TAGVAR(hardcode_minus_L, $1)=yes
      fi
      ;;

    hpux11*)
      if test "$GCC" = yes && test "$with_gnu_ld" = no; then
	case $host_cpu in
	hppa*64*)
	  _LT_TAGVAR(archive_cmds, $1)='$CC -shared ${wl}+h ${wl}$soname -o $lib $libobjs $deplibs $compiler_flags'
	  ;;
	ia64*)
	  _LT_TAGVAR(archive_cmds, $1)='$CC -shared $pic_flag ${wl}+h ${wl}$soname ${wl}+nodefaultrpath -o $lib $libobjs $deplibs $compiler_flags'
	  ;;
	*)
	  _LT_TAGVAR(archive_cmds, $1)='$CC -shared $pic_flag ${wl}+h ${wl}$soname ${wl}+b ${wl}$install_libdir -o $lib $libobjs $deplibs $compiler_flags'
	  ;;
	esac
      else
	case $host_cpu in
	hppa*64*)
	  _LT_TAGVAR(archive_cmds, $1)='$CC -b ${wl}+h ${wl}$soname -o $lib $libobjs $deplibs $compiler_flags'
	  ;;
	ia64*)
	  _LT_TAGVAR(archive_cmds, $1)='$CC -b ${wl}+h ${wl}$soname ${wl}+nodefaultrpath -o $lib $libobjs $deplibs $compiler_flags'
	  ;;
	*)
	m4_if($1, [], [
	  # Older versions of the 11.00 compiler do not understand -b yet
	  # (HP92453-01 A.11.01.20 doesn't, HP92453-01 B.11.X.35175-35176.GP does)
	  _LT_LINKER_OPTION([if $CC understands -b],
	    _LT_TAGVAR(lt_cv_prog_compiler__b, $1), [-b],
	    [_LT_TAGVAR(archive_cmds, $1)='$CC -b ${wl}+h ${wl}$soname ${wl}+b ${wl}$install_libdir -o $lib $libobjs $deplibs $compiler_flags'],
	    [_LT_TAGVAR(archive_cmds, $1)='$LD -b +h $soname +b $install_libdir -o $lib $libobjs $deplibs $linker_flags'])],
	  [_LT_TAGVAR(archive_cmds, $1)='$CC -b ${wl}+h ${wl}$soname ${wl}+b ${wl}$install_libdir -o $lib $libobjs $deplibs $compiler_flags'])
	  ;;
	esac
      fi
      if test "$with_gnu_ld" = no; then
	_LT_TAGVAR(hardcode_libdir_flag_spec, $1)='${wl}+b ${wl}$libdir'
	_LT_TAGVAR(hardcode_libdir_separator, $1)=:

	case $host_cpu in
	hppa*64*|ia64*)
	  _LT_TAGVAR(hardcode_direct, $1)=no
	  _LT_TAGVAR(hardcode_shlibpath_var, $1)=no
	  ;;
	*)
	  _LT_TAGVAR(hardcode_direct, $1)=yes
	  _LT_TAGVAR(hardcode_direct_absolute, $1)=yes
	  _LT_TAGVAR(export_dynamic_flag_spec, $1)='${wl}-E'

	  # hardcode_minus_L: Not really in the search PATH,
	  # but as the default location of the library.
	  _LT_TAGVAR(hardcode_minus_L, $1)=yes
	  ;;
	esac
      fi
      ;;

    irix5* | irix6* | nonstopux*)
      if test "$GCC" = yes; then
	_LT_TAGVAR(archive_cmds, $1)='$CC -shared $pic_flag $libobjs $deplibs $compiler_flags ${wl}-soname ${wl}$soname `test -n "$verstring" && func_echo_all "${wl}-set_version ${wl}$verstring"` ${wl}-update_registry ${wl}${output_objdir}/so_locations -o $lib'
	# Try to use the -exported_symbol ld option, if it does not
	# work, assume that -exports_file does not work either and
	# implicitly export all symbols.
	# This should be the same for all languages, so no per-tag cache variable.
	AC_CACHE_CHECK([whether the $host_os linker accepts -exported_symbol],
	  [lt_cv_irix_exported_symbol],
	  [save_LDFLAGS="$LDFLAGS"
	   LDFLAGS="$LDFLAGS -shared ${wl}-exported_symbol ${wl}foo ${wl}-update_registry ${wl}/dev/null"
	   AC_LINK_IFELSE(
	     [AC_LANG_SOURCE(
	        [AC_LANG_CASE([C], [[int foo (void) { return 0; }]],
			      [C++], [[int foo (void) { return 0; }]],
			      [Fortran 77], [[
      subroutine foo
      end]],
			      [Fortran], [[
      subroutine foo
      end]])])],
	      [lt_cv_irix_exported_symbol=yes],
	      [lt_cv_irix_exported_symbol=no])
           LDFLAGS="$save_LDFLAGS"])
	if test "$lt_cv_irix_exported_symbol" = yes; then
          _LT_TAGVAR(archive_expsym_cmds, $1)='$CC -shared $pic_flag $libobjs $deplibs $compiler_flags ${wl}-soname ${wl}$soname `test -n "$verstring" && func_echo_all "${wl}-set_version ${wl}$verstring"` ${wl}-update_registry ${wl}${output_objdir}/so_locations ${wl}-exports_file ${wl}$export_symbols -o $lib'
	fi
      else
	_LT_TAGVAR(archive_cmds, $1)='$CC -shared $libobjs $deplibs $compiler_flags -soname $soname `test -n "$verstring" && func_echo_all "-set_version $verstring"` -update_registry ${output_objdir}/so_locations -o $lib'
	_LT_TAGVAR(archive_expsym_cmds, $1)='$CC -shared $libobjs $deplibs $compiler_flags -soname $soname `test -n "$verstring" && func_echo_all "-set_version $verstring"` -update_registry ${output_objdir}/so_locations -exports_file $export_symbols -o $lib'
      fi
      _LT_TAGVAR(archive_cmds_need_lc, $1)='no'
      _LT_TAGVAR(hardcode_libdir_flag_spec, $1)='${wl}-rpath ${wl}$libdir'
      _LT_TAGVAR(hardcode_libdir_separator, $1)=:
      _LT_TAGVAR(inherit_rpath, $1)=yes
      _LT_TAGVAR(link_all_deplibs, $1)=yes
      ;;

    netbsd* | netbsdelf*-gnu)
      if echo __ELF__ | $CC -E - | $GREP __ELF__ >/dev/null; then
	_LT_TAGVAR(archive_cmds, $1)='$LD -Bshareable -o $lib $libobjs $deplibs $linker_flags'  # a.out
      else
	_LT_TAGVAR(archive_cmds, $1)='$LD -shared -o $lib $libobjs $deplibs $linker_flags'      # ELF
      fi
      _LT_TAGVAR(hardcode_libdir_flag_spec, $1)='-R$libdir'
      _LT_TAGVAR(hardcode_direct, $1)=yes
      _LT_TAGVAR(hardcode_shlibpath_var, $1)=no
      ;;

    newsos6)
      _LT_TAGVAR(archive_cmds, $1)='$LD -G -h $soname -o $lib $libobjs $deplibs $linker_flags'
      _LT_TAGVAR(hardcode_direct, $1)=yes
      _LT_TAGVAR(hardcode_libdir_flag_spec, $1)='${wl}-rpath ${wl}$libdir'
      _LT_TAGVAR(hardcode_libdir_separator, $1)=:
      _LT_TAGVAR(hardcode_shlibpath_var, $1)=no
      ;;

    *nto* | *qnx*)
      ;;

    openbsd*)
      if test -f /usr/libexec/ld.so; then
	_LT_TAGVAR(hardcode_direct, $1)=yes
	_LT_TAGVAR(hardcode_shlibpath_var, $1)=no
	_LT_TAGVAR(hardcode_direct_absolute, $1)=yes
	if test -z "`echo __ELF__ | $CC -E - | $GREP __ELF__`" || test "$host_os-$host_cpu" = "openbsd2.8-powerpc"; then
	  _LT_TAGVAR(archive_cmds, $1)='$CC -shared $pic_flag -o $lib $libobjs $deplibs $compiler_flags'
	  _LT_TAGVAR(archive_expsym_cmds, $1)='$CC -shared $pic_flag -o $lib $libobjs $deplibs $compiler_flags ${wl}-retain-symbols-file,$export_symbols'
	  _LT_TAGVAR(hardcode_libdir_flag_spec, $1)='${wl}-rpath,$libdir'
	  _LT_TAGVAR(export_dynamic_flag_spec, $1)='${wl}-E'
	else
	  case $host_os in
	   openbsd[[01]].* | openbsd2.[[0-7]] | openbsd2.[[0-7]].*)
	     _LT_TAGVAR(archive_cmds, $1)='$LD -Bshareable -o $lib $libobjs $deplibs $linker_flags'
	     _LT_TAGVAR(hardcode_libdir_flag_spec, $1)='-R$libdir'
	     ;;
	   *)
	     _LT_TAGVAR(archive_cmds, $1)='$CC -shared $pic_flag -o $lib $libobjs $deplibs $compiler_flags'
	     _LT_TAGVAR(hardcode_libdir_flag_spec, $1)='${wl}-rpath,$libdir'
	     ;;
	  esac
	fi
      else
	_LT_TAGVAR(ld_shlibs, $1)=no
      fi
      ;;

    os2*)
      _LT_TAGVAR(hardcode_libdir_flag_spec, $1)='-L$libdir'
      _LT_TAGVAR(hardcode_minus_L, $1)=yes
      _LT_TAGVAR(allow_undefined_flag, $1)=unsupported
      _LT_TAGVAR(archive_cmds, $1)='$ECHO "LIBRARY $libname INITINSTANCE" > $output_objdir/$libname.def~$ECHO "DESCRIPTION \"$libname\"" >> $output_objdir/$libname.def~echo DATA >> $output_objdir/$libname.def~echo " SINGLE NONSHARED" >> $output_objdir/$libname.def~echo EXPORTS >> $output_objdir/$libname.def~emxexp $libobjs >> $output_objdir/$libname.def~$CC -Zdll -Zcrtdll -o $lib $libobjs $deplibs $compiler_flags $output_objdir/$libname.def'
      _LT_TAGVAR(old_archive_from_new_cmds, $1)='emximp -o $output_objdir/$libname.a $output_objdir/$libname.def'
      ;;

    osf3*)
      if test "$GCC" = yes; then
	_LT_TAGVAR(allow_undefined_flag, $1)=' ${wl}-expect_unresolved ${wl}\*'
	_LT_TAGVAR(archive_cmds, $1)='$CC -shared${allow_undefined_flag} $libobjs $deplibs $compiler_flags ${wl}-soname ${wl}$soname `test -n "$verstring" && func_echo_all "${wl}-set_version ${wl}$verstring"` ${wl}-update_registry ${wl}${output_objdir}/so_locations -o $lib'
      else
	_LT_TAGVAR(allow_undefined_flag, $1)=' -expect_unresolved \*'
	_LT_TAGVAR(archive_cmds, $1)='$CC -shared${allow_undefined_flag} $libobjs $deplibs $compiler_flags -soname $soname `test -n "$verstring" && func_echo_all "-set_version $verstring"` -update_registry ${output_objdir}/so_locations -o $lib'
      fi
      _LT_TAGVAR(archive_cmds_need_lc, $1)='no'
      _LT_TAGVAR(hardcode_libdir_flag_spec, $1)='${wl}-rpath ${wl}$libdir'
      _LT_TAGVAR(hardcode_libdir_separator, $1)=:
      ;;

    osf4* | osf5*)	# as osf3* with the addition of -msym flag
      if test "$GCC" = yes; then
	_LT_TAGVAR(allow_undefined_flag, $1)=' ${wl}-expect_unresolved ${wl}\*'
	_LT_TAGVAR(archive_cmds, $1)='$CC -shared${allow_undefined_flag} $pic_flag $libobjs $deplibs $compiler_flags ${wl}-msym ${wl}-soname ${wl}$soname `test -n "$verstring" && func_echo_all "${wl}-set_version ${wl}$verstring"` ${wl}-update_registry ${wl}${output_objdir}/so_locations -o $lib'
	_LT_TAGVAR(hardcode_libdir_flag_spec, $1)='${wl}-rpath ${wl}$libdir'
      else
	_LT_TAGVAR(allow_undefined_flag, $1)=' -expect_unresolved \*'
	_LT_TAGVAR(archive_cmds, $1)='$CC -shared${allow_undefined_flag} $libobjs $deplibs $compiler_flags -msym -soname $soname `test -n "$verstring" && func_echo_all "-set_version $verstring"` -update_registry ${output_objdir}/so_locations -o $lib'
	_LT_TAGVAR(archive_expsym_cmds, $1)='for i in `cat $export_symbols`; do printf "%s %s\\n" -exported_symbol "\$i" >> $lib.exp; done; printf "%s\\n" "-hidden">> $lib.exp~
	$CC -shared${allow_undefined_flag} ${wl}-input ${wl}$lib.exp $compiler_flags $libobjs $deplibs -soname $soname `test -n "$verstring" && $ECHO "-set_version $verstring"` -update_registry ${output_objdir}/so_locations -o $lib~$RM $lib.exp'

	# Both c and cxx compiler support -rpath directly
	_LT_TAGVAR(hardcode_libdir_flag_spec, $1)='-rpath $libdir'
      fi
      _LT_TAGVAR(archive_cmds_need_lc, $1)='no'
      _LT_TAGVAR(hardcode_libdir_separator, $1)=:
      ;;

    solaris*)
      _LT_TAGVAR(no_undefined_flag, $1)=' -z defs'
      if test "$GCC" = yes; then
	wlarc='${wl}'
	_LT_TAGVAR(archive_cmds, $1)='$CC -shared $pic_flag ${wl}-z ${wl}text ${wl}-h ${wl}$soname -o $lib $libobjs $deplibs $compiler_flags'
	_LT_TAGVAR(archive_expsym_cmds, $1)='echo "{ global:" > $lib.exp~cat $export_symbols | $SED -e "s/\(.*\)/\1;/" >> $lib.exp~echo "local: *; };" >> $lib.exp~
	  $CC -shared $pic_flag ${wl}-z ${wl}text ${wl}-M ${wl}$lib.exp ${wl}-h ${wl}$soname -o $lib $libobjs $deplibs $compiler_flags~$RM $lib.exp'
      else
	case `$CC -V 2>&1` in
	*"Compilers 5.0"*)
	  wlarc=''
	  _LT_TAGVAR(archive_cmds, $1)='$LD -G${allow_undefined_flag} -h $soname -o $lib $libobjs $deplibs $linker_flags'
	  _LT_TAGVAR(archive_expsym_cmds, $1)='echo "{ global:" > $lib.exp~cat $export_symbols | $SED -e "s/\(.*\)/\1;/" >> $lib.exp~echo "local: *; };" >> $lib.exp~
	  $LD -G${allow_undefined_flag} -M $lib.exp -h $soname -o $lib $libobjs $deplibs $linker_flags~$RM $lib.exp'
	  ;;
	*)
	  wlarc='${wl}'
	  _LT_TAGVAR(archive_cmds, $1)='$CC -G${allow_undefined_flag} -h $soname -o $lib $libobjs $deplibs $compiler_flags'
	  _LT_TAGVAR(archive_expsym_cmds, $1)='echo "{ global:" > $lib.exp~cat $export_symbols | $SED -e "s/\(.*\)/\1;/" >> $lib.exp~echo "local: *; };" >> $lib.exp~
	  $CC -G${allow_undefined_flag} -M $lib.exp -h $soname -o $lib $libobjs $deplibs $compiler_flags~$RM $lib.exp'
	  ;;
	esac
      fi
      _LT_TAGVAR(hardcode_libdir_flag_spec, $1)='-R$libdir'
      _LT_TAGVAR(hardcode_shlibpath_var, $1)=no
      case $host_os in
      solaris2.[[0-5]] | solaris2.[[0-5]].*) ;;
      *)
	# The compiler driver will combine and reorder linker options,
	# but understands `-z linker_flag'.  GCC discards it without `$wl',
	# but is careful enough not to reorder.
	# Supported since Solaris 2.6 (maybe 2.5.1?)
	if test "$GCC" = yes; then
	  _LT_TAGVAR(whole_archive_flag_spec, $1)='${wl}-z ${wl}allextract$convenience ${wl}-z ${wl}defaultextract'
	else
	  _LT_TAGVAR(whole_archive_flag_spec, $1)='-z allextract$convenience -z defaultextract'
	fi
	;;
      esac
      _LT_TAGVAR(link_all_deplibs, $1)=yes
      ;;

    sunos4*)
      if test "x$host_vendor" = xsequent; then
	# Use $CC to link under sequent, because it throws in some extra .o
	# files that make .init and .fini sections work.
	_LT_TAGVAR(archive_cmds, $1)='$CC -G ${wl}-h $soname -o $lib $libobjs $deplibs $compiler_flags'
      else
	_LT_TAGVAR(archive_cmds, $1)='$LD -assert pure-text -Bstatic -o $lib $libobjs $deplibs $linker_flags'
      fi
      _LT_TAGVAR(hardcode_libdir_flag_spec, $1)='-L$libdir'
      _LT_TAGVAR(hardcode_direct, $1)=yes
      _LT_TAGVAR(hardcode_minus_L, $1)=yes
      _LT_TAGVAR(hardcode_shlibpath_var, $1)=no
      ;;

    sysv4)
      case $host_vendor in
	sni)
	  _LT_TAGVAR(archive_cmds, $1)='$LD -G -h $soname -o $lib $libobjs $deplibs $linker_flags'
	  _LT_TAGVAR(hardcode_direct, $1)=yes # is this really true???
	;;
	siemens)
	  ## LD is ld it makes a PLAMLIB
	  ## CC just makes a GrossModule.
	  _LT_TAGVAR(archive_cmds, $1)='$LD -G -o $lib $libobjs $deplibs $linker_flags'
	  _LT_TAGVAR(reload_cmds, $1)='$CC -r -o $output$reload_objs'
	  _LT_TAGVAR(hardcode_direct, $1)=no
        ;;
	motorola)
	  _LT_TAGVAR(archive_cmds, $1)='$LD -G -h $soname -o $lib $libobjs $deplibs $linker_flags'
	  _LT_TAGVAR(hardcode_direct, $1)=no #Motorola manual says yes, but my tests say they lie
	;;
      esac
      runpath_var='LD_RUN_PATH'
      _LT_TAGVAR(hardcode_shlibpath_var, $1)=no
      ;;

    sysv4.3*)
      _LT_TAGVAR(archive_cmds, $1)='$LD -G -h $soname -o $lib $libobjs $deplibs $linker_flags'
      _LT_TAGVAR(hardcode_shlibpath_var, $1)=no
      _LT_TAGVAR(export_dynamic_flag_spec, $1)='-Bexport'
      ;;

    sysv4*MP*)
      if test -d /usr/nec; then
	_LT_TAGVAR(archive_cmds, $1)='$LD -G -h $soname -o $lib $libobjs $deplibs $linker_flags'
	_LT_TAGVAR(hardcode_shlibpath_var, $1)=no
	runpath_var=LD_RUN_PATH
	hardcode_runpath_var=yes
	_LT_TAGVAR(ld_shlibs, $1)=yes
      fi
      ;;

    sysv4*uw2* | sysv5OpenUNIX* | sysv5UnixWare7.[[01]].[[10]]* | unixware7* | sco3.2v5.0.[[024]]*)
      _LT_TAGVAR(no_undefined_flag, $1)='${wl}-z,text'
      _LT_TAGVAR(archive_cmds_need_lc, $1)=no
      _LT_TAGVAR(hardcode_shlibpath_var, $1)=no
      runpath_var='LD_RUN_PATH'

      if test "$GCC" = yes; then
	_LT_TAGVAR(archive_cmds, $1)='$CC -shared ${wl}-h,$soname -o $lib $libobjs $deplibs $compiler_flags'
	_LT_TAGVAR(archive_expsym_cmds, $1)='$CC -shared ${wl}-Bexport:$export_symbols ${wl}-h,$soname -o $lib $libobjs $deplibs $compiler_flags'
      else
	_LT_TAGVAR(archive_cmds, $1)='$CC -G ${wl}-h,$soname -o $lib $libobjs $deplibs $compiler_flags'
	_LT_TAGVAR(archive_expsym_cmds, $1)='$CC -G ${wl}-Bexport:$export_symbols ${wl}-h,$soname -o $lib $libobjs $deplibs $compiler_flags'
      fi
      ;;

    sysv5* | sco3.2v5* | sco5v6*)
      # Note: We can NOT use -z defs as we might desire, because we do not
      # link with -lc, and that would cause any symbols used from libc to
      # always be unresolved, which means just about no library would
      # ever link correctly.  If we're not using GNU ld we use -z text
      # though, which does catch some bad symbols but isn't as heavy-handed
      # as -z defs.
      _LT_TAGVAR(no_undefined_flag, $1)='${wl}-z,text'
      _LT_TAGVAR(allow_undefined_flag, $1)='${wl}-z,nodefs'
      _LT_TAGVAR(archive_cmds_need_lc, $1)=no
      _LT_TAGVAR(hardcode_shlibpath_var, $1)=no
      _LT_TAGVAR(hardcode_libdir_flag_spec, $1)='${wl}-R,$libdir'
      _LT_TAGVAR(hardcode_libdir_separator, $1)=':'
      _LT_TAGVAR(link_all_deplibs, $1)=yes
      _LT_TAGVAR(export_dynamic_flag_spec, $1)='${wl}-Bexport'
      runpath_var='LD_RUN_PATH'

      if test "$GCC" = yes; then
	_LT_TAGVAR(archive_cmds, $1)='$CC -shared ${wl}-h,$soname -o $lib $libobjs $deplibs $compiler_flags'
	_LT_TAGVAR(archive_expsym_cmds, $1)='$CC -shared ${wl}-Bexport:$export_symbols ${wl}-h,$soname -o $lib $libobjs $deplibs $compiler_flags'
      else
	_LT_TAGVAR(archive_cmds, $1)='$CC -G ${wl}-h,$soname -o $lib $libobjs $deplibs $compiler_flags'
	_LT_TAGVAR(archive_expsym_cmds, $1)='$CC -G ${wl}-Bexport:$export_symbols ${wl}-h,$soname -o $lib $libobjs $deplibs $compiler_flags'
      fi
      ;;

    uts4*)
      _LT_TAGVAR(archive_cmds, $1)='$LD -G -h $soname -o $lib $libobjs $deplibs $linker_flags'
      _LT_TAGVAR(hardcode_libdir_flag_spec, $1)='-L$libdir'
      _LT_TAGVAR(hardcode_shlibpath_var, $1)=no
      ;;

    *)
      _LT_TAGVAR(ld_shlibs, $1)=no
      ;;
    esac

    if test x$host_vendor = xsni; then
      case $host in
      sysv4 | sysv4.2uw2* | sysv4.3* | sysv5*)
	_LT_TAGVAR(export_dynamic_flag_spec, $1)='${wl}-Blargedynsym'
	;;
      esac
    fi
  fi
])
AC_MSG_RESULT([$_LT_TAGVAR(ld_shlibs, $1)])
test "$_LT_TAGVAR(ld_shlibs, $1)" = no && can_build_shared=no

_LT_TAGVAR(with_gnu_ld, $1)=$with_gnu_ld

_LT_DECL([], [libext], [0], [Old archive suffix (normally "a")])dnl
_LT_DECL([], [shrext_cmds], [1], [Shared library suffix (normally ".so")])dnl
_LT_DECL([], [extract_expsyms_cmds], [2],
    [The commands to extract the exported symbol list from a shared archive])

#
# Do we need to explicitly link libc?
#
case "x$_LT_TAGVAR(archive_cmds_need_lc, $1)" in
x|xyes)
  # Assume -lc should be added
  _LT_TAGVAR(archive_cmds_need_lc, $1)=yes

  if test "$enable_shared" = yes && test "$GCC" = yes; then
    case $_LT_TAGVAR(archive_cmds, $1) in
    *'~'*)
      # FIXME: we may have to deal with multi-command sequences.
      ;;
    '$CC '*)
      # Test whether the compiler implicitly links with -lc since on some
      # systems, -lgcc has to come before -lc. If gcc already passes -lc
      # to ld, don't add -lc before -lgcc.
      AC_CACHE_CHECK([whether -lc should be explicitly linked in],
	[lt_cv_]_LT_TAGVAR(archive_cmds_need_lc, $1),
	[$RM conftest*
	echo "$lt_simple_compile_test_code" > conftest.$ac_ext

	if AC_TRY_EVAL(ac_compile) 2>conftest.err; then
	  soname=conftest
	  lib=conftest
	  libobjs=conftest.$ac_objext
	  deplibs=
	  wl=$_LT_TAGVAR(lt_prog_compiler_wl, $1)
	  pic_flag=$_LT_TAGVAR(lt_prog_compiler_pic, $1)
	  compiler_flags=-v
	  linker_flags=-v
	  verstring=
	  output_objdir=.
	  libname=conftest
	  lt_save_allow_undefined_flag=$_LT_TAGVAR(allow_undefined_flag, $1)
	  _LT_TAGVAR(allow_undefined_flag, $1)=
	  if AC_TRY_EVAL(_LT_TAGVAR(archive_cmds, $1) 2\>\&1 \| $GREP \" -lc \" \>/dev/null 2\>\&1)
	  then
	    lt_cv_[]_LT_TAGVAR(archive_cmds_need_lc, $1)=no
	  else
	    lt_cv_[]_LT_TAGVAR(archive_cmds_need_lc, $1)=yes
	  fi
	  _LT_TAGVAR(allow_undefined_flag, $1)=$lt_save_allow_undefined_flag
	else
	  cat conftest.err 1>&5
	fi
	$RM conftest*
	])
      _LT_TAGVAR(archive_cmds_need_lc, $1)=$lt_cv_[]_LT_TAGVAR(archive_cmds_need_lc, $1)
      ;;
    esac
  fi
  ;;
esac

_LT_TAGDECL([build_libtool_need_lc], [archive_cmds_need_lc], [0],
    [Whether or not to add -lc for building shared libraries])
_LT_TAGDECL([allow_libtool_libs_with_static_runtimes],
    [enable_shared_with_static_runtimes], [0],
    [Whether or not to disallow shared libs when runtime libs are static])
_LT_TAGDECL([], [export_dynamic_flag_spec], [1],
    [Compiler flag to allow reflexive dlopens])
_LT_TAGDECL([], [whole_archive_flag_spec], [1],
    [Compiler flag to generate shared objects directly from archives])
_LT_TAGDECL([], [compiler_needs_object], [1],
    [Whether the compiler copes with passing no objects directly])
_LT_TAGDECL([], [old_archive_from_new_cmds], [2],
    [Create an old-style archive from a shared archive])
_LT_TAGDECL([], [old_archive_from_expsyms_cmds], [2],
    [Create a temporary old-style archive to link instead of a shared archive])
_LT_TAGDECL([], [archive_cmds], [2], [Commands used to build a shared archive])
_LT_TAGDECL([], [archive_expsym_cmds], [2])
_LT_TAGDECL([], [module_cmds], [2],
    [Commands used to build a loadable module if different from building
    a shared archive.])
_LT_TAGDECL([], [module_expsym_cmds], [2])
_LT_TAGDECL([], [with_gnu_ld], [1],
    [Whether we are building with GNU ld or not])
_LT_TAGDECL([], [allow_undefined_flag], [1],
    [Flag that allows shared libraries with undefined symbols to be built])
_LT_TAGDECL([], [no_undefined_flag], [1],
    [Flag that enforces no undefined symbols])
_LT_TAGDECL([], [hardcode_libdir_flag_spec], [1],
    [Flag to hardcode $libdir into a binary during linking.
    This must work even if $libdir does not exist])
_LT_TAGDECL([], [hardcode_libdir_separator], [1],
    [Whether we need a single "-rpath" flag with a separated argument])
_LT_TAGDECL([], [hardcode_direct], [0],
    [Set to "yes" if using DIR/libNAME${shared_ext} during linking hardcodes
    DIR into the resulting binary])
_LT_TAGDECL([], [hardcode_direct_absolute], [0],
    [Set to "yes" if using DIR/libNAME${shared_ext} during linking hardcodes
    DIR into the resulting binary and the resulting library dependency is
    "absolute", i.e impossible to change by setting ${shlibpath_var} if the
    library is relocated])
_LT_TAGDECL([], [hardcode_minus_L], [0],
    [Set to "yes" if using the -LDIR flag during linking hardcodes DIR
    into the resulting binary])
_LT_TAGDECL([], [hardcode_shlibpath_var], [0],
    [Set to "yes" if using SHLIBPATH_VAR=DIR during linking hardcodes DIR
    into the resulting binary])
_LT_TAGDECL([], [hardcode_automatic], [0],
    [Set to "yes" if building a shared library automatically hardcodes DIR
    into the library and all subsequent libraries and executables linked
    against it])
_LT_TAGDECL([], [inherit_rpath], [0],
    [Set to yes if linker adds runtime paths of dependent libraries
    to runtime path list])
_LT_TAGDECL([], [link_all_deplibs], [0],
    [Whether libtool must link a program against all its dependency libraries])
_LT_TAGDECL([], [always_export_symbols], [0],
    [Set to "yes" if exported symbols are required])
_LT_TAGDECL([], [export_symbols_cmds], [2],
    [The commands to list exported symbols])
_LT_TAGDECL([], [exclude_expsyms], [1],
    [Symbols that should not be listed in the preloaded symbols])
_LT_TAGDECL([], [include_expsyms], [1],
    [Symbols that must always be exported])
_LT_TAGDECL([], [prelink_cmds], [2],
    [Commands necessary for linking programs (against libraries) with templates])
_LT_TAGDECL([], [postlink_cmds], [2],
    [Commands necessary for finishing linking programs])
_LT_TAGDECL([], [file_list_spec], [1],
    [Specify filename containing input files])
dnl FIXME: Not yet implemented
dnl _LT_TAGDECL([], [thread_safe_flag_spec], [1],
dnl    [Compiler flag to generate thread safe objects])
])# _LT_LINKER_SHLIBS


# _LT_LANG_C_CONFIG([TAG])
# ------------------------
# Ensure that the configuration variables for a C compiler are suitably
# defined.  These variables are subsequently used by _LT_CONFIG to write
# the compiler configuration to `libtool'.
m4_defun([_LT_LANG_C_CONFIG],
[m4_require([_LT_DECL_EGREP])dnl
lt_save_CC="$CC"
AC_LANG_PUSH(C)

# Source file extension for C test sources.
ac_ext=c

# Object file extension for compiled C test sources.
objext=o
_LT_TAGVAR(objext, $1)=$objext

# Code to be used in simple compile tests
lt_simple_compile_test_code="int some_variable = 0;"

# Code to be used in simple link tests
lt_simple_link_test_code='int main(){return(0);}'

_LT_TAG_COMPILER
# Save the default compiler, since it gets overwritten when the other
# tags are being tested, and _LT_TAGVAR(compiler, []) is a NOP.
compiler_DEFAULT=$CC

# save warnings/boilerplate of simple test code
_LT_COMPILER_BOILERPLATE
_LT_LINKER_BOILERPLATE

## CAVEAT EMPTOR:
## There is no encapsulation within the following macros, do not change
## the running order or otherwise move them around unless you know exactly
## what you are doing...
if test -n "$compiler"; then
  _LT_COMPILER_NO_RTTI($1)
  _LT_COMPILER_PIC($1)
  _LT_COMPILER_C_O($1)
  _LT_COMPILER_FILE_LOCKS($1)
  _LT_LINKER_SHLIBS($1)
  _LT_SYS_DYNAMIC_LINKER($1)
  _LT_LINKER_HARDCODE_LIBPATH($1)
  LT_SYS_DLOPEN_SELF
  _LT_CMD_STRIPLIB

  # Report which library types will actually be built
  AC_MSG_CHECKING([if libtool supports shared libraries])
  AC_MSG_RESULT([$can_build_shared])

  AC_MSG_CHECKING([whether to build shared libraries])
  test "$can_build_shared" = "no" && enable_shared=no

  # On AIX, shared libraries and static libraries use the same namespace, and
  # are all built from PIC.
  case $host_os in
  aix3*)
    test "$enable_shared" = yes && enable_static=no
    if test -n "$RANLIB"; then
      archive_cmds="$archive_cmds~\$RANLIB \$lib"
      postinstall_cmds='$RANLIB $lib'
    fi
    ;;

  aix[[4-9]]*)
    if test "$host_cpu" != ia64 && test "$aix_use_runtimelinking" = no ; then
      test "$enable_shared" = yes && enable_static=no
    fi
    ;;
  esac
  AC_MSG_RESULT([$enable_shared])

  AC_MSG_CHECKING([whether to build static libraries])
  # Make sure either enable_shared or enable_static is yes.
  test "$enable_shared" = yes || enable_static=yes
  AC_MSG_RESULT([$enable_static])

  _LT_CONFIG($1)
fi
AC_LANG_POP
CC="$lt_save_CC"
])# _LT_LANG_C_CONFIG


# _LT_LANG_CXX_CONFIG([TAG])
# --------------------------
# Ensure that the configuration variables for a C++ compiler are suitably
# defined.  These variables are subsequently used by _LT_CONFIG to write
# the compiler configuration to `libtool'.
m4_defun([_LT_LANG_CXX_CONFIG],
[m4_require([_LT_FILEUTILS_DEFAULTS])dnl
m4_require([_LT_DECL_EGREP])dnl
m4_require([_LT_PATH_MANIFEST_TOOL])dnl
if test -n "$CXX" && ( test "X$CXX" != "Xno" &&
    ( (test "X$CXX" = "Xg++" && `g++ -v >/dev/null 2>&1` ) ||
    (test "X$CXX" != "Xg++"))) ; then
  AC_PROG_CXXCPP
else
  _lt_caught_CXX_error=yes
fi

AC_LANG_PUSH(C++)
_LT_TAGVAR(archive_cmds_need_lc, $1)=no
_LT_TAGVAR(allow_undefined_flag, $1)=
_LT_TAGVAR(always_export_symbols, $1)=no
_LT_TAGVAR(archive_expsym_cmds, $1)=
_LT_TAGVAR(compiler_needs_object, $1)=no
_LT_TAGVAR(export_dynamic_flag_spec, $1)=
_LT_TAGVAR(hardcode_direct, $1)=no
_LT_TAGVAR(hardcode_direct_absolute, $1)=no
_LT_TAGVAR(hardcode_libdir_flag_spec, $1)=
_LT_TAGVAR(hardcode_libdir_separator, $1)=
_LT_TAGVAR(hardcode_minus_L, $1)=no
_LT_TAGVAR(hardcode_shlibpath_var, $1)=unsupported
_LT_TAGVAR(hardcode_automatic, $1)=no
_LT_TAGVAR(inherit_rpath, $1)=no
_LT_TAGVAR(module_cmds, $1)=
_LT_TAGVAR(module_expsym_cmds, $1)=
_LT_TAGVAR(link_all_deplibs, $1)=unknown
_LT_TAGVAR(old_archive_cmds, $1)=$old_archive_cmds
_LT_TAGVAR(reload_flag, $1)=$reload_flag
_LT_TAGVAR(reload_cmds, $1)=$reload_cmds
_LT_TAGVAR(no_undefined_flag, $1)=
_LT_TAGVAR(whole_archive_flag_spec, $1)=
_LT_TAGVAR(enable_shared_with_static_runtimes, $1)=no

# Source file extension for C++ test sources.
ac_ext=cpp

# Object file extension for compiled C++ test sources.
objext=o
_LT_TAGVAR(objext, $1)=$objext

# No sense in running all these tests if we already determined that
# the CXX compiler isn't working.  Some variables (like enable_shared)
# are currently assumed to apply to all compilers on this platform,
# and will be corrupted by setting them based on a non-working compiler.
if test "$_lt_caught_CXX_error" != yes; then
  # Code to be used in simple compile tests
  lt_simple_compile_test_code="int some_variable = 0;"

  # Code to be used in simple link tests
  lt_simple_link_test_code='int main(int, char *[[]]) { return(0); }'

  # ltmain only uses $CC for tagged configurations so make sure $CC is set.
  _LT_TAG_COMPILER

  # save warnings/boilerplate of simple test code
  _LT_COMPILER_BOILERPLATE
  _LT_LINKER_BOILERPLATE

  # Allow CC to be a program name with arguments.
  lt_save_CC=$CC
  lt_save_CFLAGS=$CFLAGS
  lt_save_LD=$LD
  lt_save_GCC=$GCC
  GCC=$GXX
  lt_save_with_gnu_ld=$with_gnu_ld
  lt_save_path_LD=$lt_cv_path_LD
  if test -n "${lt_cv_prog_gnu_ldcxx+set}"; then
    lt_cv_prog_gnu_ld=$lt_cv_prog_gnu_ldcxx
  else
    $as_unset lt_cv_prog_gnu_ld
  fi
  if test -n "${lt_cv_path_LDCXX+set}"; then
    lt_cv_path_LD=$lt_cv_path_LDCXX
  else
    $as_unset lt_cv_path_LD
  fi
  test -z "${LDCXX+set}" || LD=$LDCXX
  CC=${CXX-"c++"}
  CFLAGS=$CXXFLAGS
  compiler=$CC
  _LT_TAGVAR(compiler, $1)=$CC
  _LT_CC_BASENAME([$compiler])

  if test -n "$compiler"; then
    # We don't want -fno-exception when compiling C++ code, so set the
    # no_builtin_flag separately
    if test "$GXX" = yes; then
      _LT_TAGVAR(lt_prog_compiler_no_builtin_flag, $1)=' -fno-builtin'
    else
      _LT_TAGVAR(lt_prog_compiler_no_builtin_flag, $1)=
    fi

    if test "$GXX" = yes; then
      # Set up default GNU C++ configuration

      LT_PATH_LD

      # Check if GNU C++ uses GNU ld as the underlying linker, since the
      # archiving commands below assume that GNU ld is being used.
      if test "$with_gnu_ld" = yes; then
        _LT_TAGVAR(archive_cmds, $1)='$CC $pic_flag -shared -nostdlib $predep_objects $libobjs $deplibs $postdep_objects $compiler_flags ${wl}-soname $wl$soname -o $lib'
        _LT_TAGVAR(archive_expsym_cmds, $1)='$CC $pic_flag -shared -nostdlib $predep_objects $libobjs $deplibs $postdep_objects $compiler_flags ${wl}-soname $wl$soname ${wl}-retain-symbols-file $wl$export_symbols -o $lib'

        _LT_TAGVAR(hardcode_libdir_flag_spec, $1)='${wl}-rpath ${wl}$libdir'
        _LT_TAGVAR(export_dynamic_flag_spec, $1)='${wl}--export-dynamic'

        # If archive_cmds runs LD, not CC, wlarc should be empty
        # XXX I think wlarc can be eliminated in ltcf-cxx, but I need to
        #     investigate it a little bit more. (MM)
        wlarc='${wl}'

        # ancient GNU ld didn't support --whole-archive et. al.
        if eval "`$CC -print-prog-name=ld` --help 2>&1" |
	  $GREP 'no-whole-archive' > /dev/null; then
          _LT_TAGVAR(whole_archive_flag_spec, $1)="$wlarc"'--whole-archive$convenience '"$wlarc"'--no-whole-archive'
        else
          _LT_TAGVAR(whole_archive_flag_spec, $1)=
        fi
      else
        with_gnu_ld=no
        wlarc=

        # A generic and very simple default shared library creation
        # command for GNU C++ for the case where it uses the native
        # linker, instead of GNU ld.  If possible, this setting should
        # overridden to take advantage of the native linker features on
        # the platform it is being used on.
        _LT_TAGVAR(archive_cmds, $1)='$CC -shared -nostdlib $predep_objects $libobjs $deplibs $postdep_objects $compiler_flags -o $lib'
      fi

      # Commands to make compiler produce verbose output that lists
      # what "hidden" libraries, object files and flags are used when
      # linking a shared library.
      output_verbose_link_cmd='$CC -shared $CFLAGS -v conftest.$objext 2>&1 | $GREP -v "^Configured with:" | $GREP "\-L"'

    else
      GXX=no
      with_gnu_ld=no
      wlarc=
    fi

    # PORTME: fill in a description of your system's C++ link characteristics
    AC_MSG_CHECKING([whether the $compiler linker ($LD) supports shared libraries])
    _LT_TAGVAR(ld_shlibs, $1)=yes
    case $host_os in
      aix3*)
        # FIXME: insert proper C++ library support
        _LT_TAGVAR(ld_shlibs, $1)=no
        ;;
      aix[[4-9]]*)
        if test "$host_cpu" = ia64; then
          # On IA64, the linker does run time linking by default, so we don't
          # have to do anything special.
          aix_use_runtimelinking=no
          exp_sym_flag='-Bexport'
          no_entry_flag=""
        else
          aix_use_runtimelinking=no

          # Test if we are trying to use run time linking or normal
          # AIX style linking. If -brtl is somewhere in LDFLAGS, we
          # need to do runtime linking.
          case $host_os in aix4.[[23]]|aix4.[[23]].*|aix[[5-9]]*)
	    for ld_flag in $LDFLAGS; do
	      case $ld_flag in
	      *-brtl*)
	        aix_use_runtimelinking=yes
	        break
	        ;;
	      esac
	    done
	    ;;
          esac

          exp_sym_flag='-bexport'
          no_entry_flag='-bnoentry'
        fi

        # When large executables or shared objects are built, AIX ld can
        # have problems creating the table of contents.  If linking a library
        # or program results in "error TOC overflow" add -mminimal-toc to
        # CXXFLAGS/CFLAGS for g++/gcc.  In the cases where that is not
        # enough to fix the problem, add -Wl,-bbigtoc to LDFLAGS.

        _LT_TAGVAR(archive_cmds, $1)=''
        _LT_TAGVAR(hardcode_direct, $1)=yes
        _LT_TAGVAR(hardcode_direct_absolute, $1)=yes
        _LT_TAGVAR(hardcode_libdir_separator, $1)=':'
        _LT_TAGVAR(link_all_deplibs, $1)=yes
        _LT_TAGVAR(file_list_spec, $1)='${wl}-f,'

        if test "$GXX" = yes; then
          case $host_os in aix4.[[012]]|aix4.[[012]].*)
          # We only want to do this on AIX 4.2 and lower, the check
          # below for broken collect2 doesn't work under 4.3+
	  collect2name=`${CC} -print-prog-name=collect2`
	  if test -f "$collect2name" &&
	     strings "$collect2name" | $GREP resolve_lib_name >/dev/null
	  then
	    # We have reworked collect2
	    :
	  else
	    # We have old collect2
	    _LT_TAGVAR(hardcode_direct, $1)=unsupported
	    # It fails to find uninstalled libraries when the uninstalled
	    # path is not listed in the libpath.  Setting hardcode_minus_L
	    # to unsupported forces relinking
	    _LT_TAGVAR(hardcode_minus_L, $1)=yes
	    _LT_TAGVAR(hardcode_libdir_flag_spec, $1)='-L$libdir'
	    _LT_TAGVAR(hardcode_libdir_separator, $1)=
	  fi
          esac
          shared_flag='-shared'
	  if test "$aix_use_runtimelinking" = yes; then
	    shared_flag="$shared_flag "'${wl}-G'
	  fi
        else
          # not using gcc
          if test "$host_cpu" = ia64; then
	  # VisualAge C++, Version 5.5 for AIX 5L for IA-64, Beta 3 Release
	  # chokes on -Wl,-G. The following line is correct:
	  shared_flag='-G'
          else
	    if test "$aix_use_runtimelinking" = yes; then
	      shared_flag='${wl}-G'
	    else
	      shared_flag='${wl}-bM:SRE'
	    fi
          fi
        fi

        _LT_TAGVAR(export_dynamic_flag_spec, $1)='${wl}-bexpall'
        # It seems that -bexpall does not export symbols beginning with
        # underscore (_), so it is better to generate a list of symbols to
	# export.
        _LT_TAGVAR(always_export_symbols, $1)=yes
        if test "$aix_use_runtimelinking" = yes; then
          # Warning - without using the other runtime loading flags (-brtl),
          # -berok will link without error, but may produce a broken library.
          _LT_TAGVAR(allow_undefined_flag, $1)='-berok'
          # Determine the default libpath from the value encoded in an empty
          # executable.
          _LT_SYS_MODULE_PATH_AIX([$1])
          _LT_TAGVAR(hardcode_libdir_flag_spec, $1)='${wl}-blibpath:$libdir:'"$aix_libpath"

          _LT_TAGVAR(archive_expsym_cmds, $1)='$CC -o $output_objdir/$soname $libobjs $deplibs '"\${wl}$no_entry_flag"' $compiler_flags `if test "x${allow_undefined_flag}" != "x"; then func_echo_all "${wl}${allow_undefined_flag}"; else :; fi` '"\${wl}$exp_sym_flag:\$export_symbols $shared_flag"
        else
          if test "$host_cpu" = ia64; then
	    _LT_TAGVAR(hardcode_libdir_flag_spec, $1)='${wl}-R $libdir:/usr/lib:/lib'
	    _LT_TAGVAR(allow_undefined_flag, $1)="-z nodefs"
	    _LT_TAGVAR(archive_expsym_cmds, $1)="\$CC $shared_flag"' -o $output_objdir/$soname $libobjs $deplibs '"\${wl}$no_entry_flag"' $compiler_flags ${wl}${allow_undefined_flag} '"\${wl}$exp_sym_flag:\$export_symbols"
          else
	    # Determine the default libpath from the value encoded in an
	    # empty executable.
	    _LT_SYS_MODULE_PATH_AIX([$1])
	    _LT_TAGVAR(hardcode_libdir_flag_spec, $1)='${wl}-blibpath:$libdir:'"$aix_libpath"
	    # Warning - without using the other run time loading flags,
	    # -berok will link without error, but may produce a broken library.
	    _LT_TAGVAR(no_undefined_flag, $1)=' ${wl}-bernotok'
	    _LT_TAGVAR(allow_undefined_flag, $1)=' ${wl}-berok'
	    if test "$with_gnu_ld" = yes; then
	      # We only use this code for GNU lds that support --whole-archive.
	      _LT_TAGVAR(whole_archive_flag_spec, $1)='${wl}--whole-archive$convenience ${wl}--no-whole-archive'
	    else
	      # Exported symbols can be pulled into shared objects from archives
	      _LT_TAGVAR(whole_archive_flag_spec, $1)='$convenience'
	    fi
	    _LT_TAGVAR(archive_cmds_need_lc, $1)=yes
	    # This is similar to how AIX traditionally builds its shared
	    # libraries.
	    _LT_TAGVAR(archive_expsym_cmds, $1)="\$CC $shared_flag"' -o $output_objdir/$soname $libobjs $deplibs ${wl}-bnoentry $compiler_flags ${wl}-bE:$export_symbols${allow_undefined_flag}~$AR $AR_FLAGS $output_objdir/$libname$release.a $output_objdir/$soname'
          fi
        fi
        ;;

      beos*)
	if $LD --help 2>&1 | $GREP ': supported targets:.* elf' > /dev/null; then
	  _LT_TAGVAR(allow_undefined_flag, $1)=unsupported
	  # Joseph Beckenbach <jrb3@best.com> says some releases of gcc
	  # support --undefined.  This deserves some investigation.  FIXME
	  _LT_TAGVAR(archive_cmds, $1)='$CC -nostart $libobjs $deplibs $compiler_flags ${wl}-soname $wl$soname -o $lib'
	else
	  _LT_TAGVAR(ld_shlibs, $1)=no
	fi
	;;

      chorus*)
        case $cc_basename in
          *)
	  # FIXME: insert proper C++ library support
	  _LT_TAGVAR(ld_shlibs, $1)=no
	  ;;
        esac
        ;;

      cygwin* | mingw* | pw32* | cegcc*)
	case $GXX,$cc_basename in
	,cl* | no,cl*)
	  # Native MSVC
	  # hardcode_libdir_flag_spec is actually meaningless, as there is
	  # no search path for DLLs.
	  _LT_TAGVAR(hardcode_libdir_flag_spec, $1)=' '
	  _LT_TAGVAR(allow_undefined_flag, $1)=unsupported
	  _LT_TAGVAR(always_export_symbols, $1)=yes
	  _LT_TAGVAR(file_list_spec, $1)='@'
	  # Tell ltmain to make .lib files, not .a files.
	  libext=lib
	  # Tell ltmain to make .dll files, not .so files.
	  shrext_cmds=".dll"
	  # FIXME: Setting linknames here is a bad hack.
	  _LT_TAGVAR(archive_cmds, $1)='$CC -o $output_objdir/$soname $libobjs $compiler_flags $deplibs -Wl,-dll~linknames='
	  _LT_TAGVAR(archive_expsym_cmds, $1)='if test "x`$SED 1q $export_symbols`" = xEXPORTS; then
	      $SED -n -e 's/\\\\\\\(.*\\\\\\\)/-link\\\ -EXPORT:\\\\\\\1/' -e '1\\\!p' < $export_symbols > $output_objdir/$soname.exp;
	    else
	      $SED -e 's/\\\\\\\(.*\\\\\\\)/-link\\\ -EXPORT:\\\\\\\1/' < $export_symbols > $output_objdir/$soname.exp;
	    fi~
	    $CC -o $tool_output_objdir$soname $libobjs $compiler_flags $deplibs "@$tool_output_objdir$soname.exp" -Wl,-DLL,-IMPLIB:"$tool_output_objdir$libname.dll.lib"~
	    linknames='
	  # The linker will not automatically build a static lib if we build a DLL.
	  # _LT_TAGVAR(old_archive_from_new_cmds, $1)='true'
	  _LT_TAGVAR(enable_shared_with_static_runtimes, $1)=yes
	  # Don't use ranlib
	  _LT_TAGVAR(old_postinstall_cmds, $1)='chmod 644 $oldlib'
	  _LT_TAGVAR(postlink_cmds, $1)='lt_outputfile="@OUTPUT@"~
	    lt_tool_outputfile="@TOOL_OUTPUT@"~
	    case $lt_outputfile in
	      *.exe|*.EXE) ;;
	      *)
		lt_outputfile="$lt_outputfile.exe"
		lt_tool_outputfile="$lt_tool_outputfile.exe"
		;;
	    esac~
	    func_to_tool_file "$lt_outputfile"~
	    if test "$MANIFEST_TOOL" != ":" && test -f "$lt_outputfile.manifest"; then
	      $MANIFEST_TOOL -manifest "$lt_tool_outputfile.manifest" -outputresource:"$lt_tool_outputfile" || exit 1;
	      $RM "$lt_outputfile.manifest";
	    fi'
	  ;;
	*)
	  # g++
	  # _LT_TAGVAR(hardcode_libdir_flag_spec, $1) is actually meaningless,
	  # as there is no search path for DLLs.
	  _LT_TAGVAR(hardcode_libdir_flag_spec, $1)='-L$libdir'
	  _LT_TAGVAR(export_dynamic_flag_spec, $1)='${wl}--export-all-symbols'
	  _LT_TAGVAR(allow_undefined_flag, $1)=unsupported
	  _LT_TAGVAR(always_export_symbols, $1)=no
	  _LT_TAGVAR(enable_shared_with_static_runtimes, $1)=yes

	  if $LD --help 2>&1 | $GREP 'auto-import' > /dev/null; then
	    _LT_TAGVAR(archive_cmds, $1)='$CC -shared -nostdlib $predep_objects $libobjs $deplibs $postdep_objects $compiler_flags -o $output_objdir/$soname ${wl}--enable-auto-image-base -Xlinker --out-implib -Xlinker $lib'
	    # If the export-symbols file already is a .def file (1st line
	    # is EXPORTS), use it as is; otherwise, prepend...
	    _LT_TAGVAR(archive_expsym_cmds, $1)='if test "x`$SED 1q $export_symbols`" = xEXPORTS; then
	      cp $export_symbols $output_objdir/$soname.def;
	    else
	      echo EXPORTS > $output_objdir/$soname.def;
	      cat $export_symbols >> $output_objdir/$soname.def;
	    fi~
	    $CC -shared -nostdlib $output_objdir/$soname.def $predep_objects $libobjs $deplibs $postdep_objects $compiler_flags -o $output_objdir/$soname ${wl}--enable-auto-image-base -Xlinker --out-implib -Xlinker $lib'
	  else
	    _LT_TAGVAR(ld_shlibs, $1)=no
	  fi
	  ;;
	esac
	;;
      darwin* | rhapsody*)
        _LT_DARWIN_LINKER_FEATURES($1)
	;;

      dgux*)
        case $cc_basename in
          ec++*)
	    # FIXME: insert proper C++ library support
	    _LT_TAGVAR(ld_shlibs, $1)=no
	    ;;
          ghcx*)
	    # Green Hills C++ Compiler
	    # FIXME: insert proper C++ library support
	    _LT_TAGVAR(ld_shlibs, $1)=no
	    ;;
          *)
	    # FIXME: insert proper C++ library support
	    _LT_TAGVAR(ld_shlibs, $1)=no
	    ;;
        esac
        ;;

      freebsd2.*)
        # C++ shared libraries reported to be fairly broken before
	# switch to ELF
        _LT_TAGVAR(ld_shlibs, $1)=no
        ;;

      freebsd-elf*)
        _LT_TAGVAR(archive_cmds_need_lc, $1)=no
        ;;

      freebsd* | dragonfly*)
        # FreeBSD 3 and later use GNU C++ and GNU ld with standard ELF
        # conventions
        _LT_TAGVAR(ld_shlibs, $1)=yes
        ;;

      haiku*)
        _LT_TAGVAR(archive_cmds, $1)='$CC -shared $libobjs $deplibs $compiler_flags ${wl}-soname $wl$soname -o $lib'
        _LT_TAGVAR(link_all_deplibs, $1)=yes
        ;;

      hpux9*)
        _LT_TAGVAR(hardcode_libdir_flag_spec, $1)='${wl}+b ${wl}$libdir'
        _LT_TAGVAR(hardcode_libdir_separator, $1)=:
        _LT_TAGVAR(export_dynamic_flag_spec, $1)='${wl}-E'
        _LT_TAGVAR(hardcode_direct, $1)=yes
        _LT_TAGVAR(hardcode_minus_L, $1)=yes # Not in the search PATH,
				             # but as the default
				             # location of the library.

        case $cc_basename in
          CC*)
            # FIXME: insert proper C++ library support
            _LT_TAGVAR(ld_shlibs, $1)=no
            ;;
          aCC*)
            _LT_TAGVAR(archive_cmds, $1)='$RM $output_objdir/$soname~$CC -b ${wl}+b ${wl}$install_libdir -o $output_objdir/$soname $predep_objects $libobjs $deplibs $postdep_objects $compiler_flags~test $output_objdir/$soname = $lib || mv $output_objdir/$soname $lib'
            # Commands to make compiler produce verbose output that lists
            # what "hidden" libraries, object files and flags are used when
            # linking a shared library.
            #
            # There doesn't appear to be a way to prevent this compiler from
            # explicitly linking system object files so we need to strip them
            # from the output so that they don't get included in the library
            # dependencies.
            output_verbose_link_cmd='templist=`($CC -b $CFLAGS -v conftest.$objext 2>&1) | $EGREP "\-L"`; list=""; for z in $templist; do case $z in conftest.$objext) list="$list $z";; *.$objext);; *) list="$list $z";;esac; done; func_echo_all "$list"'
            ;;
          *)
            if test "$GXX" = yes; then
              _LT_TAGVAR(archive_cmds, $1)='$RM $output_objdir/$soname~$CC -shared -nostdlib $pic_flag ${wl}+b ${wl}$install_libdir -o $output_objdir/$soname $predep_objects $libobjs $deplibs $postdep_objects $compiler_flags~test $output_objdir/$soname = $lib || mv $output_objdir/$soname $lib'
            else
              # FIXME: insert proper C++ library support
              _LT_TAGVAR(ld_shlibs, $1)=no
            fi
            ;;
        esac
        ;;

      hpux10*|hpux11*)
        if test $with_gnu_ld = no; then
	  _LT_TAGVAR(hardcode_libdir_flag_spec, $1)='${wl}+b ${wl}$libdir'
	  _LT_TAGVAR(hardcode_libdir_separator, $1)=:

          case $host_cpu in
            hppa*64*|ia64*)
              ;;
            *)
	      _LT_TAGVAR(export_dynamic_flag_spec, $1)='${wl}-E'
              ;;
          esac
        fi
        case $host_cpu in
          hppa*64*|ia64*)
            _LT_TAGVAR(hardcode_direct, $1)=no
            _LT_TAGVAR(hardcode_shlibpath_var, $1)=no
            ;;
          *)
            _LT_TAGVAR(hardcode_direct, $1)=yes
            _LT_TAGVAR(hardcode_direct_absolute, $1)=yes
            _LT_TAGVAR(hardcode_minus_L, $1)=yes # Not in the search PATH,
					         # but as the default
					         # location of the library.
            ;;
        esac

        case $cc_basename in
          CC*)
	    # FIXME: insert proper C++ library support
	    _LT_TAGVAR(ld_shlibs, $1)=no
	    ;;
          aCC*)
	    case $host_cpu in
	      hppa*64*)
	        _LT_TAGVAR(archive_cmds, $1)='$CC -b ${wl}+h ${wl}$soname -o $lib $predep_objects $libobjs $deplibs $postdep_objects $compiler_flags'
	        ;;
	      ia64*)
	        _LT_TAGVAR(archive_cmds, $1)='$CC -b ${wl}+h ${wl}$soname ${wl}+nodefaultrpath -o $lib $predep_objects $libobjs $deplibs $postdep_objects $compiler_flags'
	        ;;
	      *)
	        _LT_TAGVAR(archive_cmds, $1)='$CC -b ${wl}+h ${wl}$soname ${wl}+b ${wl}$install_libdir -o $lib $predep_objects $libobjs $deplibs $postdep_objects $compiler_flags'
	        ;;
	    esac
	    # Commands to make compiler produce verbose output that lists
	    # what "hidden" libraries, object files and flags are used when
	    # linking a shared library.
	    #
	    # There doesn't appear to be a way to prevent this compiler from
	    # explicitly linking system object files so we need to strip them
	    # from the output so that they don't get included in the library
	    # dependencies.
	    output_verbose_link_cmd='templist=`($CC -b $CFLAGS -v conftest.$objext 2>&1) | $GREP "\-L"`; list=""; for z in $templist; do case $z in conftest.$objext) list="$list $z";; *.$objext);; *) list="$list $z";;esac; done; func_echo_all "$list"'
	    ;;
          *)
	    if test "$GXX" = yes; then
	      if test $with_gnu_ld = no; then
	        case $host_cpu in
	          hppa*64*)
	            _LT_TAGVAR(archive_cmds, $1)='$CC -shared -nostdlib -fPIC ${wl}+h ${wl}$soname -o $lib $predep_objects $libobjs $deplibs $postdep_objects $compiler_flags'
	            ;;
	          ia64*)
	            _LT_TAGVAR(archive_cmds, $1)='$CC -shared -nostdlib $pic_flag ${wl}+h ${wl}$soname ${wl}+nodefaultrpath -o $lib $predep_objects $libobjs $deplibs $postdep_objects $compiler_flags'
	            ;;
	          *)
	            _LT_TAGVAR(archive_cmds, $1)='$CC -shared -nostdlib $pic_flag ${wl}+h ${wl}$soname ${wl}+b ${wl}$install_libdir -o $lib $predep_objects $libobjs $deplibs $postdep_objects $compiler_flags'
	            ;;
	        esac
	      fi
	    else
	      # FIXME: insert proper C++ library support
	      _LT_TAGVAR(ld_shlibs, $1)=no
	    fi
	    ;;
        esac
        ;;

      interix[[3-9]]*)
	_LT_TAGVAR(hardcode_direct, $1)=no
	_LT_TAGVAR(hardcode_shlibpath_var, $1)=no
	_LT_TAGVAR(hardcode_libdir_flag_spec, $1)='${wl}-rpath,$libdir'
	_LT_TAGVAR(export_dynamic_flag_spec, $1)='${wl}-E'
	# Hack: On Interix 3.x, we cannot compile PIC because of a broken gcc.
	# Instead, shared libraries are loaded at an image base (0x10000000 by
	# default) and relocated if they conflict, which is a slow very memory
	# consuming and fragmenting process.  To avoid this, we pick a random,
	# 256 KiB-aligned image base between 0x50000000 and 0x6FFC0000 at link
	# time.  Moving up from 0x10000000 also allows more sbrk(2) space.
	_LT_TAGVAR(archive_cmds, $1)='$CC -shared $pic_flag $libobjs $deplibs $compiler_flags ${wl}-h,$soname ${wl}--image-base,`expr ${RANDOM-$$} % 4096 / 2 \* 262144 + 1342177280` -o $lib'
	_LT_TAGVAR(archive_expsym_cmds, $1)='sed "s,^,_," $export_symbols >$output_objdir/$soname.expsym~$CC -shared $pic_flag $libobjs $deplibs $compiler_flags ${wl}-h,$soname ${wl}--retain-symbols-file,$output_objdir/$soname.expsym ${wl}--image-base,`expr ${RANDOM-$$} % 4096 / 2 \* 262144 + 1342177280` -o $lib'
	;;
      irix5* | irix6*)
        case $cc_basename in
          CC*)
	    # SGI C++
	    _LT_TAGVAR(archive_cmds, $1)='$CC -shared -all -multigot $predep_objects $libobjs $deplibs $postdep_objects $compiler_flags -soname $soname `test -n "$verstring" && func_echo_all "-set_version $verstring"` -update_registry ${output_objdir}/so_locations -o $lib'

	    # Archives containing C++ object files must be created using
	    # "CC -ar", where "CC" is the IRIX C++ compiler.  This is
	    # necessary to make sure instantiated templates are included
	    # in the archive.
	    _LT_TAGVAR(old_archive_cmds, $1)='$CC -ar -WR,-u -o $oldlib $oldobjs'
	    ;;
          *)
	    if test "$GXX" = yes; then
	      if test "$with_gnu_ld" = no; then
	        _LT_TAGVAR(archive_cmds, $1)='$CC -shared $pic_flag -nostdlib $predep_objects $libobjs $deplibs $postdep_objects $compiler_flags ${wl}-soname ${wl}$soname `test -n "$verstring" && func_echo_all "${wl}-set_version ${wl}$verstring"` ${wl}-update_registry ${wl}${output_objdir}/so_locations -o $lib'
	      else
	        _LT_TAGVAR(archive_cmds, $1)='$CC -shared $pic_flag -nostdlib $predep_objects $libobjs $deplibs $postdep_objects $compiler_flags ${wl}-soname ${wl}$soname `test -n "$verstring" && func_echo_all "${wl}-set_version ${wl}$verstring"` -o $lib'
	      fi
	    fi
	    _LT_TAGVAR(link_all_deplibs, $1)=yes
	    ;;
        esac
        _LT_TAGVAR(hardcode_libdir_flag_spec, $1)='${wl}-rpath ${wl}$libdir'
        _LT_TAGVAR(hardcode_libdir_separator, $1)=:
        _LT_TAGVAR(inherit_rpath, $1)=yes
        ;;

      linux* | k*bsd*-gnu | kopensolaris*-gnu | gnu*)
        case $cc_basename in
          KCC*)
	    # Kuck and Associates, Inc. (KAI) C++ Compiler

	    # KCC will only create a shared library if the output file
	    # ends with ".so" (or ".sl" for HP-UX), so rename the library
	    # to its proper name (with version) after linking.
	    _LT_TAGVAR(archive_cmds, $1)='tempext=`echo $shared_ext | $SED -e '\''s/\([[^()0-9A-Za-z{}]]\)/\\\\\1/g'\''`; templib=`echo $lib | $SED -e "s/\${tempext}\..*/.so/"`; $CC $predep_objects $libobjs $deplibs $postdep_objects $compiler_flags --soname $soname -o \$templib; mv \$templib $lib'
	    _LT_TAGVAR(archive_expsym_cmds, $1)='tempext=`echo $shared_ext | $SED -e '\''s/\([[^()0-9A-Za-z{}]]\)/\\\\\1/g'\''`; templib=`echo $lib | $SED -e "s/\${tempext}\..*/.so/"`; $CC $predep_objects $libobjs $deplibs $postdep_objects $compiler_flags --soname $soname -o \$templib ${wl}-retain-symbols-file,$export_symbols; mv \$templib $lib'
	    # Commands to make compiler produce verbose output that lists
	    # what "hidden" libraries, object files and flags are used when
	    # linking a shared library.
	    #
	    # There doesn't appear to be a way to prevent this compiler from
	    # explicitly linking system object files so we need to strip them
	    # from the output so that they don't get included in the library
	    # dependencies.
	    output_verbose_link_cmd='templist=`$CC $CFLAGS -v conftest.$objext -o libconftest$shared_ext 2>&1 | $GREP "ld"`; rm -f libconftest$shared_ext; list=""; for z in $templist; do case $z in conftest.$objext) list="$list $z";; *.$objext);; *) list="$list $z";;esac; done; func_echo_all "$list"'

	    _LT_TAGVAR(hardcode_libdir_flag_spec, $1)='${wl}-rpath,$libdir'
	    _LT_TAGVAR(export_dynamic_flag_spec, $1)='${wl}--export-dynamic'

	    # Archives containing C++ object files must be created using
	    # "CC -Bstatic", where "CC" is the KAI C++ compiler.
	    _LT_TAGVAR(old_archive_cmds, $1)='$CC -Bstatic -o $oldlib $oldobjs'
	    ;;
	  icpc* | ecpc* )
	    # Intel C++
	    with_gnu_ld=yes
	    # version 8.0 and above of icpc choke on multiply defined symbols
	    # if we add $predep_objects and $postdep_objects, however 7.1 and
	    # earlier do not add the objects themselves.
	    case `$CC -V 2>&1` in
	      *"Version 7."*)
	        _LT_TAGVAR(archive_cmds, $1)='$CC -shared $predep_objects $libobjs $deplibs $postdep_objects $compiler_flags ${wl}-soname $wl$soname -o $lib'
		_LT_TAGVAR(archive_expsym_cmds, $1)='$CC -shared $predep_objects $libobjs $deplibs $postdep_objects $compiler_flags ${wl}-soname $wl$soname ${wl}-retain-symbols-file $wl$export_symbols -o $lib'
		;;
	      *)  # Version 8.0 or newer
	        tmp_idyn=
	        case $host_cpu in
		  ia64*) tmp_idyn=' -i_dynamic';;
		esac
	        _LT_TAGVAR(archive_cmds, $1)='$CC -shared'"$tmp_idyn"' $libobjs $deplibs $compiler_flags ${wl}-soname $wl$soname -o $lib'
		_LT_TAGVAR(archive_expsym_cmds, $1)='$CC -shared'"$tmp_idyn"' $libobjs $deplibs $compiler_flags ${wl}-soname $wl$soname ${wl}-retain-symbols-file $wl$export_symbols -o $lib'
		;;
	    esac
	    _LT_TAGVAR(archive_cmds_need_lc, $1)=no
	    _LT_TAGVAR(hardcode_libdir_flag_spec, $1)='${wl}-rpath,$libdir'
	    _LT_TAGVAR(export_dynamic_flag_spec, $1)='${wl}--export-dynamic'
	    _LT_TAGVAR(whole_archive_flag_spec, $1)='${wl}--whole-archive$convenience ${wl}--no-whole-archive'
	    ;;
          pgCC* | pgcpp*)
            # Portland Group C++ compiler
	    case `$CC -V` in
	    *pgCC\ [[1-5]].* | *pgcpp\ [[1-5]].*)
	      _LT_TAGVAR(prelink_cmds, $1)='tpldir=Template.dir~
		rm -rf $tpldir~
		$CC --prelink_objects --instantiation_dir $tpldir $objs $libobjs $compile_deplibs~
		compile_command="$compile_command `find $tpldir -name \*.o | sort | $NL2SP`"'
	      _LT_TAGVAR(old_archive_cmds, $1)='tpldir=Template.dir~
		rm -rf $tpldir~
		$CC --prelink_objects --instantiation_dir $tpldir $oldobjs$old_deplibs~
		$AR $AR_FLAGS $oldlib$oldobjs$old_deplibs `find $tpldir -name \*.o | sort | $NL2SP`~
		$RANLIB $oldlib'
	      _LT_TAGVAR(archive_cmds, $1)='tpldir=Template.dir~
		rm -rf $tpldir~
		$CC --prelink_objects --instantiation_dir $tpldir $predep_objects $libobjs $deplibs $convenience $postdep_objects~
		$CC -shared $pic_flag $predep_objects $libobjs $deplibs `find $tpldir -name \*.o | sort | $NL2SP` $postdep_objects $compiler_flags ${wl}-soname ${wl}$soname -o $lib'
	      _LT_TAGVAR(archive_expsym_cmds, $1)='tpldir=Template.dir~
		rm -rf $tpldir~
		$CC --prelink_objects --instantiation_dir $tpldir $predep_objects $libobjs $deplibs $convenience $postdep_objects~
		$CC -shared $pic_flag $predep_objects $libobjs $deplibs `find $tpldir -name \*.o | sort | $NL2SP` $postdep_objects $compiler_flags ${wl}-soname ${wl}$soname ${wl}-retain-symbols-file ${wl}$export_symbols -o $lib'
	      ;;
	    *) # Version 6 and above use weak symbols
	      _LT_TAGVAR(archive_cmds, $1)='$CC -shared $pic_flag $predep_objects $libobjs $deplibs $postdep_objects $compiler_flags ${wl}-soname ${wl}$soname -o $lib'
	      _LT_TAGVAR(archive_expsym_cmds, $1)='$CC -shared $pic_flag $predep_objects $libobjs $deplibs $postdep_objects $compiler_flags ${wl}-soname ${wl}$soname ${wl}-retain-symbols-file ${wl}$export_symbols -o $lib'
	      ;;
	    esac

	    _LT_TAGVAR(hardcode_libdir_flag_spec, $1)='${wl}--rpath ${wl}$libdir'
	    _LT_TAGVAR(export_dynamic_flag_spec, $1)='${wl}--export-dynamic'
	    _LT_TAGVAR(whole_archive_flag_spec, $1)='${wl}--whole-archive`for conv in $convenience\"\"; do test  -n \"$conv\" && new_convenience=\"$new_convenience,$conv\"; done; func_echo_all \"$new_convenience\"` ${wl}--no-whole-archive'
            ;;
	  cxx*)
	    # Compaq C++
	    _LT_TAGVAR(archive_cmds, $1)='$CC -shared $predep_objects $libobjs $deplibs $postdep_objects $compiler_flags ${wl}-soname $wl$soname -o $lib'
	    _LT_TAGVAR(archive_expsym_cmds, $1)='$CC -shared $predep_objects $libobjs $deplibs $postdep_objects $compiler_flags ${wl}-soname $wl$soname  -o $lib ${wl}-retain-symbols-file $wl$export_symbols'

	    runpath_var=LD_RUN_PATH
	    _LT_TAGVAR(hardcode_libdir_flag_spec, $1)='-rpath $libdir'
	    _LT_TAGVAR(hardcode_libdir_separator, $1)=:

	    # Commands to make compiler produce verbose output that lists
	    # what "hidden" libraries, object files and flags are used when
	    # linking a shared library.
	    #
	    # There doesn't appear to be a way to prevent this compiler from
	    # explicitly linking system object files so we need to strip them
	    # from the output so that they don't get included in the library
	    # dependencies.
	    output_verbose_link_cmd='templist=`$CC -shared $CFLAGS -v conftest.$objext 2>&1 | $GREP "ld"`; templist=`func_echo_all "$templist" | $SED "s/\(^.*ld.*\)\( .*ld .*$\)/\1/"`; list=""; for z in $templist; do case $z in conftest.$objext) list="$list $z";; *.$objext);; *) list="$list $z";;esac; done; func_echo_all "X$list" | $Xsed'
	    ;;
	  xl* | mpixl* | bgxl*)
	    # IBM XL 8.0 on PPC, with GNU ld
	    _LT_TAGVAR(hardcode_libdir_flag_spec, $1)='${wl}-rpath ${wl}$libdir'
	    _LT_TAGVAR(export_dynamic_flag_spec, $1)='${wl}--export-dynamic'
	    _LT_TAGVAR(archive_cmds, $1)='$CC -qmkshrobj $libobjs $deplibs $compiler_flags ${wl}-soname $wl$soname -o $lib'
	    if test "x$supports_anon_versioning" = xyes; then
	      _LT_TAGVAR(archive_expsym_cmds, $1)='echo "{ global:" > $output_objdir/$libname.ver~
		cat $export_symbols | sed -e "s/\(.*\)/\1;/" >> $output_objdir/$libname.ver~
		echo "local: *; };" >> $output_objdir/$libname.ver~
		$CC -qmkshrobj $libobjs $deplibs $compiler_flags ${wl}-soname $wl$soname ${wl}-version-script ${wl}$output_objdir/$libname.ver -o $lib'
	    fi
	    ;;
	  *)
	    case `$CC -V 2>&1 | sed 5q` in
	    *Sun\ C*)
	      # Sun C++ 5.9
	      _LT_TAGVAR(no_undefined_flag, $1)=' -zdefs'
	      _LT_TAGVAR(archive_cmds, $1)='$CC -G${allow_undefined_flag} -h$soname -o $lib $predep_objects $libobjs $deplibs $postdep_objects $compiler_flags'
	      _LT_TAGVAR(archive_expsym_cmds, $1)='$CC -G${allow_undefined_flag} -h$soname -o $lib $predep_objects $libobjs $deplibs $postdep_objects $compiler_flags ${wl}-retain-symbols-file ${wl}$export_symbols'
	      _LT_TAGVAR(hardcode_libdir_flag_spec, $1)='-R$libdir'
	      _LT_TAGVAR(whole_archive_flag_spec, $1)='${wl}--whole-archive`new_convenience=; for conv in $convenience\"\"; do test -z \"$conv\" || new_convenience=\"$new_convenience,$conv\"; done; func_echo_all \"$new_convenience\"` ${wl}--no-whole-archive'
	      _LT_TAGVAR(compiler_needs_object, $1)=yes

	      # Not sure whether something based on
	      # $CC $CFLAGS -v conftest.$objext -o libconftest$shared_ext 2>&1
	      # would be better.
	      output_verbose_link_cmd='func_echo_all'

	      # Archives containing C++ object files must be created using
	      # "CC -xar", where "CC" is the Sun C++ compiler.  This is
	      # necessary to make sure instantiated templates are included
	      # in the archive.
	      _LT_TAGVAR(old_archive_cmds, $1)='$CC -xar -o $oldlib $oldobjs'
	      ;;
	    esac
	    ;;
	esac
	;;

      lynxos*)
        # FIXME: insert proper C++ library support
	_LT_TAGVAR(ld_shlibs, $1)=no
	;;

      m88k*)
        # FIXME: insert proper C++ library support
        _LT_TAGVAR(ld_shlibs, $1)=no
	;;

      mvs*)
        case $cc_basename in
          cxx*)
	    # FIXME: insert proper C++ library support
	    _LT_TAGVAR(ld_shlibs, $1)=no
	    ;;
	  *)
	    # FIXME: insert proper C++ library support
	    _LT_TAGVAR(ld_shlibs, $1)=no
	    ;;
	esac
	;;

      netbsd*)
        if echo __ELF__ | $CC -E - | $GREP __ELF__ >/dev/null; then
	  _LT_TAGVAR(archive_cmds, $1)='$LD -Bshareable  -o $lib $predep_objects $libobjs $deplibs $postdep_objects $linker_flags'
	  wlarc=
	  _LT_TAGVAR(hardcode_libdir_flag_spec, $1)='-R$libdir'
	  _LT_TAGVAR(hardcode_direct, $1)=yes
	  _LT_TAGVAR(hardcode_shlibpath_var, $1)=no
	fi
	# Workaround some broken pre-1.5 toolchains
	output_verbose_link_cmd='$CC -shared $CFLAGS -v conftest.$objext 2>&1 | $GREP conftest.$objext | $SED -e "s:-lgcc -lc -lgcc::"'
	;;

      *nto* | *qnx*)
        _LT_TAGVAR(ld_shlibs, $1)=yes
	;;

      openbsd2*)
        # C++ shared libraries are fairly broken
	_LT_TAGVAR(ld_shlibs, $1)=no
	;;

      openbsd*)
	if test -f /usr/libexec/ld.so; then
	  _LT_TAGVAR(hardcode_direct, $1)=yes
	  _LT_TAGVAR(hardcode_shlibpath_var, $1)=no
	  _LT_TAGVAR(hardcode_direct_absolute, $1)=yes
	  _LT_TAGVAR(archive_cmds, $1)='$CC -shared $pic_flag $predep_objects $libobjs $deplibs $postdep_objects $compiler_flags -o $lib'
	  _LT_TAGVAR(hardcode_libdir_flag_spec, $1)='${wl}-rpath,$libdir'
	  if test -z "`echo __ELF__ | $CC -E - | grep __ELF__`" || test "$host_os-$host_cpu" = "openbsd2.8-powerpc"; then
	    _LT_TAGVAR(archive_expsym_cmds, $1)='$CC -shared $pic_flag $predep_objects $libobjs $deplibs $postdep_objects $compiler_flags ${wl}-retain-symbols-file,$export_symbols -o $lib'
	    _LT_TAGVAR(export_dynamic_flag_spec, $1)='${wl}-E'
	    _LT_TAGVAR(whole_archive_flag_spec, $1)="$wlarc"'--whole-archive$convenience '"$wlarc"'--no-whole-archive'
	  fi
	  output_verbose_link_cmd=func_echo_all
	else
	  _LT_TAGVAR(ld_shlibs, $1)=no
	fi
	;;

      osf3* | osf4* | osf5*)
        case $cc_basename in
          KCC*)
	    # Kuck and Associates, Inc. (KAI) C++ Compiler

	    # KCC will only create a shared library if the output file
	    # ends with ".so" (or ".sl" for HP-UX), so rename the library
	    # to its proper name (with version) after linking.
	    _LT_TAGVAR(archive_cmds, $1)='tempext=`echo $shared_ext | $SED -e '\''s/\([[^()0-9A-Za-z{}]]\)/\\\\\1/g'\''`; templib=`echo "$lib" | $SED -e "s/\${tempext}\..*/.so/"`; $CC $predep_objects $libobjs $deplibs $postdep_objects $compiler_flags --soname $soname -o \$templib; mv \$templib $lib'

	    _LT_TAGVAR(hardcode_libdir_flag_spec, $1)='${wl}-rpath,$libdir'
	    _LT_TAGVAR(hardcode_libdir_separator, $1)=:

	    # Archives containing C++ object files must be created using
	    # the KAI C++ compiler.
	    case $host in
	      osf3*) _LT_TAGVAR(old_archive_cmds, $1)='$CC -Bstatic -o $oldlib $oldobjs' ;;
	      *) _LT_TAGVAR(old_archive_cmds, $1)='$CC -o $oldlib $oldobjs' ;;
	    esac
	    ;;
          RCC*)
	    # Rational C++ 2.4.1
	    # FIXME: insert proper C++ library support
	    _LT_TAGVAR(ld_shlibs, $1)=no
	    ;;
          cxx*)
	    case $host in
	      osf3*)
	        _LT_TAGVAR(allow_undefined_flag, $1)=' ${wl}-expect_unresolved ${wl}\*'
	        _LT_TAGVAR(archive_cmds, $1)='$CC -shared${allow_undefined_flag} $predep_objects $libobjs $deplibs $postdep_objects $compiler_flags ${wl}-soname $soname `test -n "$verstring" && func_echo_all "${wl}-set_version $verstring"` -update_registry ${output_objdir}/so_locations -o $lib'
	        _LT_TAGVAR(hardcode_libdir_flag_spec, $1)='${wl}-rpath ${wl}$libdir'
		;;
	      *)
	        _LT_TAGVAR(allow_undefined_flag, $1)=' -expect_unresolved \*'
	        _LT_TAGVAR(archive_cmds, $1)='$CC -shared${allow_undefined_flag} $predep_objects $libobjs $deplibs $postdep_objects $compiler_flags -msym -soname $soname `test -n "$verstring" && func_echo_all "-set_version $verstring"` -update_registry ${output_objdir}/so_locations -o $lib'
	        _LT_TAGVAR(archive_expsym_cmds, $1)='for i in `cat $export_symbols`; do printf "%s %s\\n" -exported_symbol "\$i" >> $lib.exp; done~
	          echo "-hidden">> $lib.exp~
	          $CC -shared$allow_undefined_flag $predep_objects $libobjs $deplibs $postdep_objects $compiler_flags -msym -soname $soname ${wl}-input ${wl}$lib.exp  `test -n "$verstring" && $ECHO "-set_version $verstring"` -update_registry ${output_objdir}/so_locations -o $lib~
	          $RM $lib.exp'
	        _LT_TAGVAR(hardcode_libdir_flag_spec, $1)='-rpath $libdir'
		;;
	    esac

	    _LT_TAGVAR(hardcode_libdir_separator, $1)=:

	    # Commands to make compiler produce verbose output that lists
	    # what "hidden" libraries, object files and flags are used when
	    # linking a shared library.
	    #
	    # There doesn't appear to be a way to prevent this compiler from
	    # explicitly linking system object files so we need to strip them
	    # from the output so that they don't get included in the library
	    # dependencies.
	    output_verbose_link_cmd='templist=`$CC -shared $CFLAGS -v conftest.$objext 2>&1 | $GREP "ld" | $GREP -v "ld:"`; templist=`func_echo_all "$templist" | $SED "s/\(^.*ld.*\)\( .*ld.*$\)/\1/"`; list=""; for z in $templist; do case $z in conftest.$objext) list="$list $z";; *.$objext);; *) list="$list $z";;esac; done; func_echo_all "$list"'
	    ;;
	  *)
	    if test "$GXX" = yes && test "$with_gnu_ld" = no; then
	      _LT_TAGVAR(allow_undefined_flag, $1)=' ${wl}-expect_unresolved ${wl}\*'
	      case $host in
	        osf3*)
	          _LT_TAGVAR(archive_cmds, $1)='$CC -shared -nostdlib ${allow_undefined_flag} $predep_objects $libobjs $deplibs $postdep_objects $compiler_flags ${wl}-soname ${wl}$soname `test -n "$verstring" && func_echo_all "${wl}-set_version ${wl}$verstring"` ${wl}-update_registry ${wl}${output_objdir}/so_locations -o $lib'
		  ;;
	        *)
	          _LT_TAGVAR(archive_cmds, $1)='$CC -shared $pic_flag -nostdlib ${allow_undefined_flag} $predep_objects $libobjs $deplibs $postdep_objects $compiler_flags ${wl}-msym ${wl}-soname ${wl}$soname `test -n "$verstring" && func_echo_all "${wl}-set_version ${wl}$verstring"` ${wl}-update_registry ${wl}${output_objdir}/so_locations -o $lib'
		  ;;
	      esac

	      _LT_TAGVAR(hardcode_libdir_flag_spec, $1)='${wl}-rpath ${wl}$libdir'
	      _LT_TAGVAR(hardcode_libdir_separator, $1)=:

	      # Commands to make compiler produce verbose output that lists
	      # what "hidden" libraries, object files and flags are used when
	      # linking a shared library.
	      output_verbose_link_cmd='$CC -shared $CFLAGS -v conftest.$objext 2>&1 | $GREP -v "^Configured with:" | $GREP "\-L"'

	    else
	      # FIXME: insert proper C++ library support
	      _LT_TAGVAR(ld_shlibs, $1)=no
	    fi
	    ;;
        esac
        ;;

      psos*)
        # FIXME: insert proper C++ library support
        _LT_TAGVAR(ld_shlibs, $1)=no
        ;;

      sunos4*)
        case $cc_basename in
          CC*)
	    # Sun C++ 4.x
	    # FIXME: insert proper C++ library support
	    _LT_TAGVAR(ld_shlibs, $1)=no
	    ;;
          lcc*)
	    # Lucid
	    # FIXME: insert proper C++ library support
	    _LT_TAGVAR(ld_shlibs, $1)=no
	    ;;
          *)
	    # FIXME: insert proper C++ library support
	    _LT_TAGVAR(ld_shlibs, $1)=no
	    ;;
        esac
        ;;

      solaris*)
        case $cc_basename in
          CC* | sunCC*)
	    # Sun C++ 4.2, 5.x and Centerline C++
            _LT_TAGVAR(archive_cmds_need_lc,$1)=yes
	    _LT_TAGVAR(no_undefined_flag, $1)=' -zdefs'
	    _LT_TAGVAR(archive_cmds, $1)='$CC -G${allow_undefined_flag}  -h$soname -o $lib $predep_objects $libobjs $deplibs $postdep_objects $compiler_flags'
	    _LT_TAGVAR(archive_expsym_cmds, $1)='echo "{ global:" > $lib.exp~cat $export_symbols | $SED -e "s/\(.*\)/\1;/" >> $lib.exp~echo "local: *; };" >> $lib.exp~
	      $CC -G${allow_undefined_flag} ${wl}-M ${wl}$lib.exp -h$soname -o $lib $predep_objects $libobjs $deplibs $postdep_objects $compiler_flags~$RM $lib.exp'

	    _LT_TAGVAR(hardcode_libdir_flag_spec, $1)='-R$libdir'
	    _LT_TAGVAR(hardcode_shlibpath_var, $1)=no
	    case $host_os in
	      solaris2.[[0-5]] | solaris2.[[0-5]].*) ;;
	      *)
		# The compiler driver will combine and reorder linker options,
		# but understands `-z linker_flag'.
	        # Supported since Solaris 2.6 (maybe 2.5.1?)
		_LT_TAGVAR(whole_archive_flag_spec, $1)='-z allextract$convenience -z defaultextract'
	        ;;
	    esac
	    _LT_TAGVAR(link_all_deplibs, $1)=yes

	    output_verbose_link_cmd='func_echo_all'

	    # Archives containing C++ object files must be created using
	    # "CC -xar", where "CC" is the Sun C++ compiler.  This is
	    # necessary to make sure instantiated templates are included
	    # in the archive.
	    _LT_TAGVAR(old_archive_cmds, $1)='$CC -xar -o $oldlib $oldobjs'
	    ;;
          gcx*)
	    # Green Hills C++ Compiler
	    _LT_TAGVAR(archive_cmds, $1)='$CC -shared $predep_objects $libobjs $deplibs $postdep_objects $compiler_flags ${wl}-h $wl$soname -o $lib'

	    # The C++ compiler must be used to create the archive.
	    _LT_TAGVAR(old_archive_cmds, $1)='$CC $LDFLAGS -archive -o $oldlib $oldobjs'
	    ;;
          *)
	    # GNU C++ compiler with Solaris linker
	    if test "$GXX" = yes && test "$with_gnu_ld" = no; then
	      _LT_TAGVAR(no_undefined_flag, $1)=' ${wl}-z ${wl}defs'
	      if $CC --version | $GREP -v '^2\.7' > /dev/null; then
	        _LT_TAGVAR(archive_cmds, $1)='$CC -shared $pic_flag -nostdlib $LDFLAGS $predep_objects $libobjs $deplibs $postdep_objects $compiler_flags ${wl}-h $wl$soname -o $lib'
	        _LT_TAGVAR(archive_expsym_cmds, $1)='echo "{ global:" > $lib.exp~cat $export_symbols | $SED -e "s/\(.*\)/\1;/" >> $lib.exp~echo "local: *; };" >> $lib.exp~
		  $CC -shared $pic_flag -nostdlib ${wl}-M $wl$lib.exp -o $lib $predep_objects $libobjs $deplibs $postdep_objects $compiler_flags~$RM $lib.exp'

	        # Commands to make compiler produce verbose output that lists
	        # what "hidden" libraries, object files and flags are used when
	        # linking a shared library.
	        output_verbose_link_cmd='$CC -shared $CFLAGS -v conftest.$objext 2>&1 | $GREP -v "^Configured with:" | $GREP "\-L"'
	      else
	        # g++ 2.7 appears to require `-G' NOT `-shared' on this
	        # platform.
	        _LT_TAGVAR(archive_cmds, $1)='$CC -G -nostdlib $LDFLAGS $predep_objects $libobjs $deplibs $postdep_objects $compiler_flags ${wl}-h $wl$soname -o $lib'
	        _LT_TAGVAR(archive_expsym_cmds, $1)='echo "{ global:" > $lib.exp~cat $export_symbols | $SED -e "s/\(.*\)/\1;/" >> $lib.exp~echo "local: *; };" >> $lib.exp~
		  $CC -G -nostdlib ${wl}-M $wl$lib.exp -o $lib $predep_objects $libobjs $deplibs $postdep_objects $compiler_flags~$RM $lib.exp'

	        # Commands to make compiler produce verbose output that lists
	        # what "hidden" libraries, object files and flags are used when
	        # linking a shared library.
	        output_verbose_link_cmd='$CC -G $CFLAGS -v conftest.$objext 2>&1 | $GREP -v "^Configured with:" | $GREP "\-L"'
	      fi

	      _LT_TAGVAR(hardcode_libdir_flag_spec, $1)='${wl}-R $wl$libdir'
	      case $host_os in
		solaris2.[[0-5]] | solaris2.[[0-5]].*) ;;
		*)
		  _LT_TAGVAR(whole_archive_flag_spec, $1)='${wl}-z ${wl}allextract$convenience ${wl}-z ${wl}defaultextract'
		  ;;
	      esac
	    fi
	    ;;
        esac
        ;;

    sysv4*uw2* | sysv5OpenUNIX* | sysv5UnixWare7.[[01]].[[10]]* | unixware7* | sco3.2v5.0.[[024]]*)
      _LT_TAGVAR(no_undefined_flag, $1)='${wl}-z,text'
      _LT_TAGVAR(archive_cmds_need_lc, $1)=no
      _LT_TAGVAR(hardcode_shlibpath_var, $1)=no
      runpath_var='LD_RUN_PATH'

      case $cc_basename in
        CC*)
	  _LT_TAGVAR(archive_cmds, $1)='$CC -G ${wl}-h,$soname -o $lib $libobjs $deplibs $compiler_flags'
	  _LT_TAGVAR(archive_expsym_cmds, $1)='$CC -G ${wl}-Bexport:$export_symbols ${wl}-h,$soname -o $lib $libobjs $deplibs $compiler_flags'
	  ;;
	*)
	  _LT_TAGVAR(archive_cmds, $1)='$CC -shared ${wl}-h,$soname -o $lib $libobjs $deplibs $compiler_flags'
	  _LT_TAGVAR(archive_expsym_cmds, $1)='$CC -shared ${wl}-Bexport:$export_symbols ${wl}-h,$soname -o $lib $libobjs $deplibs $compiler_flags'
	  ;;
      esac
      ;;

      sysv5* | sco3.2v5* | sco5v6*)
	# Note: We can NOT use -z defs as we might desire, because we do not
	# link with -lc, and that would cause any symbols used from libc to
	# always be unresolved, which means just about no library would
	# ever link correctly.  If we're not using GNU ld we use -z text
	# though, which does catch some bad symbols but isn't as heavy-handed
	# as -z defs.
	_LT_TAGVAR(no_undefined_flag, $1)='${wl}-z,text'
	_LT_TAGVAR(allow_undefined_flag, $1)='${wl}-z,nodefs'
	_LT_TAGVAR(archive_cmds_need_lc, $1)=no
	_LT_TAGVAR(hardcode_shlibpath_var, $1)=no
	_LT_TAGVAR(hardcode_libdir_flag_spec, $1)='${wl}-R,$libdir'
	_LT_TAGVAR(hardcode_libdir_separator, $1)=':'
	_LT_TAGVAR(link_all_deplibs, $1)=yes
	_LT_TAGVAR(export_dynamic_flag_spec, $1)='${wl}-Bexport'
	runpath_var='LD_RUN_PATH'

	case $cc_basename in
          CC*)
	    _LT_TAGVAR(archive_cmds, $1)='$CC -G ${wl}-h,$soname -o $lib $libobjs $deplibs $compiler_flags'
	    _LT_TAGVAR(archive_expsym_cmds, $1)='$CC -G ${wl}-Bexport:$export_symbols ${wl}-h,$soname -o $lib $libobjs $deplibs $compiler_flags'
	    _LT_TAGVAR(old_archive_cmds, $1)='$CC -Tprelink_objects $oldobjs~
	      '"$_LT_TAGVAR(old_archive_cmds, $1)"
	    _LT_TAGVAR(reload_cmds, $1)='$CC -Tprelink_objects $reload_objs~
	      '"$_LT_TAGVAR(reload_cmds, $1)"
	    ;;
	  *)
	    _LT_TAGVAR(archive_cmds, $1)='$CC -shared ${wl}-h,$soname -o $lib $libobjs $deplibs $compiler_flags'
	    _LT_TAGVAR(archive_expsym_cmds, $1)='$CC -shared ${wl}-Bexport:$export_symbols ${wl}-h,$soname -o $lib $libobjs $deplibs $compiler_flags'
	    ;;
	esac
      ;;

      tandem*)
        case $cc_basename in
          NCC*)
	    # NonStop-UX NCC 3.20
	    # FIXME: insert proper C++ library support
	    _LT_TAGVAR(ld_shlibs, $1)=no
	    ;;
          *)
	    # FIXME: insert proper C++ library support
	    _LT_TAGVAR(ld_shlibs, $1)=no
	    ;;
        esac
        ;;

      vxworks*)
        # FIXME: insert proper C++ library support
        _LT_TAGVAR(ld_shlibs, $1)=no
        ;;

      *)
        # FIXME: insert proper C++ library support
        _LT_TAGVAR(ld_shlibs, $1)=no
        ;;
    esac

    AC_MSG_RESULT([$_LT_TAGVAR(ld_shlibs, $1)])
    test "$_LT_TAGVAR(ld_shlibs, $1)" = no && can_build_shared=no

    _LT_TAGVAR(GCC, $1)="$GXX"
    _LT_TAGVAR(LD, $1)="$LD"

    ## CAVEAT EMPTOR:
    ## There is no encapsulation within the following macros, do not change
    ## the running order or otherwise move them around unless you know exactly
    ## what you are doing...
    _LT_SYS_HIDDEN_LIBDEPS($1)
    _LT_COMPILER_PIC($1)
    _LT_COMPILER_C_O($1)
    _LT_COMPILER_FILE_LOCKS($1)
    _LT_LINKER_SHLIBS($1)
    _LT_SYS_DYNAMIC_LINKER($1)
    _LT_LINKER_HARDCODE_LIBPATH($1)

    _LT_CONFIG($1)
  fi # test -n "$compiler"

  CC=$lt_save_CC
  CFLAGS=$lt_save_CFLAGS
  LDCXX=$LD
  LD=$lt_save_LD
  GCC=$lt_save_GCC
  with_gnu_ld=$lt_save_with_gnu_ld
  lt_cv_path_LDCXX=$lt_cv_path_LD
  lt_cv_path_LD=$lt_save_path_LD
  lt_cv_prog_gnu_ldcxx=$lt_cv_prog_gnu_ld
  lt_cv_prog_gnu_ld=$lt_save_with_gnu_ld
fi # test "$_lt_caught_CXX_error" != yes

AC_LANG_POP
])# _LT_LANG_CXX_CONFIG


# _LT_FUNC_STRIPNAME_CNF
# ----------------------
# func_stripname_cnf prefix suffix name
# strip PREFIX and SUFFIX off of NAME.
# PREFIX and SUFFIX must not contain globbing or regex special
# characters, hashes, percent signs, but SUFFIX may contain a leading
# dot (in which case that matches only a dot).
#
# This function is identical to the (non-XSI) version of func_stripname,
# except this one can be used by m4 code that may be executed by configure,
# rather than the libtool script.
m4_defun([_LT_FUNC_STRIPNAME_CNF],[dnl
AC_REQUIRE([_LT_DECL_SED])
AC_REQUIRE([_LT_PROG_ECHO_BACKSLASH])
func_stripname_cnf ()
{
  case ${2} in
  .*) func_stripname_result=`$ECHO "${3}" | $SED "s%^${1}%%; s%\\\\${2}\$%%"`;;
  *)  func_stripname_result=`$ECHO "${3}" | $SED "s%^${1}%%; s%${2}\$%%"`;;
  esac
} # func_stripname_cnf
])# _LT_FUNC_STRIPNAME_CNF

# _LT_SYS_HIDDEN_LIBDEPS([TAGNAME])
# ---------------------------------
# Figure out "hidden" library dependencies from verbose
# compiler output when linking a shared library.
# Parse the compiler output and extract the necessary
# objects, libraries and library flags.
m4_defun([_LT_SYS_HIDDEN_LIBDEPS],
[m4_require([_LT_FILEUTILS_DEFAULTS])dnl
AC_REQUIRE([_LT_FUNC_STRIPNAME_CNF])dnl
# Dependencies to place before and after the object being linked:
_LT_TAGVAR(predep_objects, $1)=
_LT_TAGVAR(postdep_objects, $1)=
_LT_TAGVAR(predeps, $1)=
_LT_TAGVAR(postdeps, $1)=
_LT_TAGVAR(compiler_lib_search_path, $1)=

dnl we can't use the lt_simple_compile_test_code here,
dnl because it contains code intended for an executable,
dnl not a library.  It's possible we should let each
dnl tag define a new lt_????_link_test_code variable,
dnl but it's only used here...
m4_if([$1], [], [cat > conftest.$ac_ext <<_LT_EOF
int a;
void foo (void) { a = 0; }
_LT_EOF
], [$1], [CXX], [cat > conftest.$ac_ext <<_LT_EOF
class Foo
{
public:
  Foo (void) { a = 0; }
private:
  int a;
};
_LT_EOF
], [$1], [F77], [cat > conftest.$ac_ext <<_LT_EOF
      subroutine foo
      implicit none
      integer*4 a
      a=0
      return
      end
_LT_EOF
], [$1], [FC], [cat > conftest.$ac_ext <<_LT_EOF
      subroutine foo
      implicit none
      integer a
      a=0
      return
      end
_LT_EOF
], [$1], [GCJ], [cat > conftest.$ac_ext <<_LT_EOF
public class foo {
  private int a;
  public void bar (void) {
    a = 0;
  }
};
_LT_EOF
], [$1], [GO], [cat > conftest.$ac_ext <<_LT_EOF
package foo
func foo() {
}
_LT_EOF
])

_lt_libdeps_save_CFLAGS=$CFLAGS
case "$CC $CFLAGS " in #(
*\ -flto*\ *) CFLAGS="$CFLAGS -fno-lto" ;;
*\ -fwhopr*\ *) CFLAGS="$CFLAGS -fno-whopr" ;;
*\ -fuse-linker-plugin*\ *) CFLAGS="$CFLAGS -fno-use-linker-plugin" ;;
esac

dnl Parse the compiler output and extract the necessary
dnl objects, libraries and library flags.
if AC_TRY_EVAL(ac_compile); then
  # Parse the compiler output and extract the necessary
  # objects, libraries and library flags.

  # Sentinel used to keep track of whether or not we are before
  # the conftest object file.
  pre_test_object_deps_done=no

  for p in `eval "$output_verbose_link_cmd"`; do
    case ${prev}${p} in

    -L* | -R* | -l*)
       # Some compilers place space between "-{L,R}" and the path.
       # Remove the space.
       if test $p = "-L" ||
          test $p = "-R"; then
	 prev=$p
	 continue
       fi

       # Expand the sysroot to ease extracting the directories later.
       if test -z "$prev"; then
         case $p in
         -L*) func_stripname_cnf '-L' '' "$p"; prev=-L; p=$func_stripname_result ;;
         -R*) func_stripname_cnf '-R' '' "$p"; prev=-R; p=$func_stripname_result ;;
         -l*) func_stripname_cnf '-l' '' "$p"; prev=-l; p=$func_stripname_result ;;
         esac
       fi
       case $p in
       =*) func_stripname_cnf '=' '' "$p"; p=$lt_sysroot$func_stripname_result ;;
       esac
       if test "$pre_test_object_deps_done" = no; then
	 case ${prev} in
	 -L | -R)
	   # Internal compiler library paths should come after those
	   # provided the user.  The postdeps already come after the
	   # user supplied libs so there is no need to process them.
	   if test -z "$_LT_TAGVAR(compiler_lib_search_path, $1)"; then
	     _LT_TAGVAR(compiler_lib_search_path, $1)="${prev}${p}"
	   else
	     _LT_TAGVAR(compiler_lib_search_path, $1)="${_LT_TAGVAR(compiler_lib_search_path, $1)} ${prev}${p}"
	   fi
	   ;;
	 # The "-l" case would never come before the object being
	 # linked, so don't bother handling this case.
	 esac
       else
	 if test -z "$_LT_TAGVAR(postdeps, $1)"; then
	   _LT_TAGVAR(postdeps, $1)="${prev}${p}"
	 else
	   _LT_TAGVAR(postdeps, $1)="${_LT_TAGVAR(postdeps, $1)} ${prev}${p}"
	 fi
       fi
       prev=
       ;;

    *.lto.$objext) ;; # Ignore GCC LTO objects
    *.$objext)
       # This assumes that the test object file only shows up
       # once in the compiler output.
       if test "$p" = "conftest.$objext"; then
	 pre_test_object_deps_done=yes
	 continue
       fi

       if test "$pre_test_object_deps_done" = no; then
	 if test -z "$_LT_TAGVAR(predep_objects, $1)"; then
	   _LT_TAGVAR(predep_objects, $1)="$p"
	 else
	   _LT_TAGVAR(predep_objects, $1)="$_LT_TAGVAR(predep_objects, $1) $p"
	 fi
       else
	 if test -z "$_LT_TAGVAR(postdep_objects, $1)"; then
	   _LT_TAGVAR(postdep_objects, $1)="$p"
	 else
	   _LT_TAGVAR(postdep_objects, $1)="$_LT_TAGVAR(postdep_objects, $1) $p"
	 fi
       fi
       ;;

    *) ;; # Ignore the rest.

    esac
  done

  # Clean up.
  rm -f a.out a.exe
else
  echo "libtool.m4: error: problem compiling $1 test program"
fi

$RM -f confest.$objext
CFLAGS=$_lt_libdeps_save_CFLAGS

# PORTME: override above test on systems where it is broken
m4_if([$1], [CXX],
[case $host_os in
interix[[3-9]]*)
  # Interix 3.5 installs completely hosed .la files for C++, so rather than
  # hack all around it, let's just trust "g++" to DTRT.
  _LT_TAGVAR(predep_objects,$1)=
  _LT_TAGVAR(postdep_objects,$1)=
  _LT_TAGVAR(postdeps,$1)=
  ;;

linux*)
  case `$CC -V 2>&1 | sed 5q` in
  *Sun\ C*)
    # Sun C++ 5.9

    # The more standards-conforming stlport4 library is
    # incompatible with the Cstd library. Avoid specifying
    # it if it's in CXXFLAGS. Ignore libCrun as
    # -library=stlport4 depends on it.
    case " $CXX $CXXFLAGS " in
    *" -library=stlport4 "*)
      solaris_use_stlport4=yes
      ;;
    esac

    if test "$solaris_use_stlport4" != yes; then
      _LT_TAGVAR(postdeps,$1)='-library=Cstd -library=Crun'
    fi
    ;;
  esac
  ;;

solaris*)
  case $cc_basename in
  CC* | sunCC*)
    # The more standards-conforming stlport4 library is
    # incompatible with the Cstd library. Avoid specifying
    # it if it's in CXXFLAGS. Ignore libCrun as
    # -library=stlport4 depends on it.
    case " $CXX $CXXFLAGS " in
    *" -library=stlport4 "*)
      solaris_use_stlport4=yes
      ;;
    esac

    # Adding this requires a known-good setup of shared libraries for
    # Sun compiler versions before 5.6, else PIC objects from an old
    # archive will be linked into the output, leading to subtle bugs.
    if test "$solaris_use_stlport4" != yes; then
      _LT_TAGVAR(postdeps,$1)='-library=Cstd -library=Crun'
    fi
    ;;
  esac
  ;;
esac
])

case " $_LT_TAGVAR(postdeps, $1) " in
*" -lc "*) _LT_TAGVAR(archive_cmds_need_lc, $1)=no ;;
esac
 _LT_TAGVAR(compiler_lib_search_dirs, $1)=
if test -n "${_LT_TAGVAR(compiler_lib_search_path, $1)}"; then
 _LT_TAGVAR(compiler_lib_search_dirs, $1)=`echo " ${_LT_TAGVAR(compiler_lib_search_path, $1)}" | ${SED} -e 's! -L! !g' -e 's!^ !!'`
fi
_LT_TAGDECL([], [compiler_lib_search_dirs], [1],
    [The directories searched by this compiler when creating a shared library])
_LT_TAGDECL([], [predep_objects], [1],
    [Dependencies to place before and after the objects being linked to
    create a shared library])
_LT_TAGDECL([], [postdep_objects], [1])
_LT_TAGDECL([], [predeps], [1])
_LT_TAGDECL([], [postdeps], [1])
_LT_TAGDECL([], [compiler_lib_search_path], [1],
    [The library search path used internally by the compiler when linking
    a shared library])
])# _LT_SYS_HIDDEN_LIBDEPS


# _LT_LANG_F77_CONFIG([TAG])
# --------------------------
# Ensure that the configuration variables for a Fortran 77 compiler are
# suitably defined.  These variables are subsequently used by _LT_CONFIG
# to write the compiler configuration to `libtool'.
m4_defun([_LT_LANG_F77_CONFIG],
[AC_LANG_PUSH(Fortran 77)
if test -z "$F77" || test "X$F77" = "Xno"; then
  _lt_disable_F77=yes
fi

_LT_TAGVAR(archive_cmds_need_lc, $1)=no
_LT_TAGVAR(allow_undefined_flag, $1)=
_LT_TAGVAR(always_export_symbols, $1)=no
_LT_TAGVAR(archive_expsym_cmds, $1)=
_LT_TAGVAR(export_dynamic_flag_spec, $1)=
_LT_TAGVAR(hardcode_direct, $1)=no
_LT_TAGVAR(hardcode_direct_absolute, $1)=no
_LT_TAGVAR(hardcode_libdir_flag_spec, $1)=
_LT_TAGVAR(hardcode_libdir_separator, $1)=
_LT_TAGVAR(hardcode_minus_L, $1)=no
_LT_TAGVAR(hardcode_automatic, $1)=no
_LT_TAGVAR(inherit_rpath, $1)=no
_LT_TAGVAR(module_cmds, $1)=
_LT_TAGVAR(module_expsym_cmds, $1)=
_LT_TAGVAR(link_all_deplibs, $1)=unknown
_LT_TAGVAR(old_archive_cmds, $1)=$old_archive_cmds
_LT_TAGVAR(reload_flag, $1)=$reload_flag
_LT_TAGVAR(reload_cmds, $1)=$reload_cmds
_LT_TAGVAR(no_undefined_flag, $1)=
_LT_TAGVAR(whole_archive_flag_spec, $1)=
_LT_TAGVAR(enable_shared_with_static_runtimes, $1)=no

# Source file extension for f77 test sources.
ac_ext=f

# Object file extension for compiled f77 test sources.
objext=o
_LT_TAGVAR(objext, $1)=$objext

# No sense in running all these tests if we already determined that
# the F77 compiler isn't working.  Some variables (like enable_shared)
# are currently assumed to apply to all compilers on this platform,
# and will be corrupted by setting them based on a non-working compiler.
if test "$_lt_disable_F77" != yes; then
  # Code to be used in simple compile tests
  lt_simple_compile_test_code="\
      subroutine t
      return
      end
"

  # Code to be used in simple link tests
  lt_simple_link_test_code="\
      program t
      end
"

  # ltmain only uses $CC for tagged configurations so make sure $CC is set.
  _LT_TAG_COMPILER

  # save warnings/boilerplate of simple test code
  _LT_COMPILER_BOILERPLATE
  _LT_LINKER_BOILERPLATE

  # Allow CC to be a program name with arguments.
  lt_save_CC="$CC"
  lt_save_GCC=$GCC
  lt_save_CFLAGS=$CFLAGS
  CC=${F77-"f77"}
  CFLAGS=$FFLAGS
  compiler=$CC
  _LT_TAGVAR(compiler, $1)=$CC
  _LT_CC_BASENAME([$compiler])
  GCC=$G77
  if test -n "$compiler"; then
    AC_MSG_CHECKING([if libtool supports shared libraries])
    AC_MSG_RESULT([$can_build_shared])

    AC_MSG_CHECKING([whether to build shared libraries])
    test "$can_build_shared" = "no" && enable_shared=no

    # On AIX, shared libraries and static libraries use the same namespace, and
    # are all built from PIC.
    case $host_os in
      aix3*)
        test "$enable_shared" = yes && enable_static=no
        if test -n "$RANLIB"; then
          archive_cmds="$archive_cmds~\$RANLIB \$lib"
          postinstall_cmds='$RANLIB $lib'
        fi
        ;;
      aix[[4-9]]*)
	if test "$host_cpu" != ia64 && test "$aix_use_runtimelinking" = no ; then
	  test "$enable_shared" = yes && enable_static=no
	fi
        ;;
    esac
    AC_MSG_RESULT([$enable_shared])

    AC_MSG_CHECKING([whether to build static libraries])
    # Make sure either enable_shared or enable_static is yes.
    test "$enable_shared" = yes || enable_static=yes
    AC_MSG_RESULT([$enable_static])

    _LT_TAGVAR(GCC, $1)="$G77"
    _LT_TAGVAR(LD, $1)="$LD"

    ## CAVEAT EMPTOR:
    ## There is no encapsulation within the following macros, do not change
    ## the running order or otherwise move them around unless you know exactly
    ## what you are doing...
    _LT_COMPILER_PIC($1)
    _LT_COMPILER_C_O($1)
    _LT_COMPILER_FILE_LOCKS($1)
    _LT_LINKER_SHLIBS($1)
    _LT_SYS_DYNAMIC_LINKER($1)
    _LT_LINKER_HARDCODE_LIBPATH($1)

    _LT_CONFIG($1)
  fi # test -n "$compiler"

  GCC=$lt_save_GCC
  CC="$lt_save_CC"
  CFLAGS="$lt_save_CFLAGS"
fi # test "$_lt_disable_F77" != yes

AC_LANG_POP
])# _LT_LANG_F77_CONFIG


# _LT_LANG_FC_CONFIG([TAG])
# -------------------------
# Ensure that the configuration variables for a Fortran compiler are
# suitably defined.  These variables are subsequently used by _LT_CONFIG
# to write the compiler configuration to `libtool'.
m4_defun([_LT_LANG_FC_CONFIG],
[AC_LANG_PUSH(Fortran)

if test -z "$FC" || test "X$FC" = "Xno"; then
  _lt_disable_FC=yes
fi

_LT_TAGVAR(archive_cmds_need_lc, $1)=no
_LT_TAGVAR(allow_undefined_flag, $1)=
_LT_TAGVAR(always_export_symbols, $1)=no
_LT_TAGVAR(archive_expsym_cmds, $1)=
_LT_TAGVAR(export_dynamic_flag_spec, $1)=
_LT_TAGVAR(hardcode_direct, $1)=no
_LT_TAGVAR(hardcode_direct_absolute, $1)=no
_LT_TAGVAR(hardcode_libdir_flag_spec, $1)=
_LT_TAGVAR(hardcode_libdir_separator, $1)=
_LT_TAGVAR(hardcode_minus_L, $1)=no
_LT_TAGVAR(hardcode_automatic, $1)=no
_LT_TAGVAR(inherit_rpath, $1)=no
_LT_TAGVAR(module_cmds, $1)=
_LT_TAGVAR(module_expsym_cmds, $1)=
_LT_TAGVAR(link_all_deplibs, $1)=unknown
_LT_TAGVAR(old_archive_cmds, $1)=$old_archive_cmds
_LT_TAGVAR(reload_flag, $1)=$reload_flag
_LT_TAGVAR(reload_cmds, $1)=$reload_cmds
_LT_TAGVAR(no_undefined_flag, $1)=
_LT_TAGVAR(whole_archive_flag_spec, $1)=
_LT_TAGVAR(enable_shared_with_static_runtimes, $1)=no

# Source file extension for fc test sources.
ac_ext=${ac_fc_srcext-f}

# Object file extension for compiled fc test sources.
objext=o
_LT_TAGVAR(objext, $1)=$objext

# No sense in running all these tests if we already determined that
# the FC compiler isn't working.  Some variables (like enable_shared)
# are currently assumed to apply to all compilers on this platform,
# and will be corrupted by setting them based on a non-working compiler.
if test "$_lt_disable_FC" != yes; then
  # Code to be used in simple compile tests
  lt_simple_compile_test_code="\
      subroutine t
      return
      end
"

  # Code to be used in simple link tests
  lt_simple_link_test_code="\
      program t
      end
"

  # ltmain only uses $CC for tagged configurations so make sure $CC is set.
  _LT_TAG_COMPILER

  # save warnings/boilerplate of simple test code
  _LT_COMPILER_BOILERPLATE
  _LT_LINKER_BOILERPLATE

  # Allow CC to be a program name with arguments.
  lt_save_CC="$CC"
  lt_save_GCC=$GCC
  lt_save_CFLAGS=$CFLAGS
  CC=${FC-"f95"}
  CFLAGS=$FCFLAGS
  compiler=$CC
  GCC=$ac_cv_fc_compiler_gnu

  _LT_TAGVAR(compiler, $1)=$CC
  _LT_CC_BASENAME([$compiler])

  if test -n "$compiler"; then
    AC_MSG_CHECKING([if libtool supports shared libraries])
    AC_MSG_RESULT([$can_build_shared])

    AC_MSG_CHECKING([whether to build shared libraries])
    test "$can_build_shared" = "no" && enable_shared=no

    # On AIX, shared libraries and static libraries use the same namespace, and
    # are all built from PIC.
    case $host_os in
      aix3*)
        test "$enable_shared" = yes && enable_static=no
        if test -n "$RANLIB"; then
          archive_cmds="$archive_cmds~\$RANLIB \$lib"
          postinstall_cmds='$RANLIB $lib'
        fi
        ;;
      aix[[4-9]]*)
	if test "$host_cpu" != ia64 && test "$aix_use_runtimelinking" = no ; then
	  test "$enable_shared" = yes && enable_static=no
	fi
        ;;
    esac
    AC_MSG_RESULT([$enable_shared])

    AC_MSG_CHECKING([whether to build static libraries])
    # Make sure either enable_shared or enable_static is yes.
    test "$enable_shared" = yes || enable_static=yes
    AC_MSG_RESULT([$enable_static])

    _LT_TAGVAR(GCC, $1)="$ac_cv_fc_compiler_gnu"
    _LT_TAGVAR(LD, $1)="$LD"

    ## CAVEAT EMPTOR:
    ## There is no encapsulation within the following macros, do not change
    ## the running order or otherwise move them around unless you know exactly
    ## what you are doing...
    _LT_SYS_HIDDEN_LIBDEPS($1)
    _LT_COMPILER_PIC($1)
    _LT_COMPILER_C_O($1)
    _LT_COMPILER_FILE_LOCKS($1)
    _LT_LINKER_SHLIBS($1)
    _LT_SYS_DYNAMIC_LINKER($1)
    _LT_LINKER_HARDCODE_LIBPATH($1)

    _LT_CONFIG($1)
  fi # test -n "$compiler"

  GCC=$lt_save_GCC
  CC=$lt_save_CC
  CFLAGS=$lt_save_CFLAGS
fi # test "$_lt_disable_FC" != yes

AC_LANG_POP
])# _LT_LANG_FC_CONFIG


# _LT_LANG_GCJ_CONFIG([TAG])
# --------------------------
# Ensure that the configuration variables for the GNU Java Compiler compiler
# are suitably defined.  These variables are subsequently used by _LT_CONFIG
# to write the compiler configuration to `libtool'.
m4_defun([_LT_LANG_GCJ_CONFIG],
[AC_REQUIRE([LT_PROG_GCJ])dnl
AC_LANG_SAVE

# Source file extension for Java test sources.
ac_ext=java

# Object file extension for compiled Java test sources.
objext=o
_LT_TAGVAR(objext, $1)=$objext

# Code to be used in simple compile tests
lt_simple_compile_test_code="class foo {}"

# Code to be used in simple link tests
lt_simple_link_test_code='public class conftest { public static void main(String[[]] argv) {}; }'

# ltmain only uses $CC for tagged configurations so make sure $CC is set.
_LT_TAG_COMPILER

# save warnings/boilerplate of simple test code
_LT_COMPILER_BOILERPLATE
_LT_LINKER_BOILERPLATE

# Allow CC to be a program name with arguments.
lt_save_CC=$CC
lt_save_CFLAGS=$CFLAGS
lt_save_GCC=$GCC
GCC=yes
CC=${GCJ-"gcj"}
CFLAGS=$GCJFLAGS
compiler=$CC
_LT_TAGVAR(compiler, $1)=$CC
_LT_TAGVAR(LD, $1)="$LD"
_LT_CC_BASENAME([$compiler])

# GCJ did not exist at the time GCC didn't implicitly link libc in.
_LT_TAGVAR(archive_cmds_need_lc, $1)=no

_LT_TAGVAR(old_archive_cmds, $1)=$old_archive_cmds
_LT_TAGVAR(reload_flag, $1)=$reload_flag
_LT_TAGVAR(reload_cmds, $1)=$reload_cmds

## CAVEAT EMPTOR:
## There is no encapsulation within the following macros, do not change
## the running order or otherwise move them around unless you know exactly
## what you are doing...
if test -n "$compiler"; then
  _LT_COMPILER_NO_RTTI($1)
  _LT_COMPILER_PIC($1)
  _LT_COMPILER_C_O($1)
  _LT_COMPILER_FILE_LOCKS($1)
  _LT_LINKER_SHLIBS($1)
  _LT_LINKER_HARDCODE_LIBPATH($1)

  _LT_CONFIG($1)
fi

AC_LANG_RESTORE

GCC=$lt_save_GCC
CC=$lt_save_CC
CFLAGS=$lt_save_CFLAGS
])# _LT_LANG_GCJ_CONFIG


# _LT_LANG_GO_CONFIG([TAG])
# --------------------------
# Ensure that the configuration variables for the GNU Go compiler
# are suitably defined.  These variables are subsequently used by _LT_CONFIG
# to write the compiler configuration to `libtool'.
m4_defun([_LT_LANG_GO_CONFIG],
[AC_REQUIRE([LT_PROG_GO])dnl
AC_LANG_SAVE

# Source file extension for Go test sources.
ac_ext=go

# Object file extension for compiled Go test sources.
objext=o
_LT_TAGVAR(objext, $1)=$objext

# Code to be used in simple compile tests
lt_simple_compile_test_code="package main; func main() { }"

# Code to be used in simple link tests
lt_simple_link_test_code='package main; func main() { }'

# ltmain only uses $CC for tagged configurations so make sure $CC is set.
_LT_TAG_COMPILER

# save warnings/boilerplate of simple test code
_LT_COMPILER_BOILERPLATE
_LT_LINKER_BOILERPLATE

# Allow CC to be a program name with arguments.
lt_save_CC=$CC
lt_save_CFLAGS=$CFLAGS
lt_save_GCC=$GCC
GCC=yes
CC=${GOC-"gccgo"}
CFLAGS=$GOFLAGS
compiler=$CC
_LT_TAGVAR(compiler, $1)=$CC
_LT_TAGVAR(LD, $1)="$LD"
_LT_CC_BASENAME([$compiler])

# Go did not exist at the time GCC didn't implicitly link libc in.
_LT_TAGVAR(archive_cmds_need_lc, $1)=no

_LT_TAGVAR(old_archive_cmds, $1)=$old_archive_cmds
_LT_TAGVAR(reload_flag, $1)=$reload_flag
_LT_TAGVAR(reload_cmds, $1)=$reload_cmds

## CAVEAT EMPTOR:
## There is no encapsulation within the following macros, do not change
## the running order or otherwise move them around unless you know exactly
## what you are doing...
if test -n "$compiler"; then
  _LT_COMPILER_NO_RTTI($1)
  _LT_COMPILER_PIC($1)
  _LT_COMPILER_C_O($1)
  _LT_COMPILER_FILE_LOCKS($1)
  _LT_LINKER_SHLIBS($1)
  _LT_LINKER_HARDCODE_LIBPATH($1)

  _LT_CONFIG($1)
fi

AC_LANG_RESTORE

GCC=$lt_save_GCC
CC=$lt_save_CC
CFLAGS=$lt_save_CFLAGS
])# _LT_LANG_GO_CONFIG


# _LT_LANG_RC_CONFIG([TAG])
# -------------------------
# Ensure that the configuration variables for the Windows resource compiler
# are suitably defined.  These variables are subsequently used by _LT_CONFIG
# to write the compiler configuration to `libtool'.
m4_defun([_LT_LANG_RC_CONFIG],
[AC_REQUIRE([LT_PROG_RC])dnl
AC_LANG_SAVE

# Source file extension for RC test sources.
ac_ext=rc

# Object file extension for compiled RC test sources.
objext=o
_LT_TAGVAR(objext, $1)=$objext

# Code to be used in simple compile tests
lt_simple_compile_test_code='sample MENU { MENUITEM "&Soup", 100, CHECKED }'

# Code to be used in simple link tests
lt_simple_link_test_code="$lt_simple_compile_test_code"

# ltmain only uses $CC for tagged configurations so make sure $CC is set.
_LT_TAG_COMPILER

# save warnings/boilerplate of simple test code
_LT_COMPILER_BOILERPLATE
_LT_LINKER_BOILERPLATE

# Allow CC to be a program name with arguments.
lt_save_CC="$CC"
lt_save_CFLAGS=$CFLAGS
lt_save_GCC=$GCC
GCC=
CC=${RC-"windres"}
CFLAGS=
compiler=$CC
_LT_TAGVAR(compiler, $1)=$CC
_LT_CC_BASENAME([$compiler])
_LT_TAGVAR(lt_cv_prog_compiler_c_o, $1)=yes

if test -n "$compiler"; then
  :
  _LT_CONFIG($1)
fi

GCC=$lt_save_GCC
AC_LANG_RESTORE
CC=$lt_save_CC
CFLAGS=$lt_save_CFLAGS
])# _LT_LANG_RC_CONFIG


# LT_PROG_GCJ
# -----------
AC_DEFUN([LT_PROG_GCJ],
[m4_ifdef([AC_PROG_GCJ], [AC_PROG_GCJ],
  [m4_ifdef([A][M_PROG_GCJ], [A][M_PROG_GCJ],
    [AC_CHECK_TOOL(GCJ, gcj,)
      test "x${GCJFLAGS+set}" = xset || GCJFLAGS="-g -O2"
      AC_SUBST(GCJFLAGS)])])[]dnl
])

# Old name:
AU_ALIAS([LT_AC_PROG_GCJ], [LT_PROG_GCJ])
dnl aclocal-1.4 backwards compatibility:
dnl AC_DEFUN([LT_AC_PROG_GCJ], [])


# LT_PROG_GO
# ----------
AC_DEFUN([LT_PROG_GO],
[AC_CHECK_TOOL(GOC, gccgo,)
])


# LT_PROG_RC
# ----------
AC_DEFUN([LT_PROG_RC],
[AC_CHECK_TOOL(RC, windres,)
])

# Old name:
AU_ALIAS([LT_AC_PROG_RC], [LT_PROG_RC])
dnl aclocal-1.4 backwards compatibility:
dnl AC_DEFUN([LT_AC_PROG_RC], [])


# _LT_DECL_EGREP
# --------------
# If we don't have a new enough Autoconf to choose the best grep
# available, choose the one first in the user's PATH.
m4_defun([_LT_DECL_EGREP],
[AC_REQUIRE([AC_PROG_EGREP])dnl
AC_REQUIRE([AC_PROG_FGREP])dnl
test -z "$GREP" && GREP=grep
_LT_DECL([], [GREP], [1], [A grep program that handles long lines])
_LT_DECL([], [EGREP], [1], [An ERE matcher])
_LT_DECL([], [FGREP], [1], [A literal string matcher])
dnl Non-bleeding-edge autoconf doesn't subst GREP, so do it here too
AC_SUBST([GREP])
])


# _LT_DECL_OBJDUMP
# --------------
# If we don't have a new enough Autoconf to choose the best objdump
# available, choose the one first in the user's PATH.
m4_defun([_LT_DECL_OBJDUMP],
[AC_CHECK_TOOL(OBJDUMP, objdump, false)
test -z "$OBJDUMP" && OBJDUMP=objdump
_LT_DECL([], [OBJDUMP], [1], [An object symbol dumper])
AC_SUBST([OBJDUMP])
])

# _LT_DECL_DLLTOOL
# ----------------
# Ensure DLLTOOL variable is set.
m4_defun([_LT_DECL_DLLTOOL],
[AC_CHECK_TOOL(DLLTOOL, dlltool, false)
test -z "$DLLTOOL" && DLLTOOL=dlltool
_LT_DECL([], [DLLTOOL], [1], [DLL creation program])
AC_SUBST([DLLTOOL])
])

# _LT_DECL_SED
# ------------
# Check for a fully-functional sed program, that truncates
# as few characters as possible.  Prefer GNU sed if found.
m4_defun([_LT_DECL_SED],
[AC_PROG_SED
test -z "$SED" && SED=sed
Xsed="$SED -e 1s/^X//"
_LT_DECL([], [SED], [1], [A sed program that does not truncate output])
_LT_DECL([], [Xsed], ["\$SED -e 1s/^X//"],
    [Sed that helps us avoid accidentally triggering echo(1) options like -n])
])# _LT_DECL_SED

m4_ifndef([AC_PROG_SED], [
############################################################
# NOTE: This macro has been submitted for inclusion into   #
#  GNU Autoconf as AC_PROG_SED.  When it is available in   #
#  a released version of Autoconf we should remove this    #
#  macro and use it instead.                               #
############################################################

m4_defun([AC_PROG_SED],
[AC_MSG_CHECKING([for a sed that does not truncate output])
AC_CACHE_VAL(lt_cv_path_SED,
[# Loop through the user's path and test for sed and gsed.
# Then use that list of sed's as ones to test for truncation.
as_save_IFS=$IFS; IFS=$PATH_SEPARATOR
for as_dir in $PATH
do
  IFS=$as_save_IFS
  test -z "$as_dir" && as_dir=.
  for lt_ac_prog in sed gsed; do
    for ac_exec_ext in '' $ac_executable_extensions; do
      if $as_executable_p "$as_dir/$lt_ac_prog$ac_exec_ext"; then
        lt_ac_sed_list="$lt_ac_sed_list $as_dir/$lt_ac_prog$ac_exec_ext"
      fi
    done
  done
done
IFS=$as_save_IFS
lt_ac_max=0
lt_ac_count=0
# Add /usr/xpg4/bin/sed as it is typically found on Solaris
# along with /bin/sed that truncates output.
for lt_ac_sed in $lt_ac_sed_list /usr/xpg4/bin/sed; do
  test ! -f $lt_ac_sed && continue
  cat /dev/null > conftest.in
  lt_ac_count=0
  echo $ECHO_N "0123456789$ECHO_C" >conftest.in
  # Check for GNU sed and select it if it is found.
  if "$lt_ac_sed" --version 2>&1 < /dev/null | grep 'GNU' > /dev/null; then
    lt_cv_path_SED=$lt_ac_sed
    break
  fi
  while true; do
    cat conftest.in conftest.in >conftest.tmp
    mv conftest.tmp conftest.in
    cp conftest.in conftest.nl
    echo >>conftest.nl
    $lt_ac_sed -e 's/a$//' < conftest.nl >conftest.out || break
    cmp -s conftest.out conftest.nl || break
    # 10000 chars as input seems more than enough
    test $lt_ac_count -gt 10 && break
    lt_ac_count=`expr $lt_ac_count + 1`
    if test $lt_ac_count -gt $lt_ac_max; then
      lt_ac_max=$lt_ac_count
      lt_cv_path_SED=$lt_ac_sed
    fi
  done
done
])
SED=$lt_cv_path_SED
AC_SUBST([SED])
AC_MSG_RESULT([$SED])
])#AC_PROG_SED
])#m4_ifndef

# Old name:
AU_ALIAS([LT_AC_PROG_SED], [AC_PROG_SED])
dnl aclocal-1.4 backwards compatibility:
dnl AC_DEFUN([LT_AC_PROG_SED], [])


# _LT_CHECK_SHELL_FEATURES
# ------------------------
# Find out whether the shell is Bourne or XSI compatible,
# or has some other useful features.
m4_defun([_LT_CHECK_SHELL_FEATURES],
[AC_MSG_CHECKING([whether the shell understands some XSI constructs])
# Try some XSI features
xsi_shell=no
( _lt_dummy="a/b/c"
  test "${_lt_dummy##*/},${_lt_dummy%/*},${_lt_dummy#??}"${_lt_dummy%"$_lt_dummy"}, \
      = c,a/b,b/c, \
    && eval 'test $(( 1 + 1 )) -eq 2 \
    && test "${#_lt_dummy}" -eq 5' ) >/dev/null 2>&1 \
  && xsi_shell=yes
AC_MSG_RESULT([$xsi_shell])
_LT_CONFIG_LIBTOOL_INIT([xsi_shell='$xsi_shell'])

AC_MSG_CHECKING([whether the shell understands "+="])
lt_shell_append=no
( foo=bar; set foo baz; eval "$[1]+=\$[2]" && test "$foo" = barbaz ) \
    >/dev/null 2>&1 \
  && lt_shell_append=yes
AC_MSG_RESULT([$lt_shell_append])
_LT_CONFIG_LIBTOOL_INIT([lt_shell_append='$lt_shell_append'])

if ( (MAIL=60; unset MAIL) || exit) >/dev/null 2>&1; then
  lt_unset=unset
else
  lt_unset=false
fi
_LT_DECL([], [lt_unset], [0], [whether the shell understands "unset"])dnl

# test EBCDIC or ASCII
case `echo X|tr X '\101'` in
 A) # ASCII based system
    # \n is not interpreted correctly by Solaris 8 /usr/ucb/tr
  lt_SP2NL='tr \040 \012'
  lt_NL2SP='tr \015\012 \040\040'
  ;;
 *) # EBCDIC based system
  lt_SP2NL='tr \100 \n'
  lt_NL2SP='tr \r\n \100\100'
  ;;
esac
_LT_DECL([SP2NL], [lt_SP2NL], [1], [turn spaces into newlines])dnl
_LT_DECL([NL2SP], [lt_NL2SP], [1], [turn newlines into spaces])dnl
])# _LT_CHECK_SHELL_FEATURES


# _LT_PROG_FUNCTION_REPLACE (FUNCNAME, REPLACEMENT-BODY)
# ------------------------------------------------------
# In `$cfgfile', look for function FUNCNAME delimited by `^FUNCNAME ()$' and
# '^} FUNCNAME ', and replace its body with REPLACEMENT-BODY.
m4_defun([_LT_PROG_FUNCTION_REPLACE],
[dnl {
sed -e '/^$1 ()$/,/^} # $1 /c\
$1 ()\
{\
m4_bpatsubsts([$2], [$], [\\], [^\([	 ]\)], [\\\1])
} # Extended-shell $1 implementation' "$cfgfile" > $cfgfile.tmp \
  && mv -f "$cfgfile.tmp" "$cfgfile" \
    || (rm -f "$cfgfile" && cp "$cfgfile.tmp" "$cfgfile" && rm -f "$cfgfile.tmp")
test 0 -eq $? || _lt_function_replace_fail=:
])


# _LT_PROG_REPLACE_SHELLFNS
# -------------------------
# Replace existing portable implementations of several shell functions with
# equivalent extended shell implementations where those features are available..
m4_defun([_LT_PROG_REPLACE_SHELLFNS],
[if test x"$xsi_shell" = xyes; then
  _LT_PROG_FUNCTION_REPLACE([func_dirname], [dnl
    case ${1} in
      */*) func_dirname_result="${1%/*}${2}" ;;
      *  ) func_dirname_result="${3}" ;;
    esac])

  _LT_PROG_FUNCTION_REPLACE([func_basename], [dnl
    func_basename_result="${1##*/}"])

  _LT_PROG_FUNCTION_REPLACE([func_dirname_and_basename], [dnl
    case ${1} in
      */*) func_dirname_result="${1%/*}${2}" ;;
      *  ) func_dirname_result="${3}" ;;
    esac
    func_basename_result="${1##*/}"])

  _LT_PROG_FUNCTION_REPLACE([func_stripname], [dnl
    # pdksh 5.2.14 does not do ${X%$Y} correctly if both X and Y are
    # positional parameters, so assign one to ordinary parameter first.
    func_stripname_result=${3}
    func_stripname_result=${func_stripname_result#"${1}"}
    func_stripname_result=${func_stripname_result%"${2}"}])

  _LT_PROG_FUNCTION_REPLACE([func_split_long_opt], [dnl
    func_split_long_opt_name=${1%%=*}
    func_split_long_opt_arg=${1#*=}])

  _LT_PROG_FUNCTION_REPLACE([func_split_short_opt], [dnl
    func_split_short_opt_arg=${1#??}
    func_split_short_opt_name=${1%"$func_split_short_opt_arg"}])

  _LT_PROG_FUNCTION_REPLACE([func_lo2o], [dnl
    case ${1} in
      *.lo) func_lo2o_result=${1%.lo}.${objext} ;;
      *)    func_lo2o_result=${1} ;;
    esac])

  _LT_PROG_FUNCTION_REPLACE([func_xform], [    func_xform_result=${1%.*}.lo])

  _LT_PROG_FUNCTION_REPLACE([func_arith], [    func_arith_result=$(( $[*] ))])

  _LT_PROG_FUNCTION_REPLACE([func_len], [    func_len_result=${#1}])
fi

if test x"$lt_shell_append" = xyes; then
  _LT_PROG_FUNCTION_REPLACE([func_append], [    eval "${1}+=\\${2}"])

  _LT_PROG_FUNCTION_REPLACE([func_append_quoted], [dnl
    func_quote_for_eval "${2}"
dnl m4 expansion turns \\\\ into \\, and then the shell eval turns that into \
    eval "${1}+=\\\\ \\$func_quote_for_eval_result"])

  # Save a `func_append' function call where possible by direct use of '+='
  sed -e 's%func_append \([[a-zA-Z_]]\{1,\}\) "%\1+="%g' $cfgfile > $cfgfile.tmp \
    && mv -f "$cfgfile.tmp" "$cfgfile" \
      || (rm -f "$cfgfile" && cp "$cfgfile.tmp" "$cfgfile" && rm -f "$cfgfile.tmp")
  test 0 -eq $? || _lt_function_replace_fail=:
else
  # Save a `func_append' function call even when '+=' is not available
  sed -e 's%func_append \([[a-zA-Z_]]\{1,\}\) "%\1="$\1%g' $cfgfile > $cfgfile.tmp \
    && mv -f "$cfgfile.tmp" "$cfgfile" \
      || (rm -f "$cfgfile" && cp "$cfgfile.tmp" "$cfgfile" && rm -f "$cfgfile.tmp")
  test 0 -eq $? || _lt_function_replace_fail=:
fi

if test x"$_lt_function_replace_fail" = x":"; then
  AC_MSG_WARN([Unable to substitute extended shell functions in $ofile])
fi
])

# _LT_PATH_CONVERSION_FUNCTIONS
# -----------------------------
# Determine which file name conversion functions should be used by
# func_to_host_file (and, implicitly, by func_to_host_path).  These are needed
# for certain cross-compile configurations and native mingw.
m4_defun([_LT_PATH_CONVERSION_FUNCTIONS],
[AC_REQUIRE([AC_CANONICAL_HOST])dnl
AC_REQUIRE([AC_CANONICAL_BUILD])dnl
AC_MSG_CHECKING([how to convert $build file names to $host format])
AC_CACHE_VAL(lt_cv_to_host_file_cmd,
[case $host in
  *-*-mingw* )
    case $build in
      *-*-mingw* ) # actually msys
        lt_cv_to_host_file_cmd=func_convert_file_msys_to_w32
        ;;
      *-*-cygwin* )
        lt_cv_to_host_file_cmd=func_convert_file_cygwin_to_w32
        ;;
      * ) # otherwise, assume *nix
        lt_cv_to_host_file_cmd=func_convert_file_nix_to_w32
        ;;
    esac
    ;;
  *-*-cygwin* )
    case $build in
      *-*-mingw* ) # actually msys
        lt_cv_to_host_file_cmd=func_convert_file_msys_to_cygwin
        ;;
      *-*-cygwin* )
        lt_cv_to_host_file_cmd=func_convert_file_noop
        ;;
      * ) # otherwise, assume *nix
        lt_cv_to_host_file_cmd=func_convert_file_nix_to_cygwin
        ;;
    esac
    ;;
  * ) # unhandled hosts (and "normal" native builds)
    lt_cv_to_host_file_cmd=func_convert_file_noop
    ;;
esac
])
to_host_file_cmd=$lt_cv_to_host_file_cmd
AC_MSG_RESULT([$lt_cv_to_host_file_cmd])
_LT_DECL([to_host_file_cmd], [lt_cv_to_host_file_cmd],
         [0], [convert $build file names to $host format])dnl

AC_MSG_CHECKING([how to convert $build file names to toolchain format])
AC_CACHE_VAL(lt_cv_to_tool_file_cmd,
[#assume ordinary cross tools, or native build.
lt_cv_to_tool_file_cmd=func_convert_file_noop
case $host in
  *-*-mingw* )
    case $build in
      *-*-mingw* ) # actually msys
        lt_cv_to_tool_file_cmd=func_convert_file_msys_to_w32
        ;;
    esac
    ;;
esac
])
to_tool_file_cmd=$lt_cv_to_tool_file_cmd
AC_MSG_RESULT([$lt_cv_to_tool_file_cmd])
_LT_DECL([to_tool_file_cmd], [lt_cv_to_tool_file_cmd],
         [0], [convert $build files to toolchain format])dnl
])# _LT_PATH_CONVERSION_FUNCTIONS
>>>>>>> f950b0dc
<|MERGE_RESOLUTION|>--- conflicted
+++ resolved
@@ -19,637 +19,7 @@
 You have another version of autoconf.  It may work, but is not guaranteed to.
 If you have problems, you may need to regenerate the build system entirely.
 To do so, use the procedure documented by the package, typically 'autoreconf'.])])
-<<<<<<< HEAD
-
-# Helper functions for option handling.                    -*- Autoconf -*-
-#
-#   Copyright (C) 2004, 2005, 2007, 2008, 2009 Free Software Foundation,
-#   Inc.
-#   Written by Gary V. Vaughan, 2004
-#
-# This file is free software; the Free Software Foundation gives
-# unlimited permission to copy and/or distribute it, with or without
-# modifications, as long as this notice is preserved.
-
-# serial 7 ltoptions.m4
-
-# This is to help aclocal find these macros, as it can't see m4_define.
-AC_DEFUN([LTOPTIONS_VERSION], [m4_if([1])])
-
-
-# _LT_MANGLE_OPTION(MACRO-NAME, OPTION-NAME)
-# ------------------------------------------
-m4_define([_LT_MANGLE_OPTION],
-[[_LT_OPTION_]m4_bpatsubst($1__$2, [[^a-zA-Z0-9_]], [_])])
-
-
-# _LT_SET_OPTION(MACRO-NAME, OPTION-NAME)
-# ---------------------------------------
-# Set option OPTION-NAME for macro MACRO-NAME, and if there is a
-# matching handler defined, dispatch to it.  Other OPTION-NAMEs are
-# saved as a flag.
-m4_define([_LT_SET_OPTION],
-[m4_define(_LT_MANGLE_OPTION([$1], [$2]))dnl
-m4_ifdef(_LT_MANGLE_DEFUN([$1], [$2]),
-        _LT_MANGLE_DEFUN([$1], [$2]),
-    [m4_warning([Unknown $1 option `$2'])])[]dnl
-])
-
-
-# _LT_IF_OPTION(MACRO-NAME, OPTION-NAME, IF-SET, [IF-NOT-SET])
-# ------------------------------------------------------------
-# Execute IF-SET if OPTION is set, IF-NOT-SET otherwise.
-m4_define([_LT_IF_OPTION],
-[m4_ifdef(_LT_MANGLE_OPTION([$1], [$2]), [$3], [$4])])
-
-
-# _LT_UNLESS_OPTIONS(MACRO-NAME, OPTION-LIST, IF-NOT-SET)
-# -------------------------------------------------------
-# Execute IF-NOT-SET unless all options in OPTION-LIST for MACRO-NAME
-# are set.
-m4_define([_LT_UNLESS_OPTIONS],
-[m4_foreach([_LT_Option], m4_split(m4_normalize([$2])),
-	    [m4_ifdef(_LT_MANGLE_OPTION([$1], _LT_Option),
-		      [m4_define([$0_found])])])[]dnl
-m4_ifdef([$0_found], [m4_undefine([$0_found])], [$3
-])[]dnl
-])
-
-
-# _LT_SET_OPTIONS(MACRO-NAME, OPTION-LIST)
-# ----------------------------------------
-# OPTION-LIST is a space-separated list of Libtool options associated
-# with MACRO-NAME.  If any OPTION has a matching handler declared with
-# LT_OPTION_DEFINE, dispatch to that macro; otherwise complain about
-# the unknown option and exit.
-m4_defun([_LT_SET_OPTIONS],
-[# Set options
-m4_foreach([_LT_Option], m4_split(m4_normalize([$2])),
-    [_LT_SET_OPTION([$1], _LT_Option)])
-
-m4_if([$1],[LT_INIT],[
-  dnl
-  dnl Simply set some default values (i.e off) if boolean options were not
-  dnl specified:
-  _LT_UNLESS_OPTIONS([LT_INIT], [dlopen], [enable_dlopen=no
-  ])
-  _LT_UNLESS_OPTIONS([LT_INIT], [win32-dll], [enable_win32_dll=no
-  ])
-  dnl
-  dnl If no reference was made to various pairs of opposing options, then
-  dnl we run the default mode handler for the pair.  For example, if neither
-  dnl `shared' nor `disable-shared' was passed, we enable building of shared
-  dnl archives by default:
-  _LT_UNLESS_OPTIONS([LT_INIT], [shared disable-shared], [_LT_ENABLE_SHARED])
-  _LT_UNLESS_OPTIONS([LT_INIT], [static disable-static], [_LT_ENABLE_STATIC])
-  _LT_UNLESS_OPTIONS([LT_INIT], [pic-only no-pic], [_LT_WITH_PIC])
-  _LT_UNLESS_OPTIONS([LT_INIT], [fast-install disable-fast-install],
-  		   [_LT_ENABLE_FAST_INSTALL])
-  ])
-])# _LT_SET_OPTIONS
-
-
-
-# _LT_MANGLE_DEFUN(MACRO-NAME, OPTION-NAME)
-# -----------------------------------------
-m4_define([_LT_MANGLE_DEFUN],
-[[_LT_OPTION_DEFUN_]m4_bpatsubst(m4_toupper([$1__$2]), [[^A-Z0-9_]], [_])])
-
-
-# LT_OPTION_DEFINE(MACRO-NAME, OPTION-NAME, CODE)
-# -----------------------------------------------
-m4_define([LT_OPTION_DEFINE],
-[m4_define(_LT_MANGLE_DEFUN([$1], [$2]), [$3])[]dnl
-])# LT_OPTION_DEFINE
-
-
-# dlopen
-# ------
-LT_OPTION_DEFINE([LT_INIT], [dlopen], [enable_dlopen=yes
-])
-
-AU_DEFUN([AC_LIBTOOL_DLOPEN],
-[_LT_SET_OPTION([LT_INIT], [dlopen])
-AC_DIAGNOSE([obsolete],
-[$0: Remove this warning and the call to _LT_SET_OPTION when you
-put the `dlopen' option into LT_INIT's first parameter.])
-])
-
-dnl aclocal-1.4 backwards compatibility:
-dnl AC_DEFUN([AC_LIBTOOL_DLOPEN], [])
-
-
-# win32-dll
-# ---------
-# Declare package support for building win32 dll's.
-LT_OPTION_DEFINE([LT_INIT], [win32-dll],
-[enable_win32_dll=yes
-
-case $host in
-*-*-cygwin* | *-*-mingw* | *-*-pw32* | *-*-cegcc*)
-  AC_CHECK_TOOL(AS, as, false)
-  AC_CHECK_TOOL(DLLTOOL, dlltool, false)
-  AC_CHECK_TOOL(OBJDUMP, objdump, false)
-  ;;
-esac
-
-test -z "$AS" && AS=as
-_LT_DECL([], [AS],      [1], [Assembler program])dnl
-
-test -z "$DLLTOOL" && DLLTOOL=dlltool
-_LT_DECL([], [DLLTOOL], [1], [DLL creation program])dnl
-
-test -z "$OBJDUMP" && OBJDUMP=objdump
-_LT_DECL([], [OBJDUMP], [1], [Object dumper program])dnl
-])# win32-dll
-
-AU_DEFUN([AC_LIBTOOL_WIN32_DLL],
-[AC_REQUIRE([AC_CANONICAL_HOST])dnl
-_LT_SET_OPTION([LT_INIT], [win32-dll])
-AC_DIAGNOSE([obsolete],
-[$0: Remove this warning and the call to _LT_SET_OPTION when you
-put the `win32-dll' option into LT_INIT's first parameter.])
-])
-
-dnl aclocal-1.4 backwards compatibility:
-dnl AC_DEFUN([AC_LIBTOOL_WIN32_DLL], [])
-
-
-# _LT_ENABLE_SHARED([DEFAULT])
-# ----------------------------
-# implement the --enable-shared flag, and supports the `shared' and
-# `disable-shared' LT_INIT options.
-# DEFAULT is either `yes' or `no'.  If omitted, it defaults to `yes'.
-m4_define([_LT_ENABLE_SHARED],
-[m4_define([_LT_ENABLE_SHARED_DEFAULT], [m4_if($1, no, no, yes)])dnl
-AC_ARG_ENABLE([shared],
-    [AS_HELP_STRING([--enable-shared@<:@=PKGS@:>@],
-	[build shared libraries @<:@default=]_LT_ENABLE_SHARED_DEFAULT[@:>@])],
-    [p=${PACKAGE-default}
-    case $enableval in
-    yes) enable_shared=yes ;;
-    no) enable_shared=no ;;
-    *)
-      enable_shared=no
-      # Look at the argument we got.  We use all the common list separators.
-      lt_save_ifs="$IFS"; IFS="${IFS}$PATH_SEPARATOR,"
-      for pkg in $enableval; do
-	IFS="$lt_save_ifs"
-	if test "X$pkg" = "X$p"; then
-	  enable_shared=yes
-	fi
-      done
-      IFS="$lt_save_ifs"
-      ;;
-    esac],
-    [enable_shared=]_LT_ENABLE_SHARED_DEFAULT)
-
-    _LT_DECL([build_libtool_libs], [enable_shared], [0],
-	[Whether or not to build shared libraries])
-])# _LT_ENABLE_SHARED
-
-LT_OPTION_DEFINE([LT_INIT], [shared], [_LT_ENABLE_SHARED([yes])])
-LT_OPTION_DEFINE([LT_INIT], [disable-shared], [_LT_ENABLE_SHARED([no])])
-
-# Old names:
-AC_DEFUN([AC_ENABLE_SHARED],
-[_LT_SET_OPTION([LT_INIT], m4_if([$1], [no], [disable-])[shared])
-])
-
-AC_DEFUN([AC_DISABLE_SHARED],
-[_LT_SET_OPTION([LT_INIT], [disable-shared])
-])
-
-AU_DEFUN([AM_ENABLE_SHARED], [AC_ENABLE_SHARED($@)])
-AU_DEFUN([AM_DISABLE_SHARED], [AC_DISABLE_SHARED($@)])
-
-dnl aclocal-1.4 backwards compatibility:
-dnl AC_DEFUN([AM_ENABLE_SHARED], [])
-dnl AC_DEFUN([AM_DISABLE_SHARED], [])
-
-
-
-# _LT_ENABLE_STATIC([DEFAULT])
-# ----------------------------
-# implement the --enable-static flag, and support the `static' and
-# `disable-static' LT_INIT options.
-# DEFAULT is either `yes' or `no'.  If omitted, it defaults to `yes'.
-m4_define([_LT_ENABLE_STATIC],
-[m4_define([_LT_ENABLE_STATIC_DEFAULT], [m4_if($1, no, no, yes)])dnl
-AC_ARG_ENABLE([static],
-    [AS_HELP_STRING([--enable-static@<:@=PKGS@:>@],
-	[build static libraries @<:@default=]_LT_ENABLE_STATIC_DEFAULT[@:>@])],
-    [p=${PACKAGE-default}
-    case $enableval in
-    yes) enable_static=yes ;;
-    no) enable_static=no ;;
-    *)
-     enable_static=no
-      # Look at the argument we got.  We use all the common list separators.
-      lt_save_ifs="$IFS"; IFS="${IFS}$PATH_SEPARATOR,"
-      for pkg in $enableval; do
-	IFS="$lt_save_ifs"
-	if test "X$pkg" = "X$p"; then
-	  enable_static=yes
-	fi
-      done
-      IFS="$lt_save_ifs"
-      ;;
-    esac],
-    [enable_static=]_LT_ENABLE_STATIC_DEFAULT)
-
-    _LT_DECL([build_old_libs], [enable_static], [0],
-	[Whether or not to build static libraries])
-])# _LT_ENABLE_STATIC
-
-LT_OPTION_DEFINE([LT_INIT], [static], [_LT_ENABLE_STATIC([yes])])
-LT_OPTION_DEFINE([LT_INIT], [disable-static], [_LT_ENABLE_STATIC([no])])
-
-# Old names:
-AC_DEFUN([AC_ENABLE_STATIC],
-[_LT_SET_OPTION([LT_INIT], m4_if([$1], [no], [disable-])[static])
-])
-
-AC_DEFUN([AC_DISABLE_STATIC],
-[_LT_SET_OPTION([LT_INIT], [disable-static])
-])
-
-AU_DEFUN([AM_ENABLE_STATIC], [AC_ENABLE_STATIC($@)])
-AU_DEFUN([AM_DISABLE_STATIC], [AC_DISABLE_STATIC($@)])
-
-dnl aclocal-1.4 backwards compatibility:
-dnl AC_DEFUN([AM_ENABLE_STATIC], [])
-dnl AC_DEFUN([AM_DISABLE_STATIC], [])
-
-
-
-# _LT_ENABLE_FAST_INSTALL([DEFAULT])
-# ----------------------------------
-# implement the --enable-fast-install flag, and support the `fast-install'
-# and `disable-fast-install' LT_INIT options.
-# DEFAULT is either `yes' or `no'.  If omitted, it defaults to `yes'.
-m4_define([_LT_ENABLE_FAST_INSTALL],
-[m4_define([_LT_ENABLE_FAST_INSTALL_DEFAULT], [m4_if($1, no, no, yes)])dnl
-AC_ARG_ENABLE([fast-install],
-    [AS_HELP_STRING([--enable-fast-install@<:@=PKGS@:>@],
-    [optimize for fast installation @<:@default=]_LT_ENABLE_FAST_INSTALL_DEFAULT[@:>@])],
-    [p=${PACKAGE-default}
-    case $enableval in
-    yes) enable_fast_install=yes ;;
-    no) enable_fast_install=no ;;
-    *)
-      enable_fast_install=no
-      # Look at the argument we got.  We use all the common list separators.
-      lt_save_ifs="$IFS"; IFS="${IFS}$PATH_SEPARATOR,"
-      for pkg in $enableval; do
-	IFS="$lt_save_ifs"
-	if test "X$pkg" = "X$p"; then
-	  enable_fast_install=yes
-	fi
-      done
-      IFS="$lt_save_ifs"
-      ;;
-    esac],
-    [enable_fast_install=]_LT_ENABLE_FAST_INSTALL_DEFAULT)
-
-_LT_DECL([fast_install], [enable_fast_install], [0],
-	 [Whether or not to optimize for fast installation])dnl
-])# _LT_ENABLE_FAST_INSTALL
-
-LT_OPTION_DEFINE([LT_INIT], [fast-install], [_LT_ENABLE_FAST_INSTALL([yes])])
-LT_OPTION_DEFINE([LT_INIT], [disable-fast-install], [_LT_ENABLE_FAST_INSTALL([no])])
-
-# Old names:
-AU_DEFUN([AC_ENABLE_FAST_INSTALL],
-[_LT_SET_OPTION([LT_INIT], m4_if([$1], [no], [disable-])[fast-install])
-AC_DIAGNOSE([obsolete],
-[$0: Remove this warning and the call to _LT_SET_OPTION when you put
-the `fast-install' option into LT_INIT's first parameter.])
-])
-
-AU_DEFUN([AC_DISABLE_FAST_INSTALL],
-[_LT_SET_OPTION([LT_INIT], [disable-fast-install])
-AC_DIAGNOSE([obsolete],
-[$0: Remove this warning and the call to _LT_SET_OPTION when you put
-the `disable-fast-install' option into LT_INIT's first parameter.])
-])
-
-dnl aclocal-1.4 backwards compatibility:
-dnl AC_DEFUN([AC_ENABLE_FAST_INSTALL], [])
-dnl AC_DEFUN([AM_DISABLE_FAST_INSTALL], [])
-
-
-# _LT_WITH_PIC([MODE])
-# --------------------
-# implement the --with-pic flag, and support the `pic-only' and `no-pic'
-# LT_INIT options.
-# MODE is either `yes' or `no'.  If omitted, it defaults to `both'.
-m4_define([_LT_WITH_PIC],
-[AC_ARG_WITH([pic],
-    [AS_HELP_STRING([--with-pic@<:@=PKGS@:>@],
-	[try to use only PIC/non-PIC objects @<:@default=use both@:>@])],
-    [lt_p=${PACKAGE-default}
-    case $withval in
-    yes|no) pic_mode=$withval ;;
-    *)
-      pic_mode=default
-      # Look at the argument we got.  We use all the common list separators.
-      lt_save_ifs="$IFS"; IFS="${IFS}$PATH_SEPARATOR,"
-      for lt_pkg in $withval; do
-	IFS="$lt_save_ifs"
-	if test "X$lt_pkg" = "X$lt_p"; then
-	  pic_mode=yes
-	fi
-      done
-      IFS="$lt_save_ifs"
-      ;;
-    esac],
-    [pic_mode=default])
-
-test -z "$pic_mode" && pic_mode=m4_default([$1], [default])
-
-_LT_DECL([], [pic_mode], [0], [What type of objects to build])dnl
-])# _LT_WITH_PIC
-
-LT_OPTION_DEFINE([LT_INIT], [pic-only], [_LT_WITH_PIC([yes])])
-LT_OPTION_DEFINE([LT_INIT], [no-pic], [_LT_WITH_PIC([no])])
-
-# Old name:
-AU_DEFUN([AC_LIBTOOL_PICMODE],
-[_LT_SET_OPTION([LT_INIT], [pic-only])
-AC_DIAGNOSE([obsolete],
-[$0: Remove this warning and the call to _LT_SET_OPTION when you
-put the `pic-only' option into LT_INIT's first parameter.])
-])
-
-dnl aclocal-1.4 backwards compatibility:
-dnl AC_DEFUN([AC_LIBTOOL_PICMODE], [])
-
-
-m4_define([_LTDL_MODE], [])
-LT_OPTION_DEFINE([LTDL_INIT], [nonrecursive],
-		 [m4_define([_LTDL_MODE], [nonrecursive])])
-LT_OPTION_DEFINE([LTDL_INIT], [recursive],
-		 [m4_define([_LTDL_MODE], [recursive])])
-LT_OPTION_DEFINE([LTDL_INIT], [subproject],
-		 [m4_define([_LTDL_MODE], [subproject])])
-
-m4_define([_LTDL_TYPE], [])
-LT_OPTION_DEFINE([LTDL_INIT], [installable],
-		 [m4_define([_LTDL_TYPE], [installable])])
-LT_OPTION_DEFINE([LTDL_INIT], [convenience],
-		 [m4_define([_LTDL_TYPE], [convenience])])
-
-# ltsugar.m4 -- libtool m4 base layer.                         -*-Autoconf-*-
-#
-# Copyright (C) 2004, 2005, 2007, 2008 Free Software Foundation, Inc.
-# Written by Gary V. Vaughan, 2004
-#
-# This file is free software; the Free Software Foundation gives
-# unlimited permission to copy and/or distribute it, with or without
-# modifications, as long as this notice is preserved.
-
-# serial 6 ltsugar.m4
-
-# This is to help aclocal find these macros, as it can't see m4_define.
-AC_DEFUN([LTSUGAR_VERSION], [m4_if([0.1])])
-
-
-# lt_join(SEP, ARG1, [ARG2...])
-# -----------------------------
-# Produce ARG1SEPARG2...SEPARGn, omitting [] arguments and their
-# associated separator.
-# Needed until we can rely on m4_join from Autoconf 2.62, since all earlier
-# versions in m4sugar had bugs.
-m4_define([lt_join],
-[m4_if([$#], [1], [],
-       [$#], [2], [[$2]],
-       [m4_if([$2], [], [], [[$2]_])$0([$1], m4_shift(m4_shift($@)))])])
-m4_define([_lt_join],
-[m4_if([$#$2], [2], [],
-       [m4_if([$2], [], [], [[$1$2]])$0([$1], m4_shift(m4_shift($@)))])])
-
-
-# lt_car(LIST)
-# lt_cdr(LIST)
-# ------------
-# Manipulate m4 lists.
-# These macros are necessary as long as will still need to support
-# Autoconf-2.59 which quotes differently.
-m4_define([lt_car], [[$1]])
-m4_define([lt_cdr],
-[m4_if([$#], 0, [m4_fatal([$0: cannot be called without arguments])],
-       [$#], 1, [],
-       [m4_dquote(m4_shift($@))])])
-m4_define([lt_unquote], $1)
-
-
-# lt_append(MACRO-NAME, STRING, [SEPARATOR])
-# ------------------------------------------
-# Redefine MACRO-NAME to hold its former content plus `SEPARATOR'`STRING'.
-# Note that neither SEPARATOR nor STRING are expanded; they are appended
-# to MACRO-NAME as is (leaving the expansion for when MACRO-NAME is invoked).
-# No SEPARATOR is output if MACRO-NAME was previously undefined (different
-# than defined and empty).
-#
-# This macro is needed until we can rely on Autoconf 2.62, since earlier
-# versions of m4sugar mistakenly expanded SEPARATOR but not STRING.
-m4_define([lt_append],
-[m4_define([$1],
-	   m4_ifdef([$1], [m4_defn([$1])[$3]])[$2])])
-
-
-
-# lt_combine(SEP, PREFIX-LIST, INFIX, SUFFIX1, [SUFFIX2...])
-# ----------------------------------------------------------
-# Produce a SEP delimited list of all paired combinations of elements of
-# PREFIX-LIST with SUFFIX1 through SUFFIXn.  Each element of the list
-# has the form PREFIXmINFIXSUFFIXn.
-# Needed until we can rely on m4_combine added in Autoconf 2.62.
-m4_define([lt_combine],
-[m4_if(m4_eval([$# > 3]), [1],
-       [m4_pushdef([_Lt_sep], [m4_define([_Lt_sep], m4_defn([lt_car]))])]]dnl
-[[m4_foreach([_Lt_prefix], [$2],
-	     [m4_foreach([_Lt_suffix],
-		]m4_dquote(m4_dquote(m4_shift(m4_shift(m4_shift($@)))))[,
-	[_Lt_sep([$1])[]m4_defn([_Lt_prefix])[$3]m4_defn([_Lt_suffix])])])])])
-
-
-# lt_if_append_uniq(MACRO-NAME, VARNAME, [SEPARATOR], [UNIQ], [NOT-UNIQ])
-# -----------------------------------------------------------------------
-# Iff MACRO-NAME does not yet contain VARNAME, then append it (delimited
-# by SEPARATOR if supplied) and expand UNIQ, else NOT-UNIQ.
-m4_define([lt_if_append_uniq],
-[m4_ifdef([$1],
-	  [m4_if(m4_index([$3]m4_defn([$1])[$3], [$3$2$3]), [-1],
-		 [lt_append([$1], [$2], [$3])$4],
-		 [$5])],
-	  [lt_append([$1], [$2], [$3])$4])])
-
-
-# lt_dict_add(DICT, KEY, VALUE)
-# -----------------------------
-m4_define([lt_dict_add],
-[m4_define([$1($2)], [$3])])
-
-
-# lt_dict_add_subkey(DICT, KEY, SUBKEY, VALUE)
-# --------------------------------------------
-m4_define([lt_dict_add_subkey],
-[m4_define([$1($2:$3)], [$4])])
-
-
-# lt_dict_fetch(DICT, KEY, [SUBKEY])
-# ----------------------------------
-m4_define([lt_dict_fetch],
-[m4_ifval([$3],
-	m4_ifdef([$1($2:$3)], [m4_defn([$1($2:$3)])]),
-    m4_ifdef([$1($2)], [m4_defn([$1($2)])]))])
-
-
-# lt_if_dict_fetch(DICT, KEY, [SUBKEY], VALUE, IF-TRUE, [IF-FALSE])
-# -----------------------------------------------------------------
-m4_define([lt_if_dict_fetch],
-[m4_if(lt_dict_fetch([$1], [$2], [$3]), [$4],
-	[$5],
-    [$6])])
-
-
-# lt_dict_filter(DICT, [SUBKEY], VALUE, [SEPARATOR], KEY, [...])
-# --------------------------------------------------------------
-m4_define([lt_dict_filter],
-[m4_if([$5], [], [],
-  [lt_join(m4_quote(m4_default([$4], [[, ]])),
-           lt_unquote(m4_split(m4_normalize(m4_foreach(_Lt_key, lt_car([m4_shiftn(4, $@)]),
-		      [lt_if_dict_fetch([$1], _Lt_key, [$2], [$3], [_Lt_key ])])))))])[]dnl
-])
-
-# ltversion.m4 -- version numbers			-*- Autoconf -*-
-#
-#   Copyright (C) 2004 Free Software Foundation, Inc.
-#   Written by Scott James Remnant, 2004
-#
-# This file is free software; the Free Software Foundation gives
-# unlimited permission to copy and/or distribute it, with or without
-# modifications, as long as this notice is preserved.
-
-# @configure_input@
-
-# serial 3337 ltversion.m4
-# This file is part of GNU Libtool
-
-m4_define([LT_PACKAGE_VERSION], [2.4.2])
-m4_define([LT_PACKAGE_REVISION], [1.3337])
-
-AC_DEFUN([LTVERSION_VERSION],
-[macro_version='2.4.2'
-macro_revision='1.3337'
-_LT_DECL(, macro_version, 0, [Which release of libtool.m4 was used?])
-_LT_DECL(, macro_revision, 0)
-])
-
-# lt~obsolete.m4 -- aclocal satisfying obsolete definitions.    -*-Autoconf-*-
-#
-#   Copyright (C) 2004, 2005, 2007, 2009 Free Software Foundation, Inc.
-#   Written by Scott James Remnant, 2004.
-#
-# This file is free software; the Free Software Foundation gives
-# unlimited permission to copy and/or distribute it, with or without
-# modifications, as long as this notice is preserved.
-
-# serial 5 lt~obsolete.m4
-
-# These exist entirely to fool aclocal when bootstrapping libtool.
-#
-# In the past libtool.m4 has provided macros via AC_DEFUN (or AU_DEFUN)
-# which have later been changed to m4_define as they aren't part of the
-# exported API, or moved to Autoconf or Automake where they belong.
-#
-# The trouble is, aclocal is a bit thick.  It'll see the old AC_DEFUN
-# in /usr/share/aclocal/libtool.m4 and remember it, then when it sees us
-# using a macro with the same name in our local m4/libtool.m4 it'll
-# pull the old libtool.m4 in (it doesn't see our shiny new m4_define
-# and doesn't know about Autoconf macros at all.)
-#
-# So we provide this file, which has a silly filename so it's always
-# included after everything else.  This provides aclocal with the
-# AC_DEFUNs it wants, but when m4 processes it, it doesn't do anything
-# because those macros already exist, or will be overwritten later.
-# We use AC_DEFUN over AU_DEFUN for compatibility with aclocal-1.6. 
-#
-# Anytime we withdraw an AC_DEFUN or AU_DEFUN, remember to add it here.
-# Yes, that means every name once taken will need to remain here until
-# we give up compatibility with versions before 1.7, at which point
-# we need to keep only those names which we still refer to.
-
-# This is to help aclocal find these macros, as it can't see m4_define.
-AC_DEFUN([LTOBSOLETE_VERSION], [m4_if([1])])
-
-m4_ifndef([AC_LIBTOOL_LINKER_OPTION],	[AC_DEFUN([AC_LIBTOOL_LINKER_OPTION])])
-m4_ifndef([AC_PROG_EGREP],		[AC_DEFUN([AC_PROG_EGREP])])
-m4_ifndef([_LT_AC_PROG_ECHO_BACKSLASH],	[AC_DEFUN([_LT_AC_PROG_ECHO_BACKSLASH])])
-m4_ifndef([_LT_AC_SHELL_INIT],		[AC_DEFUN([_LT_AC_SHELL_INIT])])
-m4_ifndef([_LT_AC_SYS_LIBPATH_AIX],	[AC_DEFUN([_LT_AC_SYS_LIBPATH_AIX])])
-m4_ifndef([_LT_PROG_LTMAIN],		[AC_DEFUN([_LT_PROG_LTMAIN])])
-m4_ifndef([_LT_AC_TAGVAR],		[AC_DEFUN([_LT_AC_TAGVAR])])
-m4_ifndef([AC_LTDL_ENABLE_INSTALL],	[AC_DEFUN([AC_LTDL_ENABLE_INSTALL])])
-m4_ifndef([AC_LTDL_PREOPEN],		[AC_DEFUN([AC_LTDL_PREOPEN])])
-m4_ifndef([_LT_AC_SYS_COMPILER],	[AC_DEFUN([_LT_AC_SYS_COMPILER])])
-m4_ifndef([_LT_AC_LOCK],		[AC_DEFUN([_LT_AC_LOCK])])
-m4_ifndef([AC_LIBTOOL_SYS_OLD_ARCHIVE],	[AC_DEFUN([AC_LIBTOOL_SYS_OLD_ARCHIVE])])
-m4_ifndef([_LT_AC_TRY_DLOPEN_SELF],	[AC_DEFUN([_LT_AC_TRY_DLOPEN_SELF])])
-m4_ifndef([AC_LIBTOOL_PROG_CC_C_O],	[AC_DEFUN([AC_LIBTOOL_PROG_CC_C_O])])
-m4_ifndef([AC_LIBTOOL_SYS_HARD_LINK_LOCKS], [AC_DEFUN([AC_LIBTOOL_SYS_HARD_LINK_LOCKS])])
-m4_ifndef([AC_LIBTOOL_OBJDIR],		[AC_DEFUN([AC_LIBTOOL_OBJDIR])])
-m4_ifndef([AC_LTDL_OBJDIR],		[AC_DEFUN([AC_LTDL_OBJDIR])])
-m4_ifndef([AC_LIBTOOL_PROG_LD_HARDCODE_LIBPATH], [AC_DEFUN([AC_LIBTOOL_PROG_LD_HARDCODE_LIBPATH])])
-m4_ifndef([AC_LIBTOOL_SYS_LIB_STRIP],	[AC_DEFUN([AC_LIBTOOL_SYS_LIB_STRIP])])
-m4_ifndef([AC_PATH_MAGIC],		[AC_DEFUN([AC_PATH_MAGIC])])
-m4_ifndef([AC_PROG_LD_GNU],		[AC_DEFUN([AC_PROG_LD_GNU])])
-m4_ifndef([AC_PROG_LD_RELOAD_FLAG],	[AC_DEFUN([AC_PROG_LD_RELOAD_FLAG])])
-m4_ifndef([AC_DEPLIBS_CHECK_METHOD],	[AC_DEFUN([AC_DEPLIBS_CHECK_METHOD])])
-m4_ifndef([AC_LIBTOOL_PROG_COMPILER_NO_RTTI], [AC_DEFUN([AC_LIBTOOL_PROG_COMPILER_NO_RTTI])])
-m4_ifndef([AC_LIBTOOL_SYS_GLOBAL_SYMBOL_PIPE], [AC_DEFUN([AC_LIBTOOL_SYS_GLOBAL_SYMBOL_PIPE])])
-m4_ifndef([AC_LIBTOOL_PROG_COMPILER_PIC], [AC_DEFUN([AC_LIBTOOL_PROG_COMPILER_PIC])])
-m4_ifndef([AC_LIBTOOL_PROG_LD_SHLIBS],	[AC_DEFUN([AC_LIBTOOL_PROG_LD_SHLIBS])])
-m4_ifndef([AC_LIBTOOL_POSTDEP_PREDEP],	[AC_DEFUN([AC_LIBTOOL_POSTDEP_PREDEP])])
-m4_ifndef([LT_AC_PROG_EGREP],		[AC_DEFUN([LT_AC_PROG_EGREP])])
-m4_ifndef([LT_AC_PROG_SED],		[AC_DEFUN([LT_AC_PROG_SED])])
-m4_ifndef([_LT_CC_BASENAME],		[AC_DEFUN([_LT_CC_BASENAME])])
-m4_ifndef([_LT_COMPILER_BOILERPLATE],	[AC_DEFUN([_LT_COMPILER_BOILERPLATE])])
-m4_ifndef([_LT_LINKER_BOILERPLATE],	[AC_DEFUN([_LT_LINKER_BOILERPLATE])])
-m4_ifndef([_AC_PROG_LIBTOOL],		[AC_DEFUN([_AC_PROG_LIBTOOL])])
-m4_ifndef([AC_LIBTOOL_SETUP],		[AC_DEFUN([AC_LIBTOOL_SETUP])])
-m4_ifndef([_LT_AC_CHECK_DLFCN],		[AC_DEFUN([_LT_AC_CHECK_DLFCN])])
-m4_ifndef([AC_LIBTOOL_SYS_DYNAMIC_LINKER],	[AC_DEFUN([AC_LIBTOOL_SYS_DYNAMIC_LINKER])])
-m4_ifndef([_LT_AC_TAGCONFIG],		[AC_DEFUN([_LT_AC_TAGCONFIG])])
-m4_ifndef([AC_DISABLE_FAST_INSTALL],	[AC_DEFUN([AC_DISABLE_FAST_INSTALL])])
-m4_ifndef([_LT_AC_LANG_CXX],		[AC_DEFUN([_LT_AC_LANG_CXX])])
-m4_ifndef([_LT_AC_LANG_F77],		[AC_DEFUN([_LT_AC_LANG_F77])])
-m4_ifndef([_LT_AC_LANG_GCJ],		[AC_DEFUN([_LT_AC_LANG_GCJ])])
-m4_ifndef([AC_LIBTOOL_LANG_C_CONFIG],	[AC_DEFUN([AC_LIBTOOL_LANG_C_CONFIG])])
-m4_ifndef([_LT_AC_LANG_C_CONFIG],	[AC_DEFUN([_LT_AC_LANG_C_CONFIG])])
-m4_ifndef([AC_LIBTOOL_LANG_CXX_CONFIG],	[AC_DEFUN([AC_LIBTOOL_LANG_CXX_CONFIG])])
-m4_ifndef([_LT_AC_LANG_CXX_CONFIG],	[AC_DEFUN([_LT_AC_LANG_CXX_CONFIG])])
-m4_ifndef([AC_LIBTOOL_LANG_F77_CONFIG],	[AC_DEFUN([AC_LIBTOOL_LANG_F77_CONFIG])])
-m4_ifndef([_LT_AC_LANG_F77_CONFIG],	[AC_DEFUN([_LT_AC_LANG_F77_CONFIG])])
-m4_ifndef([AC_LIBTOOL_LANG_GCJ_CONFIG],	[AC_DEFUN([AC_LIBTOOL_LANG_GCJ_CONFIG])])
-m4_ifndef([_LT_AC_LANG_GCJ_CONFIG],	[AC_DEFUN([_LT_AC_LANG_GCJ_CONFIG])])
-m4_ifndef([AC_LIBTOOL_LANG_RC_CONFIG],	[AC_DEFUN([AC_LIBTOOL_LANG_RC_CONFIG])])
-m4_ifndef([_LT_AC_LANG_RC_CONFIG],	[AC_DEFUN([_LT_AC_LANG_RC_CONFIG])])
-m4_ifndef([AC_LIBTOOL_CONFIG],		[AC_DEFUN([AC_LIBTOOL_CONFIG])])
-m4_ifndef([_LT_AC_FILE_LTDLL_C],	[AC_DEFUN([_LT_AC_FILE_LTDLL_C])])
-m4_ifndef([_LT_REQUIRED_DARWIN_CHECKS],	[AC_DEFUN([_LT_REQUIRED_DARWIN_CHECKS])])
-m4_ifndef([_LT_AC_PROG_CXXCPP],		[AC_DEFUN([_LT_AC_PROG_CXXCPP])])
-m4_ifndef([_LT_PREPARE_SED_QUOTE_VARS],	[AC_DEFUN([_LT_PREPARE_SED_QUOTE_VARS])])
-m4_ifndef([_LT_PROG_ECHO_BACKSLASH],	[AC_DEFUN([_LT_PROG_ECHO_BACKSLASH])])
-m4_ifndef([_LT_PROG_F77],		[AC_DEFUN([_LT_PROG_F77])])
-m4_ifndef([_LT_PROG_FC],		[AC_DEFUN([_LT_PROG_FC])])
-m4_ifndef([_LT_PROG_CXX],		[AC_DEFUN([_LT_PROG_CXX])])
-
-=======
-
->>>>>>> f950b0dc
+
 # Copyright (C) 2002-2013 Free Software Foundation, Inc.
 #
 # This file is free software; the Free Software Foundation
@@ -1273,28 +643,6 @@
   esac
 fi
 AC_SUBST([install_sh])])
-<<<<<<< HEAD
-
-# Copyright (C) 2003-2013 Free Software Foundation, Inc.
-#
-# This file is free software; the Free Software Foundation
-# gives unlimited permission to copy and/or distribute it,
-# with or without modifications, as long as this notice is preserved.
-
-# Check whether the underlying file-system supports filenames
-# with a leading dot.  For instance MS-DOS doesn't.
-AC_DEFUN([AM_SET_LEADING_DOT],
-[rm -rf .tst 2>/dev/null
-mkdir .tst 2>/dev/null
-if test -d .tst; then
-  am__leading_dot=.
-else
-  am__leading_dot=_
-fi
-rmdir .tst 2>/dev/null
-AC_SUBST([am__leading_dot])])
-=======
->>>>>>> f950b0dc
 
 # Add --enable-maintainer-mode option to configure.         -*- Autoconf -*-
 # From Jim Meyering
@@ -1736,7 +1084,6 @@
 
 m4_if([$1], [v7],
   [am__tar='$${TAR-tar} chof - "$$tardir"' am__untar='$${TAR-tar} xf -'],
-<<<<<<< HEAD
 
   [m4_case([$1],
     [ustar],
@@ -1813,84 +1160,6 @@
       ;;
     esac
 
-=======
-
-  [m4_case([$1],
-    [ustar],
-     [# The POSIX 1988 'ustar' format is defined with fixed-size fields.
-      # There is notably a 21 bits limit for the UID and the GID.  In fact,
-      # the 'pax' utility can hang on bigger UID/GID (see automake bug#8343
-      # and bug#13588).
-      am_max_uid=2097151 # 2^21 - 1
-      am_max_gid=$am_max_uid
-      # The $UID and $GID variables are not portable, so we need to resort
-      # to the POSIX-mandated id(1) utility.  Errors in the 'id' calls
-      # below are definitely unexpected, so allow the users to see them
-      # (that is, avoid stderr redirection).
-      am_uid=`id -u || echo unknown`
-      am_gid=`id -g || echo unknown`
-      AC_MSG_CHECKING([whether UID '$am_uid' is supported by ustar format])
-      if test $am_uid -le $am_max_uid; then
-         AC_MSG_RESULT([yes])
-      else
-         AC_MSG_RESULT([no])
-         _am_tools=none
-      fi
-      AC_MSG_CHECKING([whether GID '$am_gid' is supported by ustar format])
-      if test $am_gid -le $am_max_gid; then
-         AC_MSG_RESULT([yes])
-      else
-        AC_MSG_RESULT([no])
-        _am_tools=none
-      fi],
-
-  [pax],
-    [],
-
-  [m4_fatal([Unknown tar format])])
-
-  AC_MSG_CHECKING([how to create a $1 tar archive])
-
-  # Go ahead even if we have the value already cached.  We do so because we
-  # need to set the values for the 'am__tar' and 'am__untar' variables.
-  _am_tools=${am_cv_prog_tar_$1-$_am_tools}
-
-  for _am_tool in $_am_tools; do
-    case $_am_tool in
-    gnutar)
-      for _am_tar in tar gnutar gtar; do
-        AM_RUN_LOG([$_am_tar --version]) && break
-      done
-      am__tar="$_am_tar --format=m4_if([$1], [pax], [posix], [$1]) -chf - "'"$$tardir"'
-      am__tar_="$_am_tar --format=m4_if([$1], [pax], [posix], [$1]) -chf - "'"$tardir"'
-      am__untar="$_am_tar -xf -"
-      ;;
-    plaintar)
-      # Must skip GNU tar: if it does not support --format= it doesn't create
-      # ustar tarball either.
-      (tar --version) >/dev/null 2>&1 && continue
-      am__tar='tar chf - "$$tardir"'
-      am__tar_='tar chf - "$tardir"'
-      am__untar='tar xf -'
-      ;;
-    pax)
-      am__tar='pax -L -x $1 -w "$$tardir"'
-      am__tar_='pax -L -x $1 -w "$tardir"'
-      am__untar='pax -r'
-      ;;
-    cpio)
-      am__tar='find "$$tardir" -print | cpio -o -H $1 -L'
-      am__tar_='find "$tardir" -print | cpio -o -H $1 -L'
-      am__untar='cpio -i -H $1 -d'
-      ;;
-    none)
-      am__tar=false
-      am__tar_=false
-      am__untar=false
-      ;;
-    esac
-
->>>>>>> f950b0dc
     # If the value was cached, stop now.  We just wanted to have am__tar
     # and am__untar set.
     test -n "${am_cv_prog_tar_$1}" && break
@@ -1916,9 +1185,6 @@
 AC_SUBST([am__untar])
 ]) # _AM_PROG_TAR
 
-<<<<<<< HEAD
-m4_include([acinclude.m4])
-=======
 m4_include([../config/acx.m4])
 m4_include([../config/depstand.m4])
 m4_include([../config/lead-dot.m4])
@@ -9926,5 +9192,4 @@
 AC_MSG_RESULT([$lt_cv_to_tool_file_cmd])
 _LT_DECL([to_tool_file_cmd], [lt_cv_to_tool_file_cmd],
          [0], [convert $build files to toolchain format])dnl
-])# _LT_PATH_CONVERSION_FUNCTIONS
->>>>>>> f950b0dc
+])# _LT_PATH_CONVERSION_FUNCTIONS