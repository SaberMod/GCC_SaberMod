--- conflicted
+++ resolved
@@ -34,12 +34,9 @@
 #include "cgraph.h"
 #include "splay-tree.h"
 #include "hash-table.h"
-<<<<<<< HEAD
-#include "wide-int.h"
-=======
 #include "gimple-expr.h"
 #include "gimplify.h"
->>>>>>> 81927967
+#include "wide-int.h"
 
 static tree bot_manip (tree *, int *, void *);
 static tree bot_replace (tree *, int *, void *);
