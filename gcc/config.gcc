--- conflicted
+++ resolved
@@ -391,16 +391,7 @@
 		       xsavesintrin.h avx512dqintrin.h avx512bwintrin.h
 		       avx512vlintrin.h avx512vlbwintrin.h avx512vldqintrin.h
 		       avx512ifmaintrin.h avx512ifmavlintrin.h avx512vbmiintrin.h
-<<<<<<< HEAD
-<<<<<<< HEAD
-		       avx512vbmivlintrin.h clwbintrin.h pcommitintrin.h arm_neon.h"
-	need_64bit_hwint=yes
-=======
-		       avx512vbmivlintrin.h clwbintrin.h pcommitintrin.h mwaitxintrin.h"
->>>>>>> gnu/trunk
-=======
 		       avx512vbmivlintrin.h clwbintrin.h pcommitintrin.h mwaitxintrin.h arm_neon.h"
->>>>>>> 76c6b781
 	;;
 ia64-*-*)
 	extra_headers=ia64intrin.h
