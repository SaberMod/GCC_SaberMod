# GCC target-specific configuration file.
# Copyright (C) 1997-2016 Free Software Foundation, Inc.

#This file is part of GCC.

#GCC is free software; you can redistribute it and/or modify it under
#the terms of the GNU General Public License as published by the Free
#Software Foundation; either version 3, or (at your option) any later
#version.

#GCC is distributed in the hope that it will be useful, but WITHOUT
#ANY WARRANTY; without even the implied warranty of MERCHANTABILITY or
#FITNESS FOR A PARTICULAR PURPOSE.  See the GNU General Public License
#for more details.

#You should have received a copy of the GNU General Public License
#along with GCC; see the file COPYING3.  If not see
#<http://www.gnu.org/licenses/>.

# This is the GCC target-specific configuration file
# where a configuration type is mapped to different system-specific
# definitions and files.  This is invoked by the autoconf-generated
# configure script.  Putting it in a separate shell file lets us skip
# running autoconf when modifying target-specific information.

# When you change the cases in the OS or target switches, consider
# updating ../libgcc/config.host also.

# This file switches on the shell variable ${target}, and also uses the
# following shell variables:
#
#  with_*		Various variables as set by configure.
#
#  enable_threads	Either the name, yes or no depending on whether
#			threads support was requested.
#
#  default_use_cxa_atexit
#			  The default value for the $enable___cxa_atexit
#			variable.  enable___cxa_atexit needs to be set to
#			"yes" for the correct operation of C++ destructors
#			but it relies upon the presence of a non-standard C
#			library	function called	__cxa_atexit.
#			  Since not all C libraries provide __cxa_atexit the
#			default value of $default_use_cxa_atexit is set to
#			"no" except for targets which are known to be OK.
#
#  default_gnu_indirect_function
#                       The default value for the $enable_gnu_indirect_function
#                       variable.  enable_gnu_indirect_function relies
#			upon the presence of a non-standard gnu ifunc support
#			in the assembler, linker and dynamic linker.
#			Since not all libraries provide the dynamic linking
#			support, the default value of
#			$default_gnu_indirect_function is set to
#			"no" except for targets which are known to be OK.
#
#  gas_flag		Either yes or no depending on whether GNU as was
#			requested.
#
#  gnu_ld_flag		Either yes or no depending on whether GNU ld was
#			requested.

# This file sets the following shell variables for use by the
# autoconf-generated configure script:
#
#  cpu_type		The name of the cpu, if different from the first
#			chunk of the canonical target name.
#
#  tm_defines		List of target macros to define for all compilations.
#
#  tm_file		A list of target macro files, if different from
#			"$cpu_type/$cpu_type.h". Usually it's constructed
#			per target in a way like this:
#			tm_file="${tm_file} dbxelf.h elfos.h ${cpu_type.h}/elf.h"
#			Note that the preferred order is:
#			- specific target header "${cpu_type}/${cpu_type.h}"
#			- generic headers like dbxelf.h elfos.h, etc.
#			- specializing target headers like ${cpu_type.h}/elf.h
#			This helps to keep OS specific stuff out of the CPU
#			defining header ${cpu_type}/${cpu_type.h}.
#
#			It is possible to include automatically-generated
#			build-directory files by prefixing them with "./".
#			All other files should relative to $srcdir/config.
#
#  tm_p_file		Location of file with declarations for functions
#			in $out_file.
#
#  out_file		The name of the machine description C support
#			file, if different from "$cpu_type/$cpu_type.c".
#
#  common_out_file	The name of the source file for code shared between
#			the compiler proper and the driver.
#
#  md_file		The name of the machine-description file, if
#			different from "$cpu_type/$cpu_type.md".
#
#  tmake_file		A list of machine-description-specific
#			makefile-fragments, if different from
#			"$cpu_type/t-$cpu_type".
#
#  extra_modes          The name of the file containing a list of extra
#                       machine modes, if necessary and different from
#                       "$cpu_type/$cpu_type-modes.def".
#
#  extra_objs		List of extra objects that should be linked into
#			the compiler proper (cc1, cc1obj, cc1plus)
#			depending on target.
#
#  extra_gcc_objs	List of extra objects that should be linked into
#			the compiler driver (gcc) depending on target.
#
#  extra_headers	List of used header files from the directory
#			config/${cpu_type}.
#
#  user_headers_inc_next_pre
#			List of header file names of internal gcc header
#			files, which should be prefixed by an include_next.
#  user_headers_inc_next_post
#			List of header file names of internal gcc header
#			files, which should be postfixed by an include_next.
#  use_gcc_tgmath	If set, add tgmath.h to the list of used header
#			files.
#
#  use_gcc_stdint	If "wrap", install a version of stdint.h that
#			wraps the system's copy for hosted compilations;
#			if "provide", provide a version of systems without
#			such a system header; otherwise "none", do not
#			provide such a header at all.
#
#  extra_programs	List of extra executables compiled for this target
#			machine, used when linking.
#
#  extra_options	List of target-dependent .opt files.
#
#  c_target_objs	List of extra target-dependent objects that be
#			linked into the C compiler only.
#
#  cxx_target_objs	List of extra target-dependent objects that be
#			linked into the C++ compiler only.
#
#  fortran_target_objs	List of extra target-dependent objects that be
#			linked into the fortran compiler only.
#
#  target_gtfiles       List of extra source files with type information.
#
#  xm_defines		List of macros to define when compiling for the
#			target machine.
#
#  xm_file		List of files to include when compiling for the
#			target machine.
#
#  use_collect2		Set to yes or no, depending on whether collect2
#			will be used.
#
#  target_cpu_default	Set to override the default target model.
#
#  gdb_needs_out_file_path
#			Set to yes if gdb needs a dir command with
#			`dirname $out_file`.
#
#  thread_file		Set to control which thread package to use.
#
#  gas			Set to yes or no depending on whether the target
#			system normally uses GNU as.
#
#  configure_default_options
#			Set to an initializer for configure_default_options
#			in configargs.h, based on --with-cpu et cetera.
#
#  native_system_header_dir
#			Where system header files are found for this
#			target.  This defaults to /usr/include.  If
#			the --with-sysroot configure option or the
#			--sysroot command line option is used this
#			will be relative to the sysroot.
# target_type_format_char 
# 			The default character to be used for formatting
#			the attribute in a
#			.type symbol_name, ${t_t_f_c}<property>
#			directive.

# The following variables are used in each case-construct to build up the
# outgoing variables:
#
#  gnu_ld		Set to yes or no depending on whether the target
#			system normally uses GNU ld.
#
#  target_has_targetcm	Set to yes or no depending on whether the target
#			has its own definition of targetcm.
#
#  target_has_targetm_common	Set to yes or no depending on whether the
#			target has its own definition of targetm_common.

out_file=
common_out_file=
tmake_file=
extra_headers=
user_headers_inc_next_pre=
user_headers_inc_next_post=
use_gcc_tgmath=yes
use_gcc_stdint=none
extra_programs=
extra_objs=
extra_gcc_objs=
extra_options=
c_target_objs=
cxx_target_objs=
fortran_target_objs=
target_has_targetcm=no
target_has_targetm_common=yes
tm_defines=
xm_defines=
# Set this to force installation and use of collect2.
use_collect2=
# Set this to override the default target model.
target_cpu_default=
# Set this if gdb needs a dir command with `dirname $out_file`
gdb_needs_out_file_path=
# Set this to control which thread package will be used.
thread_file=
# Reinitialize these from the flag values every loop pass, since some
# configure entries modify them.
gas="$gas_flag"
gnu_ld="$gnu_ld_flag"
default_use_cxa_atexit=no
default_gnu_indirect_function=no
target_gtfiles=
need_64bit_isa=
native_system_header_dir=/usr/include
target_type_format_char='@'

# Don't carry these over build->host->target.  Please.
xm_file=
md_file=

# Obsolete configurations.
case ${target} in
 *-interix*				\
 | *-knetbsd-*				\
 | *-openbsd2*				\
 | *-openbsd3*				\
 | avr-*rtems*				\
 | h8300-*rtems*			\
 | m32r-*rtems*			\
 | mep-*				\
 )
    if test "x$enable_obsolete" != xyes; then
      echo "*** Configuration ${target} is obsolete." >&2
      echo "*** Specify --enable-obsolete to build it anyway." >&2
      echo "*** Support will be REMOVED in the next major release of GCC," >&2
      echo "*** unless a maintainer comes forward." >&2
      exit 1
    fi;;
esac

# Unsupported targets list.  Do not put an entry in this list unless
# it would otherwise be caught by a more permissive pattern.  The list
# should be in alphabetical order.
case ${target} in
 # Avoid special cases that are not obsolete
   arm*-*-*eabi*			\
 )
	;;
   arm*-wince-pe*			\
 | arm*-*-ecos-elf			\
 | arm*-*-elf				\
 | arm*-*-linux*			\
 | arm*-*-uclinux*			\
 | i[34567]86-go32-*			\
 | i[34567]86-*-go32*			\
 | m68k-*-uclinuxoldabi*		\
 | mips64orion*-*-rtems*		\
 | pdp11-*-bsd				\
 | sparc-hal-solaris2*			\
 | thumb-*-*				\
 | *-*-freebsd[12] | *-*-freebsd[12].*	\
 | *-*-freebsd*aout*			\
 | *-*-linux*aout*			\
 | *-*-linux*coff*			\
 | *-*-linux*libc1*			\
 | *-*-linux*oldld*			\
 | *-*-rtemsaout*			\
 | *-*-rtemscoff*			\
 | *-*-solaris2				\
 | *-*-solaris2.[0-9]			\
 | *-*-solaris2.[0-9].*			\
 | *-*-sysv*				\
 | vax-*-vms*				\
 )
	echo "*** Configuration ${target} not supported" 1>&2
	exit 1
	;;
esac

# Set default cpu_type, tm_file, tm_p_file and xm_file so it can be
# updated in each machine entry.  Also set default extra_headers for some
# machines.
tm_p_file=
cpu_type=`echo ${target} | sed 's/-.*$//'`
cpu_is_64bit=
case ${target} in
m32c*-*-*)
        cpu_type=m32c
	tmake_file=m32c/t-m32c
	target_has_targetm_common=no
        ;;
aarch64*-*-*)
	cpu_type=aarch64
	extra_headers="arm_neon.h arm_acle.h"
	c_target_objs="aarch64-c.o"
	cxx_target_objs="aarch64-c.o"
	extra_objs="aarch64-builtins.o aarch-common.o cortex-a57-fma-steering.o"
	target_gtfiles="\$(srcdir)/config/aarch64/aarch64-builtins.c"
	target_has_targetm_common=yes
	;;
alpha*-*-*)
	cpu_type=alpha
	extra_options="${extra_options} g.opt"
	;;
am33_2.0-*-linux*)
	cpu_type=mn10300
	;;
arc*-*-*)
	cpu_type=arc
	;;
arm*-*-*)
	cpu_type=arm
	extra_objs="arm-builtins.o aarch-common.o"
	extra_headers="mmintrin.h arm_neon.h arm_acle.h"
	target_type_format_char='%'
	c_target_objs="arm-c.o"
	cxx_target_objs="arm-c.o"
	extra_options="${extra_options} arm/arm-tables.opt"
	target_gtfiles="\$(srcdir)/config/arm/arm-builtins.c"
	;;
avr-*-*)
	cpu_type=avr
	c_target_objs="avr-c.o"
	cxx_target_objs="avr-c.o"
	;;
bfin*-*)
	cpu_type=bfin
	;;
crisv32-*)
	cpu_type=cris
	;;
frv*)	cpu_type=frv
	extra_options="${extra_options} g.opt"
	;;
ft32*)	cpu_type=ft32
	target_has_targetm_common=no
	;;
moxie*)	cpu_type=moxie
	target_has_targetm_common=no
	;;
fido-*-*)
	cpu_type=m68k
	extra_headers=math-68881.h
	extra_options="${extra_options} m68k/m68k-tables.opt"
        ;;
i[34567]86-*-*)
	cpu_type=i386
	c_target_objs="i386-c.o"
	cxx_target_objs="i386-c.o"
	extra_options="${extra_options} fused-madd.opt"
	extra_headers="cpuid.h mmintrin.h mm3dnow.h xmmintrin.h emmintrin.h
		       pmmintrin.h tmmintrin.h ammintrin.h smmintrin.h
		       nmmintrin.h bmmintrin.h fma4intrin.h wmmintrin.h
		       immintrin.h x86intrin.h avxintrin.h xopintrin.h
		       ia32intrin.h cross-stdarg.h lwpintrin.h popcntintrin.h
		       lzcntintrin.h bmiintrin.h bmi2intrin.h tbmintrin.h
		       avx2intrin.h avx512fintrin.h fmaintrin.h f16cintrin.h
		       rtmintrin.h xtestintrin.h rdseedintrin.h prfchwintrin.h
		       adxintrin.h fxsrintrin.h xsaveintrin.h xsaveoptintrin.h
		       avx512cdintrin.h avx512erintrin.h avx512pfintrin.h
		       shaintrin.h clflushoptintrin.h xsavecintrin.h
		       xsavesintrin.h avx512dqintrin.h avx512bwintrin.h
		       avx512vlintrin.h avx512vlbwintrin.h avx512vldqintrin.h
		       avx512ifmaintrin.h avx512ifmavlintrin.h avx512vbmiintrin.h
<<<<<<< HEAD
		       avx512vbmivlintrin.h clwbintrin.h pcommitintrin.h mwaitxintrin.h clzerointrin.h arm_neon.h"
=======
		       avx512vbmivlintrin.h clwbintrin.h pcommitintrin.h
		       mwaitxintrin.h clzerointrin.h pkuintrin.h"
>>>>>>> 0377fc7f
	;;
x86_64-*-*)
	cpu_type=i386
	c_target_objs="i386-c.o"
	cxx_target_objs="i386-c.o"
	extra_options="${extra_options} fused-madd.opt"
	extra_headers="cpuid.h mmintrin.h mm3dnow.h xmmintrin.h emmintrin.h
		       pmmintrin.h tmmintrin.h ammintrin.h smmintrin.h
		       nmmintrin.h bmmintrin.h fma4intrin.h wmmintrin.h
		       immintrin.h x86intrin.h avxintrin.h xopintrin.h
		       ia32intrin.h cross-stdarg.h lwpintrin.h popcntintrin.h
		       lzcntintrin.h bmiintrin.h tbmintrin.h bmi2intrin.h
		       avx2intrin.h avx512fintrin.h fmaintrin.h f16cintrin.h
		       rtmintrin.h xtestintrin.h rdseedintrin.h prfchwintrin.h
		       adxintrin.h fxsrintrin.h xsaveintrin.h xsaveoptintrin.h
		       avx512cdintrin.h avx512erintrin.h avx512pfintrin.h
		       shaintrin.h clflushoptintrin.h xsavecintrin.h
		       xsavesintrin.h avx512dqintrin.h avx512bwintrin.h
		       avx512vlintrin.h avx512vlbwintrin.h avx512vldqintrin.h
		       avx512ifmaintrin.h avx512ifmavlintrin.h avx512vbmiintrin.h
<<<<<<< HEAD
		       avx512vbmivlintrin.h clwbintrin.h pcommitintrin.h mwaitxintrin.h clzerointrin.h arm_neon.h"
=======
		       avx512vbmivlintrin.h clwbintrin.h pcommitintrin.h
		       mwaitxintrin.h clzerointrin.h pkuintrin.h"
>>>>>>> 0377fc7f
	;;
ia64-*-*)
	extra_headers=ia64intrin.h
	extra_options="${extra_options} g.opt fused-madd.opt"
	;;
hppa*-*-*)
	cpu_type=pa
	;;
lm32*)
	extra_options="${extra_options} g.opt"
	;;
m32r*-*-*)
        cpu_type=m32r
	extra_options="${extra_options} g.opt"
        ;;
m68k-*-*)
	extra_headers=math-68881.h
	extra_options="${extra_options} m68k/m68k-tables.opt"
	;;
microblaze*-*-*)
        cpu_type=microblaze
	extra_options="${extra_options} g.opt"
        ;;
mips*-*-*)
	cpu_type=mips
	extra_headers="loongson.h"
	extra_objs="frame-header-opt.o"
	extra_options="${extra_options} g.opt fused-madd.opt mips/mips-tables.opt"
	;;
nds32*)
	cpu_type=nds32
	extra_headers="nds32_intrinsic.h"
	extra_objs="nds32-cost.o nds32-intrinsic.o nds32-isr.o nds32-md-auxiliary.o nds32-pipelines-auxiliary.o nds32-predicates.o nds32-memory-manipulation.o nds32-fp-as-gp.o"
	;;
nios2-*-*)
	cpu_type=nios2
	extra_options="${extra_options} g.opt"
	;;
nvptx-*-*)
	cpu_type=nvptx
	;;
powerpc*-*-*)
	cpu_type=rs6000
	extra_headers="ppc-asm.h altivec.h spe.h ppu_intrinsics.h paired.h spu2vmx.h vec_types.h si2vmx.h htmintrin.h htmxlintrin.h"
	case x$with_cpu in
	    xpowerpc64|xdefault64|x6[23]0|x970|xG5|xpower[3456789]|xpower6x|xrs64a|xcell|xa2|xe500mc64|xe5500|xe6500)
		cpu_is_64bit=yes
		;;
	esac
	extra_options="${extra_options} g.opt fused-madd.opt rs6000/rs6000-tables.opt"
	;;
rs6000*-*-*)
	extra_options="${extra_options} g.opt fused-madd.opt rs6000/rs6000-tables.opt"
	;;
sparc*-*-*)
	cpu_type=sparc
	c_target_objs="sparc-c.o"
	cxx_target_objs="sparc-c.o"
	extra_headers="visintrin.h"
	;;
spu*-*-*)
	cpu_type=spu
	;;
s390*-*-*)
	cpu_type=s390
	extra_options="${extra_options} fused-madd.opt"
	extra_headers="s390intrin.h htmintrin.h htmxlintrin.h vecintrin.h"
	;;
# Note the 'l'; we need to be able to match e.g. "shle" or "shl".
sh[123456789lbe]*-*-* | sh-*-*)
	cpu_type=sh
	extra_options="${extra_options} fused-madd.opt"
	extra_objs="${extra_objs} sh_treg_combine.o sh-mem.o sh_optimize_sett_clrt.o"
	;;
v850*-*-*)
	cpu_type=v850
	;;
tic6x-*-*)
	cpu_type=c6x
	extra_headers="c6x_intrinsics.h"
	extra_options="${extra_options} c6x/c6x-tables.opt"
	;;
xtensa*-*-*)
	extra_options="${extra_options} fused-madd.opt"
	;;
tilegx*-*-*)
	cpu_type=tilegx
	;;
tilepro*-*-*)
	cpu_type=tilepro
	;;
esac

tm_file=${cpu_type}/${cpu_type}.h
if test -f ${srcdir}/config/${cpu_type}/${cpu_type}-protos.h
then
	tm_p_file=${cpu_type}/${cpu_type}-protos.h
fi
extra_modes=
if test -f ${srcdir}/config/${cpu_type}/${cpu_type}-modes.def
then
	extra_modes=${cpu_type}/${cpu_type}-modes.def
fi
if test -f ${srcdir}/config/${cpu_type}/${cpu_type}.opt
then
	extra_options="${extra_options} ${cpu_type}/${cpu_type}.opt"
fi

case ${target} in
aarch64*-*-*)
	tm_p_file="${tm_p_file} arm/aarch-common-protos.h"
	case ${with_abi} in
	"")
		if test "x$with_multilib_list" = xilp32; then
			tm_file="aarch64/biarchilp32.h ${tm_file}"
		else
			tm_file="aarch64/biarchlp64.h ${tm_file}"
		fi
		;;
	ilp32)
		tm_file="aarch64/biarchilp32.h ${tm_file}"
		;;
	lp64)
		tm_file="aarch64/biarchlp64.h ${tm_file}"
		;;
	*)
		echo "Unknown ABI used in --with-abi=$with_abi"
		exit 1
	esac
	;;
i[34567]86-*-*)
	if test "x$with_abi" != x; then
		echo "This target does not support --with-abi."
		exit 1
	fi
	if test "x$enable_cld" = xyes; then
		tm_defines="${tm_defines} USE_IX86_CLD=1"
	fi
	if test "x$enable_frame_pointer" = xyes; then
		tm_defines="${tm_defines} USE_IX86_FRAME_POINTER=1"
	fi
	tm_file="vxworks-dummy.h ${tm_file}"
	;;
x86_64-*-*)
	case ${with_abi} in
	"")
		if test "x$with_multilib_list" = xmx32; then
			tm_file="i386/biarchx32.h ${tm_file}"
		else
			tm_file="i386/biarch64.h ${tm_file}"
		fi
		;;
	64 | m64)
		tm_file="i386/biarch64.h ${tm_file}"
		;;
	x32 | mx32)
		tm_file="i386/biarchx32.h ${tm_file}"
		;;
	*)
		echo "Unknown ABI used in --with-abi=$with_abi"
		exit 1
	esac
	if test "x$enable_cld" = xyes; then
		tm_defines="${tm_defines} USE_IX86_CLD=1"
	fi
	if test "x$enable_frame_pointer" = xyes; then
		tm_defines="${tm_defines} USE_IX86_FRAME_POINTER=1"
	fi
	tm_file="vxworks-dummy.h ${tm_file}"
	;;
arm*-*-*)
	tm_p_file="${tm_p_file} arm/aarch-common-protos.h"
	tm_file="vxworks-dummy.h ${tm_file}"
	;;
mips*-*-* | sh*-*-* | sparc*-*-*)
	tm_file="vxworks-dummy.h ${tm_file}"
	;;
esac

# On a.out targets, we need to use collect2.
case ${target} in
*-*-*aout*)
	use_collect2=yes
	;;
esac

# Common C libraries.
tm_defines="$tm_defines LIBC_GLIBC=1 LIBC_UCLIBC=2 LIBC_BIONIC=3 LIBC_MUSL=4"

# 32-bit x86 processors supported by --with-arch=.  Each processor
# MUST be separated by exactly one space.
x86_archs="athlon athlon-4 athlon-fx athlon-mp athlon-tbird \
athlon-xp k6 k6-2 k6-3 geode c3 c3-2 winchip-c6 winchip2 i386 i486 \
i586 i686 pentium pentium-m pentium-mmx pentium2 pentium3 pentium3m \
pentium4 pentium4m pentiumpro prescott lakemont"

# 64-bit x86 processors supported by --with-arch=.  Each processor
# MUST be separated by exactly one space.
x86_64_archs="amdfam10 athlon64 athlon64-sse3 barcelona bdver1 bdver2 \
bdver3 bdver4 znver1 btver1 btver2 k8 k8-sse3 opteron opteron-sse3 nocona \
core2 corei7 corei7-avx core-avx-i core-avx2 atom slm nehalem westmere \
sandybridge ivybridge haswell broadwell bonnell silvermont knl \
skylake-avx512 x86-64 native"

# Additional x86 processors supported by --with-cpu=.  Each processor
# MUST be separated by exactly one space.
x86_cpus="generic intel"

# Common parts for widely ported systems.
case ${target} in
*-*-darwin*)
  tmake_file="t-darwin ${cpu_type}/t-darwin"
  tm_file="${tm_file} darwin.h"
  case ${target} in
  *-*-darwin9*)
    tm_file="${tm_file} darwin9.h"
    ;;
  *-*-darwin[1][01]*)
    tm_file="${tm_file} darwin9.h darwin10.h"
    ;;
  *-*-darwin[1][2-9]* | *-*-darwin[2][0-9]*)
    tm_file="${tm_file} darwin9.h darwin10.h darwin12.h"
    ;;
  esac
  tm_file="${tm_file} ${cpu_type}/darwin.h"
  tm_p_file="${tm_p_file} darwin-protos.h"
  target_gtfiles="\$(srcdir)/config/darwin.c"
  extra_options="${extra_options} darwin.opt"
  c_target_objs="${c_target_objs} darwin-c.o"
  cxx_target_objs="${cxx_target_objs} darwin-c.o"
  fortran_target_objs="darwin-f.o"
  target_has_targetcm=yes
  extra_objs="darwin.o"
  extra_gcc_objs="darwin-driver.o"
  default_use_cxa_atexit=yes
  use_gcc_stdint=wrap
  case ${enable_threads} in
    "" | yes | posix) thread_file='posix' ;;
  esac
  ;;
*-*-dragonfly*)
  gas=yes
  gnu_ld=yes
  tmake_file="t-slibgcc"
  case ${enable_threads} in
    "" | yes | posix)
      thread_file='posix'
      ;;
    no | single)
      # Let these non-posix thread selections fall through if requested
      ;;
    *)
      echo 'Unknown thread configuration for DragonFly BSD'
      exit 1
      ;;
  esac
  extra_options="$extra_options rpath.opt dragonfly.opt"
  default_use_cxa_atexit=yes
  use_gcc_stdint=wrap
  ;;
*-*-freebsd*)
  # This is the generic ELF configuration of FreeBSD.  Later
  # machine-specific sections may refine and add to this
  # configuration.
  #
  # Due to tm_file entry ordering issues that vary between cpu
  # architectures, we only define fbsd_tm_file to allow the
  # machine-specific section to dictate the final order of all
  # entries of tm_file with the minor exception that components
  # of the tm_file set here will always be of the form:
  #
  # freebsd<version_number>.h [freebsd-<conf_option>.h ...] freebsd-spec.h freebsd.h
  #
  # The machine-specific section should not tamper with this
  # ordering but may order all other entries of tm_file as it
  # pleases around the provided core setting.
  gas=yes
  gnu_ld=yes
  fbsd_major=`echo ${target} | sed -e 's/.*freebsd//g' | sed -e 's/\..*//g'`
  if test "$fbsd_major" = ""; then
    echo "Specify the major version number of the targeted FreeBSD release"
    echo "like this: --target=amd64-unknown-freebsd10.1"
    exit 1
  fi
  tm_defines="${tm_defines} FBSD_MAJOR=${fbsd_major}"
  tmake_file="t-slibgcc"
  case ${enable_threads} in
    no)
      fbsd_tm_file="${fbsd_tm_file} freebsd-nthr.h"
      ;;
    "" | yes | posix)
      thread_file='posix'
      ;;
    *)
      echo 'Unknown thread configuration for FreeBSD'
      exit 1
      ;;
  esac
  fbsd_tm_file="${fbsd_tm_file} freebsd-spec.h freebsd.h freebsd-stdint.h"
  extra_options="$extra_options rpath.opt freebsd.opt"
  case ${target} in
    *-*-freebsd[345].*)
      :;;
    *)
      default_use_cxa_atexit=yes;;
  esac
  use_gcc_stdint=wrap
  ;;
*-*-linux* | frv-*-*linux* | *-*-kfreebsd*-gnu | *-*-knetbsd*-gnu | *-*-gnu* | *-*-kopensolaris*-gnu)
  extra_options="$extra_options gnu-user.opt"
  gas=yes
  gnu_ld=yes
  case ${enable_threads} in
    "" | yes | posix) thread_file='posix' ;;
  esac
  tmake_file="t-slibgcc"
  case $target in
    *-*-linux* | frv-*-*linux* | *-*-kfreebsd*-gnu | *-*-knetbsd*-gnu | *-*-kopensolaris*-gnu)
      :;;
    *-*-gnu*)
      native_system_header_dir=/include
      ;;
  esac
  # Linux C libraries selection switch: glibc / uclibc / bionic.
  # uclibc and bionic aren't usable for GNU/Hurd and neither for GNU/k*BSD.
  case $target in
    *linux*)
      tm_p_file="${tm_p_file} linux-protos.h"
      tmake_file="${tmake_file} t-linux"
      extra_objs="${extra_objs} linux.o"
      extra_options="${extra_options} linux.opt"
      ;;
  esac
  case $target in
    *-*-*android*)
      tm_defines="$tm_defines DEFAULT_LIBC=LIBC_BIONIC"
      ;;
    *-*-*uclibc*)
      tm_defines="$tm_defines DEFAULT_LIBC=LIBC_UCLIBC"
      ;;
    *-*-*musl*)
      tm_defines="$tm_defines DEFAULT_LIBC=LIBC_MUSL"
      ;;
    *)
      tm_defines="$tm_defines DEFAULT_LIBC=LIBC_GLIBC"
      ;;
  esac
  # Assume that glibc or uClibc or Bionic are being used and so __cxa_atexit
  # is provided.
  default_use_cxa_atexit=yes
  use_gcc_tgmath=no
  use_gcc_stdint=wrap
  # Enable compilation for Android by default for *android* targets.
  case $target in
    *-*-*android*)
      tm_defines="$tm_defines ANDROID_DEFAULT=1"
      ;;
    *)
      tm_defines="$tm_defines ANDROID_DEFAULT=0"
      ;;
  esac
  c_target_objs="${c_target_objs} glibc-c.o"
  cxx_target_objs="${cxx_target_objs} glibc-c.o"
  tmake_file="${tmake_file} t-glibc"
  target_has_targetcm=yes
  ;;
*-*-netbsd*)
  tmake_file="t-slibgcc"
  gas=yes
  gnu_ld=yes

  # NetBSD 2.0 and later get POSIX threads enabled by default.
  # Allow them to be explicitly enabled on any other version.
  case ${enable_threads} in
    "")
      case ${target} in
        *-*-netbsd[2-9]* | *-*-netbsdelf[2-9]*)
          thread_file='posix'
          tm_defines="${tm_defines} NETBSD_ENABLE_PTHREADS"
          ;;
      esac
      ;;
    yes | posix)
      thread_file='posix'
      tm_defines="${tm_defines} NETBSD_ENABLE_PTHREADS"
      ;;
  esac

  # NetBSD 2.0 and later provide __cxa_atexit(), which we use by
  # default (unless overridden by --disable-__cxa_atexit).
  case ${target} in
    *-*-netbsd[2-9]* | *-*-netbsdelf[2-9]*)
      default_use_cxa_atexit=yes
      ;;
  esac
  ;;
*-*-openbsd*)
  tmake_file="t-openbsd"
  case ${enable_threads} in
    yes)
      thread_file='posix'
      ;;
  esac
  case ${target} in
    *-*-openbsd2.*|*-*-openbsd3.[012])
      tm_defines="${tm_defines} HAS_LIBC_R=1" ;;
  esac
  case ${target} in
    *-*-openbsd4.[3-9]|*-*-openbsd[5-9]*)
      default_use_cxa_atexit=yes
      ;;
  esac
  ;;
*-*-rtems*)
  case ${enable_threads} in
    "" | yes | rtems) thread_file='rtems' ;;
    posix) thread_file='posix' ;;
    no) ;;
    *)
      echo 'Unknown thread configuration for RTEMS'
      exit 1
      ;;
  esac
  tmake_file="${tmake_file} t-rtems"
  extra_options="${extra_options} rtems.opt"
  default_use_cxa_atexit=yes
  use_gcc_stdint=wrap
  ;;
*-*-uclinux*)
  extra_options="$extra_options gnu-user.opt"
  use_gcc_stdint=wrap
  tm_defines="$tm_defines DEFAULT_LIBC=LIBC_UCLIBC SINGLE_LIBC"
  ;;
*-*-rdos*)
  use_gcc_stdint=wrap
  ;;
*-*-solaris2*)
  # i?86-*-solaris2* needs to insert headers between cpu default and
  # Solaris 2 specific ones.
  sol2_tm_file_head="dbxelf.h elfos.h ${cpu_type}/sysv4.h"
  sol2_tm_file_tail="${cpu_type}/sol2.h sol2.h"
  sol2_tm_file="${sol2_tm_file_head} ${sol2_tm_file_tail}"
  case ${target} in
    *-*-solaris2.1[2-9]*)
      # __cxa_atexit was introduced in Solaris 12.
      default_use_cxa_atexit=yes
      ;;
  esac
  use_gcc_stdint=wrap
  if test x$gnu_ld = xyes; then
    tm_file="usegld.h ${tm_file}"
  fi
  if test x$gas = xyes; then
    tm_file="usegas.h ${tm_file}"
  fi
  tm_p_file="${tm_p_file} sol2-protos.h"
  tmake_file="${tmake_file} t-sol2 t-slibgcc"
  c_target_objs="${c_target_objs} sol2-c.o"
  cxx_target_objs="${cxx_target_objs} sol2-c.o sol2-cxx.o"
  extra_objs="sol2.o sol2-stubs.o"
  extra_options="${extra_options} sol2.opt"
  case ${enable_threads}:${have_pthread_h}:${have_thread_h} in
    "":yes:* | yes:yes:* )
      thread_file=posix
      ;;
  esac
  ;;
*-*-*vms*)
  extra_options="${extra_options} vms/vms.opt"
  xmake_file=vms/x-vms
  tmake_file="vms/t-vms t-slibgcc"
  extra_objs="vms.o"
  target_gtfiles="$target_gtfiles \$(srcdir)/config/vms/vms.c"
  tm_p_file="${tm_p_file} vms/vms-protos.h"
  xm_file="vms/xm-vms.h"
  c_target_objs="vms-c.o"
  cxx_target_objs="vms-c.o"
  fortran_target_objs="vms-f.o"
  use_gcc_stdint=provide
  tm_file="${tm_file} vms/vms-stdint.h"
  if test x$gnu_ld != xyes; then
    # Build wrappers for native case.
    extra_programs="ld\$(exeext) ar\$(exeext)"
    tmake_file="$tmake_file vms/t-vmsnative"
  fi
  ;;
*-*-vxworks*)
  tmake_file=t-vxworks
  xm_defines=POSIX
  extra_options="${extra_options} vxworks.opt"
  extra_objs="$extra_objs vxworks.o"
  case ${enable_threads} in
    no) ;;
    "" | yes | vxworks) thread_file='vxworks' ;;
    *) echo 'Unknown thread configuration for VxWorks'; exit 1 ;;
  esac
  ;;
*-*-elf|arc*-*-elf*)
  # Assume that newlib is being used and so __cxa_atexit is provided.
  default_use_cxa_atexit=yes
  use_gcc_stdint=wrap
  ;;
esac

case ${target} in
aarch64*-*-elf | aarch64*-*-rtems*)
	tm_file="${tm_file} dbxelf.h elfos.h newlib-stdint.h"
	tm_file="${tm_file} aarch64/aarch64-elf.h aarch64/aarch64-elf-raw.h"
	tmake_file="${tmake_file} aarch64/t-aarch64"
	case $target in
	aarch64-*-elf*)
		use_gcc_stdint=wrap
		;;
	aarch64-*-rtems*)
	  	tm_file="${tm_file} rtems.h aarch64/rtems.h"
		;;
	esac
	case $target in
	aarch64_be-*)
		tm_defines="${tm_defines} TARGET_BIG_ENDIAN_DEFAULT=1"
		;;
	esac
	aarch64_multilibs="${with_multilib_list}"
	if test "$aarch64_multilibs" = "default"; then
		aarch64_multilibs="lp64,ilp32"
	fi
	aarch64_multilibs=`echo $aarch64_multilibs | sed -e 's/,/ /g'`
	for aarch64_multilib in ${aarch64_multilibs}; do
		case ${aarch64_multilib} in
		ilp32 | lp64 )
			TM_MULTILIB_CONFIG="${TM_MULTILIB_CONFIG},${aarch64_multilib}"
			;;
		*)
			echo "--with-multilib-list=${aarch64_multilib} not supported."
			exit 1
		esac
	done
	TM_MULTILIB_CONFIG=`echo $TM_MULTILIB_CONFIG | sed 's/^,//'`
	;;
aarch64*-*-linux*)
	tm_file="${tm_file} dbxelf.h elfos.h gnu-user.h linux.h glibc-stdint.h"
	tm_file="${tm_file} aarch64/aarch64-elf.h aarch64/aarch64-linux.h"
	tmake_file="${tmake_file} aarch64/t-aarch64 aarch64/t-aarch64-linux"
	case $target in
	aarch64_be-*)
		tm_defines="${tm_defines} TARGET_BIG_ENDIAN_DEFAULT=1"
		;;
	esac
	aarch64_multilibs="${with_multilib_list}"
	if test "$aarch64_multilibs" = "default"; then
		# TODO: turn on ILP32 multilib build after its support is mature.
		# aarch64_multilibs="lp64,ilp32"
		aarch64_multilibs="lp64"
	fi
	aarch64_multilibs=`echo $aarch64_multilibs | sed -e 's/,/ /g'`
	for aarch64_multilib in ${aarch64_multilibs}; do
		case ${aarch64_multilib} in
		ilp32 | lp64 )
			TM_MULTILIB_CONFIG="${TM_MULTILIB_CONFIG},${aarch64_multilib}"
			;;
		*)
			echo "--with-multilib-list=${aarch64_multilib} not supported."
			exit 1
		esac
	done
	TM_MULTILIB_CONFIG=`echo $TM_MULTILIB_CONFIG | sed 's/^,//'`
	;;
alpha*-*-linux*)
	tm_file="elfos.h ${tm_file} alpha/elf.h alpha/linux.h alpha/linux-elf.h glibc-stdint.h"
	tmake_file="${tmake_file} alpha/t-linux"
	extra_options="${extra_options} alpha/elf.opt"
	;;
alpha*-*-freebsd*)
	tm_file="elfos.h ${tm_file} ${fbsd_tm_file} alpha/elf.h alpha/freebsd.h"
	extra_options="${extra_options} alpha/elf.opt"
	;;
alpha*-*-netbsd*)
	tm_file="elfos.h ${tm_file} netbsd.h alpha/elf.h netbsd-elf.h alpha/netbsd.h"
	extra_options="${extra_options} netbsd.opt netbsd-elf.opt \
		       alpha/elf.opt"
	;;
alpha*-*-openbsd*)
	tm_defines="${tm_defines} OBSD_HAS_DECLARE_FUNCTION_NAME OBSD_HAS_DECLARE_FUNCTION_SIZE OBSD_HAS_DECLARE_OBJECT"
	tm_file="elfos.h alpha/alpha.h alpha/elf.h openbsd.h openbsd-stdint.h alpha/openbsd.h openbsd-libpthread.h"
	extra_options="${extra_options} openbsd.opt alpha/elf.opt"
	# default x-alpha is only appropriate for dec-osf.
	;;
alpha*-dec-*vms*)
	tm_file="${tm_file} vms/vms.h alpha/vms.h"
	tmake_file="${tmake_file} alpha/t-vms"
	;;
arc*-*-elf*)
	extra_headers="arc-simd.h"
	tm_file="dbxelf.h elfos.h newlib-stdint.h ${tm_file}"
	tmake_file="arc/t-arc-newlib arc/t-arc"
	case x"${with_cpu}" in
	  xarc600|xarc601|xarc700)
		target_cpu_default="TARGET_CPU_$with_cpu"
		;;
	esac
	if test x${with_endian} = x; then
		case ${target} in
		arc*be-*-* | arc*eb-*-*)	with_endian=big ;;
		*)				with_endian=little ;;
		esac
	fi
	case ${with_endian} in
	big|little)		;;
	*)	echo "with_endian=${with_endian} not supported."; exit 1 ;;
	esac
	case ${with_endian} in
	big*)	tm_defines="DRIVER_ENDIAN_SELF_SPECS=\\\"%{!EL:%{!mlittle-endian:-mbig-endian}}\\\" ${tm_defines}"
	esac
	;;
arc*-*-linux-uclibc*)
	extra_headers="arc-simd.h"
	tm_file="dbxelf.h elfos.h gnu-user.h linux.h glibc-stdint.h ${tm_file}"
	tmake_file="${tmake_file} arc/t-arc-uClibc arc/t-arc"
	tm_defines="${tm_defines} TARGET_SDATA_DEFAULT=0"
	tm_defines="${tm_defines} TARGET_MMEDIUM_CALLS_DEFAULT=1"
	case x"${with_cpu}" in
	  xarc600|xarc601|xarc700)
		target_cpu_default="TARGET_CPU_$with_cpu"
		;;
	esac
	if test x${with_endian} = x; then
		case ${target} in
		arc*be-*-* | arc*eb-*-*)	with_endian=big ;;
		*)				with_endian=little ;;
		esac
	fi
	case ${with_endian} in
	big|little)		;;
	*)	echo "with_endian=${with_endian} not supported."; exit 1 ;;
	esac
	case ${with_endian} in
	big*)	tm_defines="DRIVER_ENDIAN_SELF_SPECS=\\\"%{!EL:%{!mlittle-endian:-mbig-endian}}\\\" ${tm_defines}"
	esac
        ;;
arm-wrs-vxworks)
	tm_file="elfos.h arm/elf.h arm/aout.h ${tm_file} vx-common.h vxworks.h arm/vxworks.h"
	extra_options="${extra_options} arm/vxworks.opt"
	tmake_file="${tmake_file} arm/t-arm arm/t-vxworks"
	;;
arm*-*-freebsd*)                # ARM FreeBSD EABI
	tm_file="dbxelf.h elfos.h ${fbsd_tm_file} arm/elf.h"
	case $target in
	arm*b-*-freebsd*)
	    tm_defines="${tm_defines} TARGET_BIG_ENDIAN_DEFAULT=1"
	    ;;
	esac
	tmake_file="${tmake_file} arm/t-arm arm/t-bpabi"
	tm_file="${tm_file} arm/bpabi.h arm/freebsd.h arm/aout.h arm/arm.h"
	case $target in
	armv6*-*-freebsd*)
	    tm_defines="${tm_defines} TARGET_FREEBSD_ARMv6=1"
	    ;;
	esac
	case $target in
	arm*hf-*-freebsd*)
	    tm_defines="${tm_defines} TARGET_FREEBSD_ARM_HARD_FLOAT=1"
	    ;;
	esac
	with_tls=${with_tls:-gnu}
	;;
arm*-*-netbsdelf*)
	tm_file="dbxelf.h elfos.h netbsd.h netbsd-elf.h arm/elf.h arm/aout.h ${tm_file} arm/netbsd-elf.h"
	extra_options="${extra_options} netbsd.opt netbsd-elf.opt"
	tmake_file="${tmake_file} arm/t-arm"
	;;
arm*-*-linux-*)			# ARM GNU/Linux with ELF
	tm_file="dbxelf.h elfos.h gnu-user.h linux.h linux-android.h glibc-stdint.h arm/elf.h arm/linux-gas.h arm/linux-elf.h"
	extra_options="${extra_options} linux-android.opt"
	case $target in
	arm*b-*-linux*)
	    tm_defines="${tm_defines} TARGET_BIG_ENDIAN_DEFAULT=1"
	    ;;
	esac
	tmake_file="${tmake_file} arm/t-arm arm/t-arm-elf arm/t-bpabi arm/t-linux-eabi"
	tm_file="$tm_file arm/bpabi.h arm/linux-eabi.h arm/aout.h vxworks-dummy.h arm/arm.h"
	# Define multilib configuration for arm-linux-androideabi.
	case ${target} in
	*-androideabi)
	    tmake_file="$tmake_file arm/t-linux-androideabi"
	    ;;
	esac
	# The EABI requires the use of __cxa_atexit.
	default_use_cxa_atexit=yes
	with_tls=${with_tls:-gnu}
	;;
arm*-*-uclinux*eabi*)		# ARM ucLinux
	tm_file="dbxelf.h elfos.h arm/unknown-elf.h arm/elf.h arm/linux-gas.h arm/uclinux-elf.h glibc-stdint.h"
	tmake_file="${tmake_file} arm/t-arm arm/t-arm-elf arm/t-bpabi"
	tm_file="$tm_file arm/bpabi.h arm/uclinux-eabi.h arm/aout.h vxworks-dummy.h arm/arm.h"
	# The EABI requires the use of __cxa_atexit.
	default_use_cxa_atexit=yes
	;;
arm*-*-eabi* | arm*-*-symbianelf* | arm*-*-rtems*)
	case ${target} in
	arm*eb-*-eabi*)
	  tm_defines="${tm_defines} TARGET_BIG_ENDIAN_DEFAULT=1"
	esac
	default_use_cxa_atexit=yes
	tm_file="dbxelf.h elfos.h arm/unknown-elf.h arm/elf.h arm/bpabi.h"
	tmake_file="${tmake_file} arm/t-arm arm/t-arm-elf"
	case ${target} in
	arm*-*-eabi*)
	  tm_file="$tm_file newlib-stdint.h"
	  tmake_file="${tmake_file} arm/t-bpabi"
	  use_gcc_stdint=wrap
	  ;;
	arm*-*-rtems*)
	  tm_file="${tm_file} rtems.h arm/rtems.h newlib-stdint.h"
	  tmake_file="${tmake_file} arm/t-bpabi arm/t-rtems"
	  ;;
	arm*-*-symbianelf*)
	  tm_file="${tm_file} arm/symbian.h"
	  # We do not include t-bpabi for Symbian OS because the system
	  # provides its own implementation of the BPABI functions.
	  tmake_file="${tmake_file} arm/t-symbian"
	  ;;
	esac
	tm_file="${tm_file} arm/aout.h vxworks-dummy.h arm/arm.h"
	;;
avr-*-rtems*)
	tm_file="elfos.h avr/elf.h avr/avr-arch.h avr/avr.h avr/specs.h dbxelf.h avr/rtems.h rtems.h newlib-stdint.h"
	tm_defines="${tm_defines} WITH_RTEMS"
	tmake_file="${tmake_file} avr/t-avr avr/t-multilib avr/t-rtems"
	extra_gcc_objs="driver-avr.o avr-devices.o"
	extra_objs="avr-devices.o avr-log.o"
	;;
avr-*-*)
	tm_file="elfos.h avr/elf.h avr/avr-arch.h avr/avr.h avr/specs.h dbxelf.h avr/avr-stdint.h"
	if test x${with_avrlibc} != xno; then
	    tm_file="${tm_file} ${cpu_type}/avrlibc.h"
	    tm_defines="${tm_defines} WITH_AVRLIBC"
	fi
	tmake_file="${tmake_file} avr/t-avr avr/t-multilib"
	use_gcc_stdint=wrap
	extra_gcc_objs="driver-avr.o avr-devices.o"
	extra_objs="avr-devices.o avr-log.o"
	;;
bfin*-elf*)
	tm_file="${tm_file} dbxelf.h elfos.h newlib-stdint.h bfin/elf.h"
	tmake_file=bfin/t-bfin-elf
	use_collect2=no
	;;
bfin*-uclinux*)
	tm_file="${tm_file} dbxelf.h elfos.h bfin/elf.h gnu-user.h linux.h glibc-stdint.h bfin/uclinux.h"
	tmake_file=bfin/t-bfin-uclinux
	use_collect2=no
	;;
bfin*-linux-uclibc*)
	tm_file="${tm_file} dbxelf.h elfos.h bfin/elf.h gnu-user.h linux.h glibc-stdint.h bfin/linux.h ./linux-sysroot-suffix.h"
	tmake_file="${tmake_file} bfin/t-bfin-linux"
	use_collect2=no
	;;
bfin*-rtems*)
	tm_file="${tm_file} dbxelf.h elfos.h bfin/elf.h bfin/rtems.h rtems.h newlib-stdint.h"
	tmake_file="${tmake_file} bfin/t-rtems"
	;;
bfin*-*)
	tm_file="${tm_file} dbxelf.h elfos.h newlib-stdint.h bfin/elf.h"
	use_collect2=no
	use_gcc_stdint=wrap
	;;
cr16-*-elf)
        tm_file="elfos.h ${tm_file} newlib-stdint.h"
        tmake_file="${tmake_file} cr16/t-cr16 "
        use_collect2=no
        ;;
crisv32-*-elf | crisv32-*-none)
	tm_file="dbxelf.h elfos.h newlib-stdint.h ${tm_file}"
	tmake_file="cris/t-cris"
	target_cpu_default=32
	gas=yes
	extra_options="${extra_options} cris/elf.opt"
	use_gcc_stdint=wrap
	;;
cris-*-elf | cris-*-none)
	tm_file="dbxelf.h elfos.h newlib-stdint.h ${tm_file}"
	tmake_file="cris/t-cris cris/t-elfmulti"
	gas=yes
	extra_options="${extra_options} cris/elf.opt"
	use_gcc_stdint=wrap
	;;
crisv32-*-linux* | cris-*-linux*)
	tm_file="dbxelf.h elfos.h ${tm_file} gnu-user.h linux.h glibc-stdint.h cris/linux.h"
	tmake_file="${tmake_file} cris/t-cris cris/t-linux"
	extra_options="${extra_options} cris/linux.opt"
	case $target in
	  cris-*-*)
		target_cpu_default=10
		;;
	  crisv32-*-*)
		target_cpu_default=32
		;;
	esac
	;;
epiphany-*-elf )
	tm_file="dbxelf.h elfos.h newlib-stdint.h ${tm_file}"
	tmake_file="epiphany/t-epiphany"
	extra_options="${extra_options} fused-madd.opt"
	extra_objs="$extra_objs mode-switch-use.o resolve-sw-modes.o"
	tm_defines="${tm_defines} EPIPHANY_STACK_OFFSET=${with_stack_offset:-8}"
	extra_headers="epiphany_intrinsics.h"
	;;
fr30-*-elf)
	tm_file="dbxelf.h elfos.h newlib-stdint.h ${tm_file}"
	;;
frv-*-elf)
	tm_file="dbxelf.h elfos.h newlib-stdint.h ${tm_file}"
	tmake_file=frv/t-frv
	;;
frv-*-*linux*)
	tm_file="dbxelf.h elfos.h ${tm_file} \
	         gnu-user.h linux.h glibc-stdint.h frv/linux.h"
	tmake_file="${tmake_file} frv/t-frv frv/t-linux"
	;;
ft32-*-elf)
	gas=yes
	gnu_ld=yes
	tm_file="dbxelf.h elfos.h newlib-stdint.h ${tm_file}"
	tmake_file="${tmake_file} ft32/t-ft32"
	;;
moxie-*-elf)
	gas=yes
	gnu_ld=yes
	tm_file="dbxelf.h elfos.h newlib-stdint.h ${tm_file}"
	tmake_file="${tmake_file} moxie/t-moxie"
	;;
moxie-*-uclinux*)
	gas=yes
	gnu_ld=yes
	tm_file="dbxelf.h elfos.h ${tm_file} gnu-user.h linux.h glibc-stdint.h moxie/uclinux.h"
	tmake_file="${tmake_file} moxie/t-moxie"
	;;
moxie-*-rtems*)
	tmake_file="${tmake_file} moxie/t-moxie"
	tm_file="moxie/moxie.h dbxelf.h elfos.h moxie/rtems.h rtems.h newlib-stdint.h"
	;;
moxie-*-moxiebox*)
	gas=yes
	gnu_ld=yes
	tm_file="${tm_file} dbxelf.h elfos.h moxie/moxiebox.h newlib-stdint.h"
	tmake_file="${tmake_file} moxie/t-moxiebox"
	;;
h8300-*-rtems*)
	tmake_file="${tmake_file} h8300/t-h8300 h8300/t-rtems"
	tm_file="h8300/h8300.h dbxelf.h elfos.h h8300/elf.h h8300/rtems.h rtems.h newlib-stdint.h"
	;;
h8300-*-elf*)
	tmake_file="h8300/t-h8300"
	tm_file="h8300/h8300.h dbxelf.h elfos.h newlib-stdint.h h8300/elf.h"
	;;
h8300-*-linux*)
	tmake_file="${tmake_file} h8300/t-h8300 h8300/t-linux"
	tm_file="h8300/h8300.h dbxelf.h elfos.h gnu-user.h linux.h glibc-stdint.h h8300/linux.h"
	;;
hppa*64*-*-linux*)
	target_cpu_default="MASK_PA_11|MASK_PA_20"
	tm_file="pa/pa64-start.h ${tm_file} dbxelf.h elfos.h gnu-user.h linux.h \
		 glibc-stdint.h pa/pa-linux.h pa/pa64-regs.h pa/pa-64.h \
		 pa/pa64-linux.h"
	gas=yes gnu_ld=yes
	;;
hppa*-*-linux*)
	target_cpu_default="MASK_PA_11|MASK_NO_SPACE_REGS"
	tm_file="${tm_file} dbxelf.h elfos.h gnu-user.h linux.h glibc-stdint.h pa/pa-linux.h \
		 pa/pa32-regs.h pa/pa32-linux.h"
	tmake_file="${tmake_file} pa/t-linux"
	;;
hppa*-*-openbsd*)
	target_cpu_default="MASK_PA_11"
	tm_file="${tm_file} dbxelf.h elfos.h openbsd.h openbsd-stdint.h openbsd-libpthread.h \
		 pa/pa-openbsd.h pa/pa32-regs.h pa/pa32-openbsd.h"
	extra_options="${extra_options} openbsd.opt"
	gas=yes
	gnu_ld=yes
	;;
hppa[12]*-*-hpux10*)
	case ${target} in
	hppa1.1-*-* | hppa2*-*-*)
		target_cpu_default="MASK_PA_11"
		;;
	esac
	tm_file="${tm_file} pa/pa32-regs.h dbxelf.h pa/som.h \
		 pa/pa-hpux.h pa/pa-hpux10.h"
	extra_options="${extra_options} pa/pa-hpux.opt pa/pa-hpux10.opt"
	case ${target} in
	*-*-hpux10.[1-9]*)
		tm_file="${tm_file} pa/pa-hpux1010.h"
		extra_options="${extra_options} pa/pa-hpux1010.opt"
		;;
	esac
	use_gcc_stdint=provide
	tm_file="${tm_file} hpux-stdint.h"
	tmake_file="t-slibgcc"
	case ${enable_threads} in
	  "")
	    if test x$have_pthread_h = xyes ; then
	      tmake_file="${tmake_file} pa/t-dce-thr"
	    fi
	    ;;
	  yes | dce)
	    tmake_file="${tmake_file} pa/t-dce-thr"
	    ;;
	esac
	use_collect2=yes
	gas=yes
	if test "x$with_dwarf2" != x; then
		echo "Warning: dwarf2 debug format is not supported for this target, --with-dwarf2 ignored" 1>&2
		dwarf2=no
	fi
	;;
hppa*64*-*-hpux11*)
	target_cpu_default="MASK_PA_11|MASK_PA_20"
	if test x$gnu_ld = xyes
	then
		target_cpu_default="${target_cpu_default}|MASK_GNU_LD"
	fi
	tm_file="pa/pa64-start.h ${tm_file} dbxelf.h elfos.h \
		 pa/pa64-regs.h pa/pa-hpux.h pa/pa-hpux1010.h \
		 pa/pa-hpux11.h"
	case ${target} in
	*-*-hpux11.[12]*)
		tm_file="${tm_file} pa/pa-hpux1111.h pa/pa-64.h pa/pa64-hpux.h"
		extra_options="${extra_options} pa/pa-hpux1111.opt"
		;;
	*-*-hpux11.[3-9]*)
		tm_file="${tm_file} pa/pa-hpux1131.h pa/pa-64.h pa/pa64-hpux.h"
		extra_options="${extra_options} pa/pa-hpux1131.opt"
		;;
	*)
		tm_file="${tm_file} pa/pa-64.h pa/pa64-hpux.h"
		;;
	esac
	extra_options="${extra_options} pa/pa-hpux.opt \
		       pa/pa-hpux1010.opt pa/pa64-hpux.opt hpux11.opt"
	tmake_file="t-slibgcc"
	case x${enable_threads} in
	x | xyes | xposix )
		thread_file=posix
		;;
	esac
	gas=yes
	case ${target} in
	  *-*-hpux11.[01]*)
		use_gcc_stdint=provide
		tm_file="${tm_file} hpux-stdint.h"
		;;
	  *-*-hpux11.[23]*)
		use_gcc_stdint=wrap
		tm_file="${tm_file} hpux-stdint.h"
		;;
	esac
	;;
hppa[12]*-*-hpux11*)
	case ${target} in
	hppa1.1-*-* | hppa2*-*-*)
		target_cpu_default="MASK_PA_11"
		;;
	esac
	tm_file="${tm_file} pa/pa32-regs.h dbxelf.h pa/som.h \
		 pa/pa-hpux.h pa/pa-hpux1010.h pa/pa-hpux11.h"
	extra_options="${extra_options} pa/pa-hpux.opt pa/pa-hpux1010.opt \
		       hpux11.opt"
	case ${target} in
	*-*-hpux11.[12]*)
		tm_file="${tm_file} pa/pa-hpux1111.h"
		extra_options="${extra_options} pa/pa-hpux1111.opt"
		;;
	*-*-hpux11.[3-9]*)
		tm_file="${tm_file} pa/pa-hpux1131.h"
		extra_options="${extra_options} pa/pa-hpux1131.opt"
		;;
	esac
	tmake_file="t-slibgcc"
	case x${enable_threads} in
	x | xyes | xposix )
		thread_file=posix
		;;
	esac
	use_collect2=yes
	gas=yes
	case ${target} in
	  *-*-hpux11.[01]*)
		use_gcc_stdint=provide
		tm_file="${tm_file} hpux-stdint.h"
		;;
	  *-*-hpux11.[23]*)
		use_gcc_stdint=wrap
		tm_file="${tm_file} hpux-stdint.h"
		;;
	esac
	if test "x$with_dwarf2" != x; then
		echo "Warning: dwarf2 debug format is not supported for this target, --with-dwarf2 ignored" 1>&2
		dwarf2=no
	fi
	;;
i[34567]86-*-darwin*)
	need_64bit_isa=yes
	# Baseline choice for a machine that allows m64 support.
	with_cpu=${with_cpu:-core2}
	tmake_file="${tmake_file} t-slibgcc"
	;;
x86_64-*-darwin*)
	with_cpu=${with_cpu:-core2}
	tmake_file="${tmake_file} ${cpu_type}/t-darwin64 t-slibgcc"
	tm_file="${tm_file} ${cpu_type}/darwin64.h"
	;;
i[34567]86-*-elfiamcu)
	tm_file="${tm_file} i386/unix.h i386/att.h dbxelf.h elfos.h newlib-stdint.h i386/iamcu.h"
	;;
i[34567]86-*-elf*)
	tm_file="${tm_file} i386/unix.h i386/att.h dbxelf.h elfos.h newlib-stdint.h i386/i386elf.h"
	;;
x86_64-*-elf*)
	tm_file="${tm_file} i386/unix.h i386/att.h dbxelf.h elfos.h newlib-stdint.h i386/i386elf.h i386/x86-64.h"
	;;
x86_64-*-rtems*)
	tm_file="${tm_file} i386/unix.h i386/att.h dbxelf.h elfos.h newlib-stdint.h i386/i386elf.h i386/x86-64.h i386/rtems-64.h"
	;;
i[34567]86-*-rdos*)
    tm_file="${tm_file} i386/unix.h i386/att.h dbxelf.h elfos.h newlib-stdint.h i386/i386elf.h i386/rdos.h"
    ;;
x86_64-*-rdos*)
    tm_file="${tm_file} i386/unix.h i386/att.h dbxelf.h elfos.h newlib-stdint.h i386/i386elf.h i386/x86-64.h i386/rdos.h i386/rdos64.h"
    tmake_file="i386/t-i386elf t-svr4"
    ;;
i[34567]86-*-dragonfly*)
	tm_file="${tm_file} i386/unix.h i386/att.h dbxelf.h elfos.h dragonfly.h dragonfly-stdint.h i386/dragonfly.h"
	tmake_file="${tmake_file} i386/t-crtstuff"
	;;
x86_64-*-dragonfly*)
	tm_file="${tm_file} i386/unix.h i386/att.h dbxelf.h elfos.h dragonfly.h dragonfly-stdint.h i386/x86-64.h i386/dragonfly.h"
	tmake_file="${tmake_file} i386/t-crtstuff"
	;;
i[34567]86-*-freebsd*)
	tm_file="${tm_file} i386/unix.h i386/att.h dbxelf.h elfos.h ${fbsd_tm_file} i386/freebsd.h"
	;;
x86_64-*-freebsd*)
	tm_file="${tm_file} i386/unix.h i386/att.h dbxelf.h elfos.h ${fbsd_tm_file} i386/x86-64.h i386/freebsd.h i386/freebsd64.h"
	;;
i[34567]86-*-netbsdelf*)
	tm_file="${tm_file} i386/unix.h i386/att.h dbxelf.h elfos.h netbsd.h netbsd-elf.h i386/netbsd-elf.h"
	extra_options="${extra_options} netbsd.opt netbsd-elf.opt"
	;;
x86_64-*-netbsd*)
	tm_file="${tm_file} i386/unix.h i386/att.h dbxelf.h elfos.h netbsd.h netbsd-elf.h i386/x86-64.h i386/netbsd64.h"
	extra_options="${extra_options} netbsd.opt netbsd-elf.opt"
	;;
i[34567]86-*-openbsd2.*|i[34567]86-*openbsd3.[0123])
	tm_file="i386/i386.h i386/unix.h i386/bsd.h i386/gas.h i386/gstabs.h openbsd-oldgas.h openbsd.h i386/openbsd.h"
	extra_options="${extra_options} openbsd.opt"
	# needed to unconfuse gdb
	tmake_file="${tmake_file} t-openbsd i386/t-openbsd"
	# we need collect2 until our bug is fixed...
	use_collect2=yes
	;;
i[34567]86-*-openbsd*)
	tm_file="${tm_file} i386/unix.h i386/att.h dbxelf.h elfos.h"
	tm_file="${tm_file} openbsd.h openbsd-stdint.h openbsd-libpthread.h i386/openbsdelf.h"
	extra_options="${extra_options} openbsd.opt"
	gas=yes
	gnu_ld=yes
	;;
x86_64-*-openbsd*)
	tm_file="${tm_file} i386/unix.h i386/att.h dbxelf.h elfos.h"
	tm_file="${tm_file} openbsd.h openbsd-stdint.h openbsd-libpthread.h i386/x86-64.h i386/openbsdelf.h"
	extra_options="${extra_options} openbsd.opt"
	gas=yes
	gnu_ld=yes
	;;
i[34567]86-*-linux* | i[34567]86-*-kfreebsd*-gnu | i[34567]86-*-knetbsd*-gnu | i[34567]86-*-gnu* | i[34567]86-*-kopensolaris*-gnu)
			# Intel 80386's running GNU/*
			# with ELF format using glibc 2
	tm_file="${tm_file} i386/unix.h i386/att.h dbxelf.h elfos.h gnu-user.h glibc-stdint.h"
	case ${target} in
	i[34567]86-*-linux*)
		tm_file="${tm_file} linux.h linux-android.h"
		extra_options="${extra_options} linux-android.opt"
		# Assume modern glibc if not targeting Android nor uclibc.
		case ${target} in
		*-*-*android*|*-*-*uclibc*)
		  ;;
		*)
		  default_gnu_indirect_function=yes
		  ;;
		esac
		if test x$enable_targets = xall; then
			tm_file="${tm_file} i386/x86-64.h i386/gnu-user-common.h i386/gnu-user64.h i386/linux-common.h i386/linux64.h"
			tm_defines="${tm_defines} TARGET_BI_ARCH=1"
			tmake_file="${tmake_file} i386/t-linux64"
			x86_multilibs="${with_multilib_list}"
			if test "$x86_multilibs" = "default"; then
				x86_multilibs="m64,m32"
			fi
			x86_multilibs=`echo $x86_multilibs | sed -e 's/,/ /g'`
			for x86_multilib in ${x86_multilibs}; do
				case ${x86_multilib} in
				m32 | m64 | mx32)
					TM_MULTILIB_CONFIG="${TM_MULTILIB_CONFIG},${x86_multilib}"
					;;
				*)
					echo "--with-multilib-list=${x86_with_multilib} not supported."
					exit 1
				esac
			done
			TM_MULTILIB_CONFIG=`echo $TM_MULTILIB_CONFIG | sed 's/^,//'`
			need_64bit_isa=yes
			if test x$with_cpu = x; then
				if test x$with_cpu_64 = x; then
					with_cpu_64=generic
				fi
			else
				case " $x86_cpus $x86_archs $x86_64_archs " in
				*" $with_cpu "*)
					;;
				*)
					echo "Unsupported CPU used in --with-cpu=$with_cpu, supported values:" 1>&2
					echo "$x86_cpus $x86_archs $x86_64_archs " 1>&2
					exit 1
					;;
				esac
			fi
		else
			tm_file="${tm_file} i386/gnu-user-common.h i386/gnu-user.h i386/linux-common.h i386/linux.h"
		fi
		;;
	i[34567]86-*-knetbsd*-gnu)
		tm_file="${tm_file} i386/gnu-user-common.h i386/gnu-user.h knetbsd-gnu.h i386/knetbsd-gnu.h"
		;;
	i[34567]86-*-kfreebsd*-gnu)
		tm_file="${tm_file} i386/gnu-user-common.h i386/gnu-user.h kfreebsd-gnu.h i386/kfreebsd-gnu.h"
		;;
	i[34567]86-*-kopensolaris*-gnu)
		tm_file="${tm_file} i386/gnu-user-common.h i386/gnu-user.h kopensolaris-gnu.h i386/kopensolaris-gnu.h"
		;;
	i[34567]86-*-gnu*)
		tm_file="$tm_file i386/gnu-user-common.h i386/gnu-user.h gnu.h i386/gnu.h"
		;;
	esac
	;;
x86_64-*-linux* | x86_64-*-kfreebsd*-gnu | x86_64-*-knetbsd*-gnu)
	tm_file="${tm_file} i386/unix.h i386/att.h dbxelf.h elfos.h gnu-user.h glibc-stdint.h \
		 i386/x86-64.h i386/gnu-user-common.h i386/gnu-user64.h"
	case ${target} in
	x86_64-*-linux*)
		tm_file="${tm_file} linux.h linux-android.h i386/linux-common.h i386/linux64.h"
		extra_options="${extra_options} linux-android.opt"
		# Assume modern glibc if not targeting Android nor uclibc.
		case ${target} in
		*-*-*android*|*-*-*uclibc*)
		  ;;
		*)
		  default_gnu_indirect_function=yes
		  ;;
		esac
	  	;;
	x86_64-*-kfreebsd*-gnu)
		tm_file="${tm_file} kfreebsd-gnu.h i386/kfreebsd-gnu64.h"
		;;
	x86_64-*-knetbsd*-gnu)
		tm_file="${tm_file} knetbsd-gnu.h i386/knetbsd-gnu64.h"
		;;
	esac
	tmake_file="${tmake_file} i386/t-linux64"
	x86_multilibs="${with_multilib_list}"
	if test "$x86_multilibs" = "default"; then
		case ${with_abi} in
		x32 | mx32)
			x86_multilibs="mx32"
			;;
		*)
			x86_multilibs="m64,m32"
			;;
		esac
	fi
	x86_multilibs=`echo $x86_multilibs | sed -e 's/,/ /g'`
	for x86_multilib in ${x86_multilibs}; do
		case ${x86_multilib} in
		m32 | m64 | mx32)
			TM_MULTILIB_CONFIG="${TM_MULTILIB_CONFIG},${x86_multilib}"
			;;
		*)
			echo "--with-multilib-list=${x86_with_multilib} not supported."
			exit 1
		esac
	done
	TM_MULTILIB_CONFIG=`echo $TM_MULTILIB_CONFIG | sed 's/^,//'`
	;;
i[34567]86-pc-msdosdjgpp*)
	xm_file=i386/xm-djgpp.h
	tm_file="dbxcoff.h ${tm_file} i386/unix.h i386/bsd.h i386/gas.h i386/djgpp.h i386/djgpp-stdint.h"
	native_system_header_dir=/dev/env/DJDIR/include
	extra_options="${extra_options} i386/djgpp.opt"
	gnu_ld=yes
	gas=yes
	use_gcc_stdint=wrap
	;;
i[34567]86-*-lynxos*)
	xm_defines=POSIX
	tm_file="${tm_file} i386/unix.h i386/att.h dbxelf.h elfos.h i386/lynx.h lynx.h"
	tmake_file="${tmake_file} t-lynx"
	extra_options="${extra_options} lynx.opt"
	thread_file=lynx
	gnu_ld=yes
	gas=yes
	;;
i[34567]86-*-nto-qnx*)
	tm_file="${tm_file} i386/att.h dbxelf.h tm-dwarf2.h elfos.h i386/unix.h i386/nto.h"
	extra_options="${extra_options} i386/nto.opt"
	gnu_ld=yes
	gas=yes
	;;
i[34567]86-*-rtems*)
	tm_file="${tm_file} i386/unix.h i386/att.h dbxelf.h elfos.h i386/i386elf.h i386/rtemself.h rtems.h newlib-stdint.h"
	tmake_file="${tmake_file} i386/t-rtems"
	;;
i[34567]86-*-solaris2* | x86_64-*-solaris2.1[0-9]*)
	# Set default arch_32 to pentium4, tune_32 to generic like the other
	# i386 targets, although config.guess defaults to i386-pc-solaris2*.
	with_arch_32=${with_arch_32:-pentium4}
	with_tune_32=${with_tune_32:-generic}
	tm_file="${tm_file} i386/unix.h i386/att.h ${sol2_tm_file_head} i386/x86-64.h ${sol2_tm_file_tail}"
	tm_defines="${tm_defines} TARGET_BI_ARCH=1"
	tmake_file="$tmake_file i386/t-sol2"
	need_64bit_isa=yes
	if test x$with_cpu = x; then
		if test x$with_cpu_64 = x; then
			with_cpu_64=generic
		fi
	else
		case " $x86_cpus $x86_archs $x86_64_archs " in
		*" $with_cpu "*)
			;;
		*)
			echo "Unsupported CPU used in --with-cpu=$with_cpu, supported values:" 1>&2
			echo "$x86_cpus $x86_archs $x86_64_archs" 1>&2
			exit 1
			;;
		esac
	fi
	;;
i[4567]86-wrs-vxworks|i[4567]86-wrs-vxworksae)
	tm_file="${tm_file} i386/unix.h i386/att.h elfos.h vx-common.h"
	case ${target} in
	  *-vxworksae*)
	    tm_file="${tm_file} vxworksae.h i386/vxworks.h i386/vxworksae.h"
	    tmake_file="${tmake_file} i386/t-vxworks i386/t-vxworksae"
	    ;;
	  *)
	    tm_file="${tm_file} vxworks.h i386/vxworks.h"
	    tmake_file="${tmake_file} i386/t-vxworks"
	    ;;
	esac
	;;
i[34567]86-*-cygwin*)
	tm_file="${tm_file} i386/unix.h i386/bsd.h i386/gas.h dbxcoff.h i386/cygming.h i386/cygwin.h i386/cygwin-stdint.h"
	xm_file=i386/xm-cygwin.h
	tmake_file="${tmake_file} i386/t-cygming t-slibgcc"
	target_gtfiles="\$(srcdir)/config/i386/winnt.c"
	extra_options="${extra_options} i386/cygming.opt i386/cygwin.opt"
	extra_objs="winnt.o winnt-stubs.o"
	c_target_objs="${c_target_objs} msformat-c.o"
	cxx_target_objs="${cxx_target_objs} winnt-cxx.o msformat-c.o"
	if test x$enable_threads = xyes; then
		thread_file='posix'
	fi
	default_use_cxa_atexit=yes
	use_gcc_stdint=wrap
	;;
x86_64-*-cygwin*)
	need_64bit_isa=yes
	tm_file="${tm_file} i386/unix.h i386/bsd.h i386/gas.h dbxcoff.h i386/cygming.h i386/cygwin.h i386/cygwin-w64.h i386/cygwin-stdint.h"
	xm_file=i386/xm-cygwin.h
	tmake_file="${tmake_file} i386/t-cygming t-slibgcc i386/t-cygwin-w64"
	target_gtfiles="\$(srcdir)/config/i386/winnt.c"
	extra_options="${extra_options} i386/cygming.opt i386/cygwin.opt"
	extra_objs="winnt.o winnt-stubs.o"
	c_target_objs="${c_target_objs} msformat-c.o"
	cxx_target_objs="${cxx_target_objs} winnt-cxx.o msformat-c.o"
	if test x$enable_threads = xyes; then
		thread_file='posix'
	fi
	default_use_cxa_atexit=yes
	use_gcc_stdint=wrap
	tm_defines="${tm_defines} TARGET_CYGWIN64=1"
	;;
i[34567]86-*-mingw* | x86_64-*-mingw*)
	tm_file="${tm_file} i386/unix.h i386/bsd.h i386/gas.h dbxcoff.h i386/cygming.h"
	xm_file=i386/xm-mingw32.h
	c_target_objs="${c_target_objs} winnt-c.o"
	cxx_target_objs="${cxx_target_objs} winnt-c.o"
	target_has_targetcm="yes"
	case ${target} in
		x86_64-*-* | *-w64-*)
			need_64bit_isa=yes
			;;
		*)
			;;
	esac
	if test x$enable_threads = xposix ; then
		tm_file="${tm_file} i386/mingw-pthread.h"
	fi
	tm_file="${tm_file} i386/mingw32.h"
	# This makes the logic if mingw's or the w64 feature set has to be used
	case ${target} in
		*-w64-*)
			user_headers_inc_next_post="${user_headers_inc_next_post} float.h"
			user_headers_inc_next_pre="${user_headers_inc_next_pre} stddef.h stdarg.h"
			tm_file="${tm_file} i386/mingw-w64.h"
			if test x$enable_targets = xall; then
				tm_defines="${tm_defines} TARGET_BI_ARCH=1"
				if test x$with_cpu = x; then
					if test x$with_cpu_64 = x; then
						with_cpu_64=generic
					fi
				else
					case " $x86_cpus $x86_archs $x86_64_archs " in
					*" $with_cpu "*)
						;;
					*)
						echo "Unsupported CPU used in --with-cpu=$with_cpu, supported values:" 1>&2
						echo "$x86_cpus $x86_archs $x86_64_archs" 1>&2
						exit 1
						;;
					esac
				fi
			fi
			;;
		*)
			;;
	esac
	tm_file="${tm_file} i386/mingw-stdint.h"
	tmake_file="${tmake_file} t-winnt i386/t-cygming t-slibgcc"
        case ${target} in
               x86_64-w64-*)
               		tmake_file="${tmake_file} i386/t-mingw-w64"
			;;
	       i[34567]86-w64-*)
			tmake_file="${tmake_file} i386/t-mingw-w32"
			;;
	esac
        native_system_header_dir=/mingw/include
	target_gtfiles="\$(srcdir)/config/i386/winnt.c"
	extra_options="${extra_options} i386/cygming.opt i386/mingw.opt"
	case ${target} in
		*-w64-*)
			extra_options="${extra_options} i386/mingw-w64.opt"
			;;
		*)
			;;
	esac
	extra_objs="winnt.o winnt-stubs.o"
	c_target_objs="${c_target_objs} msformat-c.o"
	cxx_target_objs="${cxx_target_objs} winnt-cxx.o msformat-c.o"
	gas=yes
	gnu_ld=yes
	default_use_cxa_atexit=yes
	use_gcc_stdint=wrap
	case ${enable_threads} in
	  "" | yes | win32)
	    thread_file='win32'
	    ;;
	  posix)
	    thread_file='posix'
	    ;;
	esac
	case ${target} in
 		*mingw32crt*)
 			tm_file="${tm_file} i386/crtdll.h"
 			;;
		*mingw32msv* | *mingw*)
			;;
	esac
	;;
i[34567]86-*-interix[3-9]*)
	tm_file="${tm_file} i386/unix.h i386/bsd.h i386/gas.h i386/i386-interix.h"
	tmake_file="${tmake_file} i386/t-interix"
	extra_options="${extra_options} rpath.opt i386/interix.opt"
	extra_objs="winnt.o winnt-stubs.o"
	target_gtfiles="\$(srcdir)/config/i386/winnt.c"
	if test x$enable_threads = xyes ; then
		thread_file='posix'
	fi
	if test x$stabs = xyes ; then
		tm_file="${tm_file} dbxcoff.h"
	fi
	;;
ia64*-*-elf*)
	tm_file="${tm_file} dbxelf.h elfos.h newlib-stdint.h ia64/sysv4.h ia64/elf.h"
	tmake_file="ia64/t-ia64"
	target_cpu_default="0"
	if test x$gas = xyes
	then
		target_cpu_default="${target_cpu_default}|MASK_GNU_AS"
	fi
	if test x$gnu_ld = xyes
	then
		target_cpu_default="${target_cpu_default}|MASK_GNU_LD"
	fi
	;;
ia64*-*-freebsd*)
	tm_file="${tm_file} dbxelf.h elfos.h ${fbsd_tm_file} ia64/sysv4.h ia64/freebsd.h"
	target_cpu_default="MASK_GNU_AS|MASK_GNU_LD"
	tmake_file="${tmake_file} ia64/t-ia64"
	;;
ia64*-*-linux*)
	tm_file="${tm_file} dbxelf.h elfos.h gnu-user.h linux.h glibc-stdint.h ia64/sysv4.h ia64/linux.h"
	tmake_file="${tmake_file} ia64/t-ia64 ia64/t-linux t-libunwind"
	target_cpu_default="MASK_GNU_AS|MASK_GNU_LD"
	;;
ia64*-*-hpux*)
	tm_file="${tm_file} dbxelf.h elfos.h ia64/sysv4.h ia64/hpux.h"
	tmake_file="ia64/t-ia64 ia64/t-hpux t-slibgcc"
	target_cpu_default="MASK_GNU_AS"
	case x$enable_threads in
	x | xyes | xposix )
		thread_file=posix
		;;
	esac
	use_collect2=no
	c_target_objs="ia64-c.o"
	cxx_target_objs="ia64-c.o"
	extra_options="${extra_options} ia64/ilp32.opt hpux11.opt"
	use_gcc_stdint=wrap
	tm_file="${tm_file} hpux-stdint.h"
	case ${target} in
	*-*-hpux11.3*)
		tm_file="${tm_file} ia64/hpux-unix2003.h"
		;;
	esac
	;;
ia64-hp-*vms*)
	tm_file="${tm_file} elfos.h ia64/sysv4.h vms/vms.h ia64/vms.h"
	tmake_file="${tmake_file} ia64/t-ia64"
	target_cpu_default="0"
	if test x$gas = xyes
	then
		target_cpu_default="${target_cpu_default}|MASK_GNU_AS"
	fi
	extra_options="${extra_options} ia64/vms.opt"
	;;
iq2000*-*-elf*)
        tm_file="elfos.h newlib-stdint.h iq2000/iq2000.h"
        out_file=iq2000/iq2000.c
        md_file=iq2000/iq2000.md
        ;;
lm32-*-elf*)
        tm_file="dbxelf.h elfos.h ${tm_file} newlib-stdint.h"
	tmake_file="${tmake_file} lm32/t-lm32"
        ;;
lm32-*-rtems*)
	tm_file="dbxelf.h elfos.h ${tm_file} lm32/rtems.h rtems.h newlib-stdint.h"
	tmake_file="${tmake_file} lm32/t-lm32"
	tmake_file="${tmake_file} lm32/t-rtems"
         ;;
lm32-*-uclinux*)
        tm_file="dbxelf.h elfos.h ${tm_file} gnu-user.h linux.h lm32/uclinux-elf.h"
	tmake_file="${tmake_file} lm32/t-lm32"
        ;;
m32r-*-elf*)
	tm_file="dbxelf.h elfos.h newlib-stdint.h ${tm_file}"
 	;;
m32rle-*-elf*)
	tm_file="dbxelf.h elfos.h newlib-stdint.h m32r/little.h ${tm_file}"
	;;
m32r-*-rtems*)
	tm_file="dbxelf.h elfos.h ${tm_file} m32r/rtems.h rtems.h newlib-stdint.h"
	tmake_file="${tmake_file} m32r/t-m32r"
 	;;
m32r-*-linux*)
	tm_file="dbxelf.h elfos.h gnu-user.h linux.h glibc-stdint.h ${tm_file} m32r/linux.h"
	tmake_file="${tmake_file} m32r/t-linux t-slibgcc"
	gnu_ld=yes
	if test x$enable_threads = xyes; then
		thread_file='posix'
	fi
 	;;
m32rle-*-linux*)
	tm_file="dbxelf.h elfos.h gnu-user.h linux.h glibc-stdint.h m32r/little.h ${tm_file} m32r/linux.h"
	tmake_file="${tmake_file} m32r/t-linux t-slibgcc"
	gnu_ld=yes
	if test x$enable_threads = xyes; then
		thread_file='posix'
	fi
	;;
m68k-*-elf* | fido-*-elf*)
	case ${target} in
	fido-*-elf*)
		# Check that $with_cpu makes sense.
		case $with_cpu in
		"" | "fidoa")
			;;
		*)
			echo "Cannot accept --with-cpu=$with_cpu"
			exit 1
			;;
		esac
		with_cpu=fidoa
		;;
	*)
		default_m68k_cpu=68020
		default_cf_cpu=5206
		;;
	esac
	tm_file="${tm_file} m68k/m68k-none.h m68k/m68kelf.h dbxelf.h elfos.h newlib-stdint.h m68k/m68kemb.h m68k/m68020-elf.h"
	tm_defines="${tm_defines} MOTOROLA=1"
	tmake_file="m68k/t-floatlib m68k/t-m68kbare m68k/t-m68kelf"
	# Add multilibs for targets other than fido.
	case ${target} in
	fido-*-elf*)
		;;
	*)
		tmake_file="$tmake_file m68k/t-mlibs"
		;;
	esac
	;;
m68k*-*-netbsdelf*)
	default_m68k_cpu=68020
	default_cf_cpu=5475
	tm_file="${tm_file} dbxelf.h elfos.h netbsd.h netbsd-elf.h m68k/netbsd-elf.h"
	extra_options="${extra_options} netbsd.opt netbsd-elf.opt"
	tm_defines="${tm_defines} MOTOROLA=1"
	;;
m68k*-*-openbsd*)
	default_m68k_cpu=68020
	default_cf_cpu=5475
	# needed to unconfuse gdb
	tm_defines="${tm_defines} OBSD_OLD_GAS"
	tm_file="${tm_file} openbsd.h openbsd-stdint.h openbsd-libpthread.h m68k/openbsd.h"
	extra_options="${extra_options} openbsd.opt"
	tmake_file="t-openbsd m68k/t-openbsd"
	# we need collect2 until our bug is fixed...
	use_collect2=yes
	;;
m68k-*-uclinux*)		# Motorola m68k/ColdFire running uClinux
				# with uClibc, using the new GNU/Linux-style
				# ABI.
	default_m68k_cpu=68020
	default_cf_cpu=5206
	tm_file="${tm_file} dbxelf.h elfos.h gnu-user.h linux.h glibc-stdint.h flat.h m68k/linux.h m68k/uclinux.h ./sysroot-suffix.h"
	extra_options="${extra_options} m68k/uclinux.opt"
 	tm_defines="${tm_defines} MOTOROLA=1"
	tmake_file="m68k/t-floatlib m68k/t-uclinux m68k/t-mlibs"
	;;
m68k-*-linux*)			# Motorola m68k's running GNU/Linux
				# with ELF format using glibc 2
				# aka the GNU/Linux C library 6.
	default_m68k_cpu=68020
	default_cf_cpu=5475
	with_arch=${with_arch:-m68k}
	tm_file="${tm_file} dbxelf.h elfos.h gnu-user.h linux.h glibc-stdint.h m68k/linux.h ./sysroot-suffix.h"
	extra_options="${extra_options} m68k/ieee.opt"
	tm_defines="${tm_defines} MOTOROLA=1"
	tmake_file="${tmake_file} m68k/t-floatlib m68k/t-linux m68k/t-mlibs"
	;;
m68k-*-rtems*)
	default_m68k_cpu=68020
	default_cf_cpu=5206
	tmake_file="${tmake_file} m68k/t-floatlib m68k/t-m68kbare m68k/t-crtstuff m68k/t-rtems m68k/t-mlibs"
	tm_file="${tm_file} m68k/m68k-none.h m68k/m68kelf.h dbxelf.h elfos.h m68k/m68kemb.h m68k/m68020-elf.h m68k/rtemself.h rtems.h newlib-stdint.h"
	tm_defines="${tm_defines} MOTOROLA=1"
	;;
mcore-*-elf)
	tm_file="dbxelf.h elfos.h newlib-stdint.h ${tm_file} mcore/mcore-elf.h"
	tmake_file=mcore/t-mcore
	inhibit_libc=true
	;;
mep-*-*)
	tm_file="dbxelf.h elfos.h ${tm_file} newlib-stdint.h"
	tmake_file=mep/t-mep
	c_target_objs="mep-pragma.o"
	cxx_target_objs="mep-pragma.o"
	if test -d "${srcdir}/../newlib/libc/include" &&
	   test "x$with_headers" = x; then
		with_headers=yes
	fi
	use_gcc_stdint=wrap
	;;
microblaze*-linux*)
	case $target in
		microblazeel-*)
			tm_defines="${tm_defines} TARGET_BIG_ENDIAN_DEFAULT=0"
			;;
		microblaze-*)
			tm_defines="${tm_defines} TARGET_BIG_ENDIAN_DEFAULT=4321"
			;;
	esac
	tm_file="${tm_file} dbxelf.h gnu-user.h linux.h microblaze/linux.h"
	tm_file="${tm_file} glibc-stdint.h"
	c_target_objs="${c_target_objs} microblaze-c.o"
	cxx_target_objs="${cxx_target_objs} microblaze-c.o"
	tmake_file="${tmake_file} microblaze/t-microblaze"
	tmake_file="${tmake_file} microblaze/t-microblaze-linux"
	;;
microblaze*-*-rtems*)
	case $target in
		microblazeel-*)
			tm_defines="${tm_defines} TARGET_BIG_ENDIAN_DEFAULT=0"
			;;
		microblaze-*)
			tm_defines="${tm_defines} TARGET_BIG_ENDIAN_DEFAULT=4321"
			;;
	esac
	tm_file="${tm_file} dbxelf.h"
	tm_file="${tm_file} microblaze/rtems.h rtems.h newlib-stdint.h"
	c_target_objs="${c_target_objs} microblaze-c.o"
	cxx_target_objs="${cxx_target_objs} microblaze-c.o"
	tmake_file="${tmake_file} microblaze/t-microblaze"
	tmake_file="${tmake_file} microblaze/t-rtems"
        ;;
microblaze*-*-elf)
	case $target in
		microblazeel-*)
			tm_defines="${tm_defines} TARGET_BIG_ENDIAN_DEFAULT=0"
			;;
		microblaze-*)
			tm_defines="${tm_defines} TARGET_BIG_ENDIAN_DEFAULT=4321"
			;;
	esac
	tm_file="${tm_file} dbxelf.h newlib-stdint.h"
	c_target_objs="${c_target_objs} microblaze-c.o"
	cxx_target_objs="${cxx_target_objs} microblaze-c.o"
	tmake_file="${tmake_file} microblaze/t-microblaze"
        ;;
mips*-*-netbsd*)			# NetBSD/mips, either endian.
	target_cpu_default="MASK_ABICALLS"
	tm_file="elfos.h ${tm_file} mips/elf.h netbsd.h netbsd-elf.h mips/netbsd.h"
	extra_options="${extra_options} netbsd.opt netbsd-elf.opt"
	;;
mips*-img-linux*)
	tm_file="dbxelf.h elfos.h gnu-user.h linux.h linux-android.h glibc-stdint.h ${tm_file} mips/gnu-user.h mips/linux.h mips/linux-common.h mips/mti-linux.h"
	extra_options="${extra_options} linux-android.opt"
	tmake_file="${tmake_file} mips/t-img-linux"
	tm_defines="${tm_defines} MIPS_ISA_DEFAULT=37 MIPS_ABI_DEFAULT=ABI_32"
	gnu_ld=yes
	gas=yes
	;;
mips*-mti-linux*)
	tm_file="dbxelf.h elfos.h gnu-user.h linux.h linux-android.h glibc-stdint.h ${tm_file} mips/gnu-user.h mips/linux.h mips/linux-common.h mips/mti-linux.h"
	extra_options="${extra_options} linux-android.opt"
	tmake_file="${tmake_file} mips/t-mti-linux"
	tm_defines="${tm_defines} MIPS_ISA_DEFAULT=33 MIPS_ABI_DEFAULT=ABI_32"
	gnu_ld=yes
	gas=yes
	;;
mips*-*-linux*)				# Linux MIPS, either endian.
	tm_file="dbxelf.h elfos.h gnu-user.h linux.h linux-android.h glibc-stdint.h ${tm_file} mips/gnu-user.h mips/linux.h mips/linux-common.h"
	extra_options="${extra_options} linux-android.opt"
	case ${target} in
		mipsisa32r6*)
			default_mips_arch=mips32r6
			;;
		mipsisa32r2*)
			default_mips_arch=mips32r2
			;;
		mipsisa32*)
			default_mips_arch=mips32
			;;
		mips64el-st-linux-gnu)
			default_mips_abi=n32
			tm_file="${tm_file} mips/st.h"
			tmake_file="${tmake_file} mips/t-st"
			enable_mips_multilibs="yes"
			;;
		mips64octeon*-*-linux*)
			default_mips_abi=n32
			tm_defines="${tm_defines} MIPS_CPU_STRING_DEFAULT=\\\"octeon\\\""
			target_cpu_default=MASK_SOFT_FLOAT_ABI
			enable_mips_multilibs="yes"
			;;
		mipsisa64r6*-*-linux*)
			default_mips_abi=n32
			default_mips_arch=mips64r6
			enable_mips_multilibs="yes"
			;;
		mipsisa64r2*-*-linux*)
			default_mips_abi=n32
			default_mips_arch=mips64r2
			enable_mips_multilibs="yes"
			;;
		mips64*-*-linux* | mipsisa64*-*-linux*)
			default_mips_abi=n32
			enable_mips_multilibs="yes"
			;;
	esac
	if test x$enable_targets = xall; then
		enable_mips_multilibs="yes"
	fi
	if test x$enable_mips_multilibs = xyes; then
		tmake_file="${tmake_file} mips/t-linux64"
	fi
	;;
mips*-mti-elf*)
	tm_file="elfos.h newlib-stdint.h ${tm_file} mips/elf.h mips/n32-elf.h mips/sde.h mips/mti-elf.h"
	tmake_file="mips/t-mti-elf"
	tm_defines="${tm_defines} MIPS_ISA_DEFAULT=33 MIPS_ABI_DEFAULT=ABI_32"
	;;
mips*-img-elf*)
	tm_file="elfos.h newlib-stdint.h ${tm_file} mips/elf.h mips/n32-elf.h mips/sde.h mips/mti-elf.h"
	tmake_file="mips/t-img-elf"
	tm_defines="${tm_defines} MIPS_ISA_DEFAULT=37 MIPS_ABI_DEFAULT=ABI_32"
	;;
mips*-sde-elf*)
	tm_file="elfos.h newlib-stdint.h ${tm_file} mips/elf.h mips/n32-elf.h mips/sde.h"
	tmake_file="mips/t-sde"
	extra_options="${extra_options} mips/sde.opt"
	case "${with_newlib}" in
	  yes)
	    # newlib / libgloss.
	    ;;
	  *)
	    # MIPS toolkit libraries.
	    tm_file="$tm_file mips/sdemtk.h"
	    tmake_file="$tmake_file mips/t-sdemtk"
	    case ${enable_threads} in
	      "" | yes | mipssde)
		thread_file='mipssde'
		;;
	    esac
	    ;;
	esac
	case ${target} in
	  mipsisa32r6*)
	    tm_defines="MIPS_ISA_DEFAULT=37 MIPS_ABI_DEFAULT=ABI_32"
	    ;;
	  mipsisa32r2*)
	    tm_defines="MIPS_ISA_DEFAULT=33 MIPS_ABI_DEFAULT=ABI_32"
	    ;;
	  mipsisa32*)
	    tm_defines="MIPS_ISA_DEFAULT=32 MIPS_ABI_DEFAULT=ABI_32"
	    ;;
	  mipsisa64r6*)
	    tm_defines="MIPS_ISA_DEFAULT=69 MIPS_ABI_DEFAULT=ABI_N32"
	    ;;
	  mipsisa64r2*)
	    tm_defines="MIPS_ISA_DEFAULT=65 MIPS_ABI_DEFAULT=ABI_N32"
	    ;;
	  mipsisa64*)
	    tm_defines="MIPS_ISA_DEFAULT=64 MIPS_ABI_DEFAULT=ABI_N32"
	    ;;
	esac
	;;
mipsisa32-*-elf* | mipsisa32el-*-elf* | \
mipsisa32r2-*-elf* | mipsisa32r2el-*-elf* | \
mipsisa32r6-*-elf* | mipsisa32r6el-*-elf* | \
mipsisa64-*-elf* | mipsisa64el-*-elf* | \
mipsisa64r2-*-elf* | mipsisa64r2el-*-elf* | \
mipsisa64r6-*-elf* | mipsisa64r6el-*-elf*)
	tm_file="elfos.h newlib-stdint.h ${tm_file} mips/elf.h"
	tmake_file="mips/t-isa3264"
	case ${target} in
	  mipsisa32r6*)
	    tm_defines="${tm_defines} MIPS_ISA_DEFAULT=37"
	    ;;
	  mipsisa32r2*)
	    tm_defines="${tm_defines} MIPS_ISA_DEFAULT=33"
	    ;;
	  mipsisa32*)
	    tm_defines="${tm_defines} MIPS_ISA_DEFAULT=32"
	    ;;
	  mipsisa64r6*)
	    tm_defines="${tm_defines} MIPS_ISA_DEFAULT=69"
	    ;;
	  mipsisa64r2*)
	    tm_defines="${tm_defines} MIPS_ISA_DEFAULT=65"
	    ;;
	  mipsisa64*)
	    tm_defines="${tm_defines} MIPS_ISA_DEFAULT=64"
	    ;;
	esac
	case ${target} in
	  mipsisa32*-*-elfoabi*)
	    tm_defines="${tm_defines} MIPS_ABI_DEFAULT=ABI_32"
	    tm_file="${tm_file} mips/elfoabi.h"
	    ;;
	  mipsisa64*-*-elfoabi*)
	    tm_defines="${tm_defines} MIPS_ABI_DEFAULT=ABI_O64"
	    tm_file="${tm_file} mips/elfoabi.h"
	    ;;
	  *-*-elf*)
	    tm_defines="${tm_defines} MIPS_ABI_DEFAULT=ABI_EABI"
	    ;;
	esac
	;;
mipsisa64sr71k-*-elf*)
        tm_file="elfos.h newlib-stdint.h ${tm_file} mips/elf.h"
        tmake_file=mips/t-sr71k
	tm_defines="${tm_defines} MIPS_ISA_DEFAULT=64 MIPS_CPU_STRING_DEFAULT=\\\"sr71000\\\" MIPS_ABI_DEFAULT=ABI_EABI"
        ;;
mipsisa64sb1-*-elf* | mipsisa64sb1el-*-elf*)
	tm_file="elfos.h newlib-stdint.h ${tm_file} mips/elf.h"
	tmake_file="mips/t-elf mips/t-sb1"
	tm_defines="${tm_defines} MIPS_ISA_DEFAULT=64 MIPS_CPU_STRING_DEFAULT=\\\"sb1\\\" MIPS_ABI_DEFAULT=ABI_O64"
	;;
mips-*-elf* | mipsel-*-elf* | mipsr5900-*-elf* | mipsr5900el-*-elf*)
	tm_file="elfos.h newlib-stdint.h ${tm_file} mips/elf.h"
	tmake_file="mips/t-elf"
	;;
mips64r5900-*-elf* | mips64r5900el-*-elf*)
	tm_file="elfos.h newlib-stdint.h ${tm_file} mips/elf.h mips/n32-elf.h"
	tmake_file="mips/t-elf"
	tm_defines="${tm_defines} MIPS_ISA_DEFAULT=3 MIPS_ABI_DEFAULT=ABI_N32"
	;;
mips64-*-elf* | mips64el-*-elf*)
	tm_file="elfos.h newlib-stdint.h ${tm_file} mips/elf.h"
	tmake_file="mips/t-elf"
	tm_defines="${tm_defines} MIPS_ISA_DEFAULT=3 MIPS_ABI_DEFAULT=ABI_O64"
	;;
mips64vr-*-elf* | mips64vrel-*-elf*)
        tm_file="elfos.h newlib-stdint.h ${tm_file} mips/vr.h mips/elf.h"
        tmake_file=mips/t-vr
	tm_defines="${tm_defines} MIPS_ABI_DEFAULT=ABI_EABI"
        ;;
mips64orion-*-elf* | mips64orionel-*-elf*)
	tm_file="elfos.h newlib-stdint.h ${tm_file} mips/elforion.h mips/elf.h"
	tmake_file="mips/t-elf"
	tm_defines="${tm_defines} MIPS_ISA_DEFAULT=3 MIPS_ABI_DEFAULT=ABI_O64"
	;;
mips*-*-rtems*)
	tm_file="elfos.h newlib-stdint.h ${tm_file} mips/elf.h mips/rtems.h rtems.h"
	tmake_file="${tmake_file} mips/t-elf mips/t-rtems"
	;;
mips-wrs-vxworks)
	tm_file="elfos.h ${tm_file} mips/elf.h vx-common.h vxworks.h mips/vxworks.h"
	tmake_file="${tmake_file} mips/t-vxworks"
	;;
mipstx39-*-elf* | mipstx39el-*-elf*)
	tm_file="elfos.h newlib-stdint.h ${tm_file} mips/r3900.h mips/elf.h"
	tmake_file="mips/t-r3900"
	;;
mmix-knuth-mmixware)
	tm_file="${tm_file} newlib-stdint.h"
	use_gcc_stdint=wrap
	;;
mn10300-*-*)
	tm_file="dbxelf.h elfos.h newlib-stdint.h ${tm_file}"
	if test x$stabs = xyes
	then
		tm_file="${tm_file} dbx.h"
	fi
	use_collect2=no
	use_gcc_stdint=wrap
	;;
msp430*-*-*)
	tm_file="dbxelf.h elfos.h newlib-stdint.h ${tm_file}"
	c_target_objs="msp430-c.o"
	cxx_target_objs="msp430-c.o"
	tmake_file="${tmake_file} msp430/t-msp430"
	extra_gcc_objs="driver-msp430.o"
	;;
nds32le-*-*)
	target_cpu_default="0"
	tm_defines="${tm_defines}"
	tm_file="dbxelf.h elfos.h newlib-stdint.h ${tm_file}"
	tmake_file="nds32/t-nds32 nds32/t-mlibs"
	;;
nds32be-*-*)
	target_cpu_default="0|MASK_BIG_ENDIAN"
	tm_defines="${tm_defines} TARGET_BIG_ENDIAN_DEFAULT=1"
	tm_file="dbxelf.h elfos.h newlib-stdint.h ${tm_file}"
	tmake_file="nds32/t-nds32 nds32/t-mlibs"
	;;
nios2-*-*)
	tm_file="elfos.h ${tm_file}"
        tmake_file="${tmake_file} nios2/t-nios2"
        case ${target} in
        nios2-*-linux*)
                tm_file="${tm_file} gnu-user.h linux.h glibc-stdint.h nios2/linux.h "
                ;;
	nios2-*-elf*)
		tm_file="${tm_file} newlib-stdint.h nios2/elf.h"
		extra_options="${extra_options} nios2/elf.opt"
		;;
	nios2-*-rtems*)
		tm_file="${tm_file} newlib-stdint.h nios2/rtems.h rtems.h"
		tmake_file="${tmake_file} t-rtems nios2/t-rtems"
		;;
        esac
	;;
nvptx-*)
	tm_file="${tm_file} newlib-stdint.h"
	tmake_file="nvptx/t-nvptx"
	if test x$enable_as_accelerator = xyes; then
		extra_programs="${extra_programs} mkoffload\$(exeext)"
		tm_file="${tm_file} nvptx/offload.h"
	fi
	;;
pdp11-*-*)
	tm_file="${tm_file} newlib-stdint.h"
	use_gcc_stdint=wrap
	;;
# port not yet contributed
#powerpc-*-openbsd*)
#	tmake_file="${tmake_file} rs6000/t-fprules"
#	extra_headers=
#	;;
powerpc-*-darwin*)
	extra_options="${extra_options} rs6000/darwin.opt"
	case ${target} in
	  *-darwin1[0-9]* | *-darwin[8-9]*)
	    tmake_file="${tmake_file} rs6000/t-darwin8"
	    tm_file="${tm_file} rs6000/darwin8.h"
	    ;;
	  *-darwin7*)
	    tm_file="${tm_file} rs6000/darwin7.h"
	    ;;
	  *-darwin[0-6]*)
	    ;;
	esac
	tmake_file="${tmake_file} t-slibgcc"
	extra_headers=altivec.h
	;;
powerpc64-*-darwin*)
	extra_options="${extra_options} ${cpu_type}/darwin.opt"
	tmake_file="${tmake_file} ${cpu_type}/t-darwin64 t-slibgcc"
	tm_file="${tm_file} ${cpu_type}/darwin8.h ${cpu_type}/darwin64.h"
	extra_headers=altivec.h
	;;
powerpc*-*-freebsd*)
	tm_file="${tm_file} dbxelf.h elfos.h ${fbsd_tm_file} rs6000/sysv4.h"
	extra_options="${extra_options} rs6000/sysv4.opt"
	tmake_file="rs6000/t-fprules rs6000/t-ppcos ${tmake_file} rs6000/t-ppccomm"
	case ${target} in
	     powerpc64*)
	    	tm_file="${tm_file} rs6000/default64.h rs6000/freebsd64.h"
		tmake_file="${tmake_file} rs6000/t-freebsd64"
		extra_options="${extra_options} rs6000/linux64.opt"
		;;
	     *)
	        tm_file="${tm_file} rs6000/freebsd.h"
		;;
	esac
	;;
powerpc-*-netbsd*)
	tm_file="${tm_file} dbxelf.h elfos.h netbsd.h netbsd-elf.h freebsd-spec.h rs6000/sysv4.h rs6000/netbsd.h"
	extra_options="${extra_options} netbsd.opt netbsd-elf.opt"
	tmake_file="${tmake_file} rs6000/t-netbsd"
	extra_options="${extra_options} rs6000/sysv4.opt"
	;;
powerpc-*-eabispe*)
	tm_file="${tm_file} dbxelf.h elfos.h freebsd-spec.h newlib-stdint.h rs6000/sysv4.h rs6000/eabi.h rs6000/e500.h rs6000/eabispe.h"
	extra_options="${extra_options} rs6000/sysv4.opt"
	tmake_file="rs6000/t-spe rs6000/t-ppccomm"
	use_gcc_stdint=wrap
	;;
powerpc-*-eabisimaltivec*)
	tm_file="${tm_file} dbxelf.h elfos.h freebsd-spec.h newlib-stdint.h rs6000/sysv4.h rs6000/eabi.h rs6000/e500.h rs6000/eabisim.h rs6000/eabialtivec.h"
	extra_options="${extra_options} rs6000/sysv4.opt"
	tmake_file="rs6000/t-fprules rs6000/t-ppcendian rs6000/t-ppccomm"
	use_gcc_stdint=wrap
	;;
powerpc-*-eabisim*)
	tm_file="${tm_file} dbxelf.h elfos.h usegas.h freebsd-spec.h newlib-stdint.h rs6000/sysv4.h rs6000/eabi.h rs6000/e500.h rs6000/eabisim.h"
	extra_options="${extra_options} rs6000/sysv4.opt"
	tmake_file="rs6000/t-fprules rs6000/t-ppcgas rs6000/t-ppccomm"
	use_gcc_stdint=wrap
	;;
powerpc-*-elf*)
	tm_file="${tm_file} dbxelf.h elfos.h usegas.h freebsd-spec.h newlib-stdint.h rs6000/sysv4.h"
	extra_options="${extra_options} rs6000/sysv4.opt"
	tmake_file="rs6000/t-fprules rs6000/t-ppcgas rs6000/t-ppccomm"
	;;
powerpc-*-eabialtivec*)
	tm_file="${tm_file} dbxelf.h elfos.h freebsd-spec.h newlib-stdint.h rs6000/sysv4.h rs6000/eabi.h rs6000/e500.h rs6000/eabialtivec.h"
	extra_options="${extra_options} rs6000/sysv4.opt"
	tmake_file="rs6000/t-fprules rs6000/t-ppcendian rs6000/t-ppccomm"
	use_gcc_stdint=wrap
	;;
powerpc-xilinx-eabi*)
	tm_file="${tm_file} dbxelf.h elfos.h usegas.h freebsd-spec.h newlib-stdint.h rs6000/sysv4.h rs6000/eabi.h rs6000/singlefp.h rs6000/xfpu.h rs6000/xilinx.h"
	extra_options="${extra_options} rs6000/sysv4.opt rs6000/xilinx.opt"
	tmake_file="rs6000/t-fprules rs6000/t-ppcgas rs6000/t-ppccomm rs6000/t-xilinx"
	use_gcc_stdint=wrap
	;;
powerpc-*-eabi*)
	tm_file="${tm_file} dbxelf.h elfos.h usegas.h freebsd-spec.h newlib-stdint.h rs6000/sysv4.h rs6000/eabi.h rs6000/e500.h"
	extra_options="${extra_options} rs6000/sysv4.opt"
	tmake_file="rs6000/t-fprules rs6000/t-ppcgas rs6000/t-ppccomm"
	use_gcc_stdint=wrap
	;;
powerpc-*-rtems*)
	tm_file="${tm_file} dbxelf.h elfos.h freebsd-spec.h newlib-stdint.h rs6000/sysv4.h rs6000/eabi.h rs6000/e500.h rs6000/rtems.h rtems.h"
	extra_options="${extra_options} rs6000/sysv4.opt"
	tmake_file="${tmake_file} rs6000/t-fprules rs6000/t-rtems rs6000/t-ppccomm"
	;;
powerpc*-*-linux*)
	tm_file="${tm_file} dbxelf.h elfos.h gnu-user.h freebsd-spec.h rs6000/sysv4.h"
	extra_options="${extra_options} rs6000/sysv4.opt"
	tmake_file="${tmake_file} rs6000/t-fprules rs6000/t-ppccomm"
	extra_objs="$extra_objs rs6000-linux.o"
	case ${target} in
	    powerpc*le-*-*)
		tm_file="${tm_file} rs6000/sysv4le.h" ;;
	esac
	case ${target}:${with_cpu} in
	    powerpc64*: | powerpc64*:native) cpu_is_64bit=yes ;;
	esac
	maybe_biarch=${cpu_is_64bit}
	case ${enable_targets} in
	    *powerpc64*) maybe_biarch=yes ;;
	    all) maybe_biarch=yes ;;
	esac
	case ${target} in
	    powerpc64*-*-linux*spe* | powerpc64*-*-linux*paired*)
		echo "*** Configuration ${target} not supported" 1>&2
		exit 1
		;;
	    powerpc*-*-linux*spe* | powerpc*-*-linux*paired*)
		maybe_biarch=
		;;
	esac
	case ${target}:${enable_targets}:${maybe_biarch} in
	    powerpc64-* | powerpc-*:*:yes | *:*powerpc64-*:yes | *:all:yes \
	    | powerpc64le*:*powerpcle* | powerpc64le*:*powerpc-* \
	    | powerpcle-*:*powerpc64le*:yes)
		if test x$cpu_is_64bit = xyes; then
		    tm_file="${tm_file} rs6000/default64.h"
		fi
		tm_file="rs6000/biarch64.h ${tm_file} rs6000/linux64.h glibc-stdint.h"
		tmake_file="$tmake_file rs6000/t-linux64"
		case ${target} in
		    powerpc*le-*-*)
			tmake_file="$tmake_file rs6000/t-linux64le"
			case ${enable_targets} in
			    all | *powerpc64-* | *powerpc-*)
				tmake_file="$tmake_file rs6000/t-linux64lebe" ;;
			esac ;;
		    *)
			case ${enable_targets} in
			    all | *powerpc64le-* | *powerpcle-*)
				tmake_file="$tmake_file rs6000/t-linux64bele" ;;
			esac ;;
		esac
		extra_options="${extra_options} rs6000/linux64.opt"
		;;
	    powerpc64*)
		tm_file="${tm_file} rs6000/default64.h rs6000/linux64.h glibc-stdint.h"
		extra_options="${extra_options} rs6000/linux64.opt"
		tmake_file="${tmake_file} rs6000/t-linux"
		;;
	    *)
		tm_file="${tm_file} rs6000/linux.h glibc-stdint.h"
		tmake_file="${tmake_file} rs6000/t-ppcos rs6000/t-linux"
		;;
	esac
	case ${target} in
	    powerpc*-*-linux*ppc476*)
		tm_file="${tm_file} rs6000/476.h"
		extra_options="${extra_options} rs6000/476.opt" ;;
	    powerpc*-*-linux*altivec*)
		tm_file="${tm_file} rs6000/linuxaltivec.h" ;;
	    powerpc*-*-linux*spe*)
		tm_file="${tm_file} rs6000/linuxspe.h rs6000/e500.h" ;;
	    powerpc*-*-linux*paired*)
		tm_file="${tm_file} rs6000/750cl.h" ;;
	esac
	case ${target} in
	    *-linux*-musl*)
		enable_secureplt=yes ;;
	esac
	if test x${enable_secureplt} = xyes; then
		tm_file="rs6000/secureplt.h ${tm_file}"
	fi
	;;
powerpc-wrs-vxworks|powerpc-wrs-vxworksae|powerpc-wrs-vxworksmils)
	tm_file="${tm_file} elfos.h freebsd-spec.h rs6000/sysv4.h"
	tmake_file="${tmake_file} rs6000/t-fprules rs6000/t-ppccomm rs6000/t-vxworks"
	extra_options="${extra_options} rs6000/sysv4.opt"
	extra_headers=ppc-asm.h
	case ${target} in
          *-vxworksmils*)
            tm_file="${tm_file} vx-common.h vxworksae.h rs6000/vxworks.h rs6000/e500.h rs6000/vxworksmils.h"
            tmake_file="${tmake_file} rs6000/t-vxworksmils"
            ;;
	  *-vxworksae*)
	    tm_file="${tm_file} vx-common.h vxworksae.h rs6000/vxworks.h rs6000/e500.h rs6000/vxworksae.h"
	    tmake_file="${tmake_file} rs6000/t-vxworksae"
	    ;;
	  *-vxworks*)
	    tm_file="${tm_file} vx-common.h vxworks.h rs6000/vxworks.h rs6000/e500.h"
	    ;;
	esac
	;;
powerpc-*-lynxos*)
	xm_defines=POSIX
	tm_file="${tm_file} dbxelf.h elfos.h rs6000/sysv4.h rs6000/lynx.h lynx.h"
	tmake_file="t-lynx rs6000/t-lynx"
	extra_options="${extra_options} rs6000/sysv4.opt lynx.opt"
	thread_file=lynx
	gnu_ld=yes
	gas=yes
	;;
powerpcle-*-elf*)
	tm_file="${tm_file} dbxelf.h elfos.h usegas.h freebsd-spec.h newlib-stdint.h rs6000/sysv4.h rs6000/sysv4le.h"
	tmake_file="rs6000/t-fprules rs6000/t-ppcgas rs6000/t-ppccomm"
	extra_options="${extra_options} rs6000/sysv4.opt"
	;;
powerpcle-*-eabisim*)
	tm_file="${tm_file} dbxelf.h elfos.h usegas.h freebsd-spec.h newlib-stdint.h rs6000/sysv4.h rs6000/sysv4le.h rs6000/eabi.h rs6000/e500.h rs6000/eabisim.h"
	tmake_file="rs6000/t-fprules rs6000/t-ppcgas rs6000/t-ppccomm"
	extra_options="${extra_options} rs6000/sysv4.opt"
	use_gcc_stdint=wrap
	;;
powerpcle-*-eabi*)
	tm_file="${tm_file} dbxelf.h elfos.h usegas.h freebsd-spec.h newlib-stdint.h rs6000/sysv4.h rs6000/sysv4le.h rs6000/eabi.h rs6000/e500.h"
	tmake_file="rs6000/t-fprules rs6000/t-ppcgas rs6000/t-ppccomm"
	extra_options="${extra_options} rs6000/sysv4.opt"
	use_gcc_stdint=wrap
	;;
rs6000-ibm-aix4.[3456789]* | powerpc-ibm-aix4.[3456789]*)
	tm_file="rs6000/biarch64.h ${tm_file} rs6000/aix.h rs6000/aix43.h rs6000/xcoff.h rs6000/aix-stdint.h"
	tmake_file="rs6000/t-aix43 t-slibgcc"
	extra_options="${extra_options} rs6000/aix64.opt"
	use_collect2=yes
	thread_file='aix'
	use_gcc_stdint=provide
	extra_headers=
	;;
rs6000-ibm-aix5.1.* | powerpc-ibm-aix5.1.*)
	tm_file="rs6000/biarch64.h ${tm_file} rs6000/aix.h rs6000/aix51.h rs6000/xcoff.h rs6000/aix-stdint.h"
	extra_options="${extra_options} rs6000/aix64.opt"
	tmake_file="rs6000/t-aix43 t-slibgcc"
	use_collect2=yes
	thread_file='aix'
	use_gcc_stdint=wrap
	extra_headers=
	;;
rs6000-ibm-aix5.2.* | powerpc-ibm-aix5.2.*)
	tm_file="${tm_file} rs6000/aix.h rs6000/aix52.h rs6000/xcoff.h rs6000/aix-stdint.h"
	tmake_file="rs6000/t-aix52 t-slibgcc"
	extra_options="${extra_options} rs6000/aix64.opt"
	use_collect2=yes
	thread_file='aix'
	use_gcc_stdint=wrap
	extra_headers=
	;;
rs6000-ibm-aix5.3.* | powerpc-ibm-aix5.3.*)
	tm_file="${tm_file} rs6000/aix.h rs6000/aix53.h rs6000/xcoff.h rs6000/aix-stdint.h"
	tmake_file="rs6000/t-aix52 t-slibgcc"
	extra_options="${extra_options} rs6000/aix64.opt"
	use_collect2=yes
	thread_file='aix'
	use_gcc_stdint=wrap
	extra_headers=altivec.h
	;;
rs6000-ibm-aix6.* | powerpc-ibm-aix6.*)
	tm_file="${tm_file} rs6000/aix.h rs6000/aix61.h rs6000/xcoff.h rs6000/aix-stdint.h"
	tmake_file="rs6000/t-aix52 t-slibgcc"
	extra_options="${extra_options} rs6000/aix64.opt"
	use_collect2=yes
	thread_file='aix'
	use_gcc_stdint=wrap
	extra_headers=altivec.h
	default_use_cxa_atexit=yes
	;;
rs6000-ibm-aix[789].* | powerpc-ibm-aix[789].*)
	tm_file="${tm_file} rs6000/aix.h rs6000/aix71.h rs6000/xcoff.h rs6000/aix-stdint.h"
	tmake_file="rs6000/t-aix52 t-slibgcc"
	extra_options="${extra_options} rs6000/aix64.opt"
	use_collect2=yes
	thread_file='aix'
	use_gcc_stdint=wrap
	extra_headers=altivec.h
	default_use_cxa_atexit=yes
	;;
rl78-*-elf*)
	tm_file="dbxelf.h elfos.h newlib-stdint.h ${tm_file}"
	target_has_targetm_common=no
	c_target_objs="rl78-c.o"
	cxx_target_objs="rl78-c.o"
	tmake_file="${tmake_file} rl78/t-rl78"
	;;
rx-*-elf*)
	tm_file="dbxelf.h elfos.h newlib-stdint.h ${tm_file}"
	tmake_file="${tmake_file} rx/t-rx"
	;;
s390-*-linux*)
	default_gnu_indirect_function=yes
	tm_file="s390/s390.h dbxelf.h elfos.h gnu-user.h linux.h glibc-stdint.h s390/linux.h"
	c_target_objs="${c_target_objs} s390-c.o"
	cxx_target_objs="${cxx_target_objs} s390-c.o"
	if test x$enable_targets = xall; then
		tmake_file="${tmake_file} s390/t-linux64"
	fi
	tmake_file="${tmake_file} s390/t-s390"
	;;
s390x-*-linux*)
	default_gnu_indirect_function=yes
	tm_file="s390/s390x.h s390/s390.h dbxelf.h elfos.h gnu-user.h linux.h glibc-stdint.h s390/linux.h"
	tm_p_file="linux-protos.h s390/s390-protos.h"
	c_target_objs="${c_target_objs} s390-c.o"
	cxx_target_objs="${cxx_target_objs} s390-c.o"
	md_file=s390/s390.md
	extra_modes=s390/s390-modes.def
	out_file=s390/s390.c
	tmake_file="${tmake_file} s390/t-linux64 s390/t-s390"
	;;
s390x-ibm-tpf*)
	tm_file="s390/s390x.h s390/s390.h dbxelf.h elfos.h s390/tpf.h"
	tm_p_file=s390/s390-protos.h
	c_target_objs="${c_target_objs} s390-c.o"
	cxx_target_objs="${cxx_target_objs} s390-c.o"
	md_file=s390/s390.md
	extra_modes=s390/s390-modes.def
	out_file=s390/s390.c
	thread_file='tpf'
	extra_options="${extra_options} s390/tpf.opt"
	tmake_file="${tmake_file} s390/t-s390"
	;;
sh-*-elf* | sh[12346l]*-*-elf* | \
  sh-*-linux* | sh[2346lbe]*-*-linux* | \
  sh-*-netbsdelf* | shl*-*-netbsdelf* | sh5-*-netbsd* | sh5l*-*-netbsd* | \
  sh64-*-netbsd* | sh64l*-*-netbsd*)
	tmake_file="${tmake_file} sh/t-sh sh/t-elf"
	if test x${with_endian} = x; then
		case ${target} in
		sh[1234]*be-*-* | sh[1234]*eb-*-*) with_endian=big ;;
		shbe-*-* | sheb-*-*)		   with_endian=big,little ;;
		sh[1234]l* | sh[34]*-*-linux*)	   with_endian=little ;;
		shl* | sh64l* | sh*-*-linux* | \
		  sh5l* | sh-superh-elf)	   with_endian=little,big ;;
		sh[1234]*-*-*)			   with_endian=big ;;
		*)				   with_endian=big,little ;;
		esac
	fi
	# TM_ENDIAN_CONFIG is used by t-sh to determine multilibs.
	#  First word : the default endian.
	#  Second word: the secondary endian (optional).
	case ${with_endian} in
	big)		TM_ENDIAN_CONFIG=mb ;;
	little)		TM_ENDIAN_CONFIG=ml ;;
	big,little)	TM_ENDIAN_CONFIG="mb ml" ;;
	little,big)	TM_ENDIAN_CONFIG="ml mb" ;;
	*)	echo "with_endian=${with_endian} not supported."; exit 1 ;;
	esac
	case ${with_endian} in
	little*)	tm_file="sh/little.h ${tm_file}" ;;
	esac
	tm_file="${tm_file} dbxelf.h elfos.h sh/elf.h"
	case ${target} in
	sh*-*-linux*)	tmake_file="${tmake_file} sh/t-linux"
			if test x$enable_fdpic = xyes; then
				tm_defines="$tm_defines FDPIC_DEFAULT=1"
			fi
			tm_file="${tm_file} gnu-user.h linux.h glibc-stdint.h sh/linux.h" ;;
	sh*-*-netbsd*)
			tm_file="${tm_file} netbsd.h netbsd-elf.h sh/netbsd-elf.h"
			extra_options="${extra_options} netbsd.opt netbsd-elf.opt"

			;;
	sh*-superh-elf)	if test x$with_libgloss != xno; then
                                with_libgloss=yes
                                tm_file="${tm_file} sh/newlib.h"
                        fi
			tm_file="${tm_file} sh/embed-elf.h"
			tm_file="${tm_file} sh/superh.h"
			extra_options="${extra_options} sh/superh.opt" ;;
	*)		if test x$with_newlib = xyes \
			   && test x$with_libgloss = xyes; then
				tm_file="${tm_file} sh/newlib.h"
			fi
			tm_file="${tm_file} sh/embed-elf.h" ;;
	esac
	case ${target} in
	sh5*-*-netbsd*)
		# SHmedia, 32-bit ABI
		tmake_file="${tmake_file} sh/t-sh64"
		;;
	sh64*-netbsd*)
		# SHmedia, 64-bit ABI
		tmake_file="${tmake_file} sh/t-sh64 sh/t-netbsd-sh5-64"
		;;
	*-*-netbsd)
		;;
	sh64*-*-linux*)
		tmake_file="${tmake_file} sh/t-sh64"
		tm_file="${tm_file} sh/sh64.h"
		extra_headers="shmedia.h ushmedia.h sshmedia.h"
		;;
	sh64*)
		tmake_file="${tmake_file} sh/t-sh64"
		tm_file="${tm_file} sh/sh64.h"
		if test x$with_newlib = xyes; then
			tm_file="${tm_file} newlib-stdint.h"
		fi
		extra_headers="shmedia.h ushmedia.h sshmedia.h"
		;;
	*-*-elf*)
		tm_file="${tm_file} newlib-stdint.h"
		;;
	esac
	# sed el/eb endian suffixes away to avoid confusion with sh[23]e
	case `echo ${target} | sed 's/e[lb]-/-/'` in
	sh64*-*-netbsd*)	sh_cpu_target=sh5-64media ;;
	sh64* | sh5*-*-netbsd*)	sh_cpu_target=sh5-32media ;;
	sh4a_single_only*)	sh_cpu_target=sh4a-single-only ;;
	sh4a_single*)		sh_cpu_target=sh4a-single ;;
	sh4a_nofpu*)		sh_cpu_target=sh4a-nofpu ;;
	sh4al)			sh_cpu_target=sh4al ;;
	sh4a*)			sh_cpu_target=sh4a ;;
	sh4_single_only*)	sh_cpu_target=sh4-single-only ;;
	sh4_single*)		sh_cpu_target=sh4-single ;;
	sh4_nofpu*)		sh_cpu_target=sh4-nofpu ;;
	sh4* | sh-superh-*)	sh_cpu_target=sh4 ;;
	sh3e*)			sh_cpu_target=sh3e ;;
	sh*-*-netbsd* | sh3*)	sh_cpu_target=sh3 ;;
	sh2a_single_only*)	sh_cpu_target=sh2a-single-only ;;
	sh2a_single*)		sh_cpu_target=sh2a-single ;;
	sh2a_nofpu*)		sh_cpu_target=sh2a-nofpu ;;
	sh2a*)			sh_cpu_target=sh2a ;;
	sh2e*)			sh_cpu_target=sh2e ;;
	sh2*)			sh_cpu_target=sh2 ;;
	*)			sh_cpu_target=sh1 ;;
	esac
	# did the user say --without-fp ?
	if test x$with_fp = xno; then
		case ${sh_cpu_target} in
		sh5-*media)	sh_cpu_target=${sh_cpu_target}-nofpu ;;
		sh4al | sh1)	;;
		sh4a* )		sh_cpu_target=sh4a-nofpu ;;
		sh4*)		sh_cpu_target=sh4-nofpu ;;
		sh3*)		sh_cpu_target=sh3 ;;
		sh2a*)		sh_cpu_target=sh2a-nofpu ;;
		sh2*)		sh_cpu_target=sh2 ;;
		*)	echo --without-fp not available for $target: ignored
		esac
		tm_defines="$tm_defines STRICT_NOFPU=1"
	fi
	sh_cpu_default="`echo $with_cpu|sed s/^m/sh/|tr A-Z_ a-z-`"
	case $sh_cpu_default in
	sh5-64media-nofpu | sh5-64media | \
	  sh5-32media-nofpu | sh5-32media | sh5-compact-nofpu | sh5-compact | \
	  sh2a-single-only | sh2a-single | sh2a-nofpu | sh2a | \
	  sh4a-single-only | sh4a-single | sh4a-nofpu | sh4a | sh4al | \
	  sh4-single-only | sh4-single | sh4-nofpu | sh4 | sh4-300 | \
	  sh3e | sh3 | sh2e | sh2 | sh1) ;;
	"")	sh_cpu_default=${sh_cpu_target} ;;
	*)	echo "with_cpu=$with_cpu not supported"; exit 1 ;;
	esac
	sh_multilibs=${with_multilib_list}
	if test "$sh_multilibs" = "default" ; then
		case ${target} in
		sh64-superh-linux* | \
		sh[1234]*)	sh_multilibs=${sh_cpu_target} ;;
		sh64* | sh5*)	sh_multilibs=m5-32media,m5-32media-nofpu,m5-compact,m5-compact-nofpu,m5-64media,m5-64media-nofpu ;;
		sh-superh-*)	sh_multilibs=m4,m4-single,m4-single-only,m4-nofpu ;;
		sh*-*-linux*)	sh_multilibs=m1,m2,m2a,m3e,m4 ;;
		sh*-*-netbsd*)	sh_multilibs=m3,m3e,m4 ;;
		*) sh_multilibs=m1,m2,m2e,m4,m4-single,m4-single-only,m2a,m2a-single ;;
		esac
		if test x$with_fp = xno; then
			sh_multilibs="`echo $sh_multilibs|sed -e s/m4/sh4-nofpu/ -e s/,m4-[^,]*//g -e s/,m[23]e// -e s/m2a,m2a-single/m2a-nofpu/ -e s/m5-..m....,//g`"
		fi
	fi
	target_cpu_default=SELECT_`echo ${sh_cpu_default}|tr abcdefghijklmnopqrstuvwxyz- ABCDEFGHIJKLMNOPQRSTUVWXYZ_`
	tm_defines=${tm_defines}' SH_MULTILIB_CPU_DEFAULT=\"'`echo $sh_cpu_default|sed s/sh/m/`'\"'
	tm_defines="$tm_defines SUPPORT_`echo $sh_cpu_default | sed 's/^m/sh/' | tr abcdefghijklmnopqrstuvwxyz- ABCDEFGHIJKLMNOPQRSTUVWXYZ_`=1"
	sh_multilibs=`echo $sh_multilibs | sed -e 's/,/ /g' -e 's/^[Ss][Hh]/m/' -e 's/ [Ss][Hh]/ m/g' | tr ABCDEFGHIJKLMNOPQRSTUVWXYZ_ abcdefghijklmnopqrstuvwxyz-`
	for sh_multilib in ${sh_multilibs}; do
		case ${sh_multilib} in
		m1 | m2 | m2e | m3 | m3e | \
		m4 | m4-single | m4-single-only | m4-nofpu | m4-300 |\
		m4a | m4a-single | m4a-single-only | m4a-nofpu | m4al | \
		m2a | m2a-single | m2a-single-only | m2a-nofpu | \
		m5-64media | m5-64media-nofpu | \
		m5-32media | m5-32media-nofpu | \
		m5-compact | m5-compact-nofpu)
			# TM_MULTILIB_CONFIG is used by t-sh for the non-endian multilib definition
			# It is passed to MULTIILIB_OPTIONS verbatim.
			TM_MULTILIB_CONFIG="${TM_MULTILIB_CONFIG}/${sh_multilib}"
			tm_defines="$tm_defines SUPPORT_`echo $sh_multilib | sed 's/^m/sh/' | tr abcdefghijklmnopqrstuvwxyz- ABCDEFGHIJKLMNOPQRSTUVWXYZ_`=1"
			;;
		\!*)	# TM_MULTILIB_EXCEPTIONS_CONFIG is used by t-sh
			# It is passed the MULTILIB_EXCEPTIONS verbatim.
			TM_MULTILIB_EXCEPTIONS_CONFIG="${TM_MULTILIB_EXCEPTIONS_CONFIG} `echo $sh_multilib | sed 's/^!//'`" ;;
		*)
			echo "with_multilib_list=${sh_multilib} not supported."
			exit 1
			;;
		esac
	done
	TM_MULTILIB_CONFIG=`echo $TM_MULTILIB_CONFIG | sed 's:^/::'`
	if test x${enable_incomplete_targets} = xyes ; then
		tm_defines="$tm_defines SUPPORT_SH1=1 SUPPORT_SH2E=1 SUPPORT_SH4=1 SUPPORT_SH4_SINGLE=1 SUPPORT_SH2A=1 SUPPORT_SH2A_SINGLE=1 SUPPORT_SH5_32MEDIA=1 SUPPORT_SH5_32MEDIA_NOFPU=1 SUPPORT_SH5_64MEDIA=1 SUPPORT_SH5_64MEDIA_NOFPU=1"
	fi
	tm_file="$tm_file ./sysroot-suffix.h"
	tmake_file="$tmake_file t-sysroot-suffix"
	;;
sh-*-rtems*)
	tmake_file="${tmake_file} sh/t-sh sh/t-rtems"
	tm_file="${tm_file} dbxelf.h elfos.h sh/elf.h sh/embed-elf.h sh/rtemself.h rtems.h newlib-stdint.h"
	;;
sh-wrs-vxworks)
	tmake_file="$tmake_file sh/t-sh sh/t-vxworks"
	tm_file="${tm_file} elfos.h sh/elf.h sh/embed-elf.h vx-common.h vxworks.h sh/vxworks.h"
	;;
sparc-*-elf*)
	tm_file="${tm_file} dbxelf.h elfos.h newlib-stdint.h sparc/sysv4.h sparc/sp-elf.h"
	case ${target} in
	    *-leon-*)
		tmake_file="sparc/t-sparc sparc/t-leon"
		;;
	    *-leon[3-9]*)
		tmake_file="sparc/t-sparc sparc/t-leon3"
		;;
	    *)
		tmake_file="sparc/t-sparc sparc/t-elf"
		;;
	esac
	;;
sparc-*-rtems*)
	tm_file="${tm_file} dbxelf.h elfos.h sparc/sysv4.h sparc/sp-elf.h sparc/rtemself.h rtems.h newlib-stdint.h"
	tmake_file="${tmake_file} sparc/t-sparc sparc/t-rtems"
	;;
sparc-*-linux*)
	tm_file="${tm_file} dbxelf.h elfos.h sparc/sysv4.h gnu-user.h linux.h glibc-stdint.h sparc/tso.h"
	extra_options="${extra_options} sparc/long-double-switch.opt"
	case ${target} in
	    *-leon-*)
		tmake_file="${tmake_file} sparc/t-sparc sparc/t-leon"
		;;
	    *-leon[3-9]*)
		tmake_file="${tmake_file} sparc/t-sparc sparc/t-leon3"
		;;
	    *)
		tmake_file="${tmake_file} sparc/t-sparc"
		;;
	esac
	if test x$enable_targets = xall; then
		tm_file="sparc/biarch64.h ${tm_file} sparc/linux64.h"
		tmake_file="${tmake_file} sparc/t-linux64"
	else
		tm_file="${tm_file} sparc/linux.h"
		tmake_file="${tmake_file} sparc/t-linux"
	fi
	;;
sparc-*-netbsdelf*)
	tm_file="${tm_file} dbxelf.h elfos.h sparc/sysv4.h netbsd.h netbsd-elf.h sparc/netbsd-elf.h"
	extra_options="${extra_options} netbsd.opt netbsd-elf.opt"
	extra_options="${extra_options} sparc/long-double-switch.opt"
	tmake_file="${tmake_file} sparc/t-sparc"
	;;
sparc*-*-solaris2*)
	tm_file="sparc/biarch64.h ${tm_file} ${sol2_tm_file} sparc/tso.h"
	case ${target} in
	    sparc64-*-* | sparcv9-*-*)
		tm_file="sparc/default-64.h ${tm_file}"
		;;
	    *)
		test x$with_cpu != x || with_cpu=v9
		;;
	esac
	tmake_file="${tmake_file} sparc/t-sparc sparc/t-sol2"
	;;
sparc-wrs-vxworks)
	tm_file="${tm_file} elfos.h sparc/sysv4.h vx-common.h vxworks.h sparc/vxworks.h"
	tmake_file="${tmake_file} sparc/t-sparc sparc/t-vxworks"
	;;
sparc64-*-elf*)
	tm_file="${tm_file} dbxelf.h elfos.h newlib-stdint.h sparc/sysv4.h sparc/sp64-elf.h"
	extra_options="${extra_options}"
	tmake_file="${tmake_file} sparc/t-sparc"
	;;
sparc64-*-rtems*)
	tm_file="${tm_file} dbxelf.h elfos.h newlib-stdint.h sparc/sysv4.h sparc/sp64-elf.h sparc/rtemself.h rtems.h"
	extra_options="${extra_options}"
	tmake_file="${tmake_file} sparc/t-sparc sparc/t-rtems-64"
	;;
sparc64-*-linux*)
	tm_file="sparc/biarch64.h ${tm_file} dbxelf.h elfos.h sparc/sysv4.h gnu-user.h linux.h glibc-stdint.h sparc/default-64.h sparc/linux64.h sparc/tso.h"
	extra_options="${extra_options} sparc/long-double-switch.opt"
	tmake_file="${tmake_file} sparc/t-sparc sparc/t-linux64"
	;;
sparc64-*-freebsd*|ultrasparc-*-freebsd*)
	tm_file="${tm_file} ${fbsd_tm_file} dbxelf.h elfos.h sparc/sysv4.h sparc/freebsd.h"
	extra_options="${extra_options} sparc/long-double-switch.opt"
	case "x$with_cpu" in
		xultrasparc) ;;
		x) with_cpu=ultrasparc ;;
		*) echo "$with_cpu not supported for freebsd target"; exit 1 ;;
	esac
	tmake_file="${tmake_file} sparc/t-sparc"
	;;
sparc64-*-netbsd*)
	tm_file="sparc/biarch64.h ${tm_file}"
	tm_file="${tm_file} dbxelf.h elfos.h sparc/sysv4.h netbsd.h netbsd-elf.h sparc/netbsd-elf.h"
	extra_options="${extra_options} netbsd.opt netbsd-elf.opt"
	extra_options="${extra_options} sparc/long-double-switch.opt"
	tmake_file="${tmake_file} sparc/t-sparc sparc/t-netbsd64"
	;;
sparc64-*-openbsd*)
	tm_file="sparc/openbsd1-64.h ${tm_file} dbxelf.h elfos.h sparc/sysv4.h sparc/sp64-elf.h"
	tm_file="${tm_file} openbsd.h openbsd-stdint.h openbsd-libpthread.h sparc/openbsd64.h"
	extra_options="${extra_options} openbsd.opt"
	extra_options="${extra_options}"
	gas=yes gnu_ld=yes
	with_cpu=ultrasparc
	tmake_file="${tmake_file} sparc/t-sparc"
	;;
spu-*-elf*)
	tm_file="dbxelf.h elfos.h spu/spu-elf.h spu/spu.h newlib-stdint.h"
	tmake_file="spu/t-spu-elf"
        native_system_header_dir=/include
	extra_headers="spu_intrinsics.h spu_internals.h vmx2spu.h spu_mfcio.h vec_types.h spu_cache.h"
	extra_modes=spu/spu-modes.def
	c_target_objs="${c_target_objs} spu-c.o"
	cxx_target_objs="${cxx_target_objs} spu-c.o"
	;;
tic6x-*-elf)
	tm_file="elfos.h ${tm_file} c6x/elf-common.h c6x/elf.h"
	tm_file="${tm_file} dbxelf.h tm-dwarf2.h newlib-stdint.h"
	tmake_file="c6x/t-c6x c6x/t-c6x-elf"
	use_collect2=no
	;;
tic6x-*-uclinux)
	tm_file="elfos.h ${tm_file} gnu-user.h linux.h c6x/elf-common.h c6x/uclinux-elf.h"
	tm_file="${tm_file} dbxelf.h tm-dwarf2.h glibc-stdint.h"
	tm_file="${tm_file} ./sysroot-suffix.h"
	tmake_file="t-sysroot-suffix t-slibgcc"
	tmake_file="${tmake_file} c6x/t-c6x c6x/t-c6x-elf c6x/t-c6x-uclinux"
	use_collect2=no
	;;
tilegx*-*-linux*)
	tm_file="elfos.h gnu-user.h linux.h glibc-stdint.h tilegx/linux.h ${tm_file}"
        tmake_file="${tmake_file} tilegx/t-tilegx"
	extra_objs="${extra_objs} mul-tables.o"
	c_target_objs="${c_target_objs} tilegx-c.o"
	cxx_target_objs="${cxx_target_objs} tilegx-c.o"
	extra_headers="feedback.h"
	case $target in
	tilegxbe-*)
		tm_defines="${tm_defines} TARGET_BIG_ENDIAN_DEFAULT=1"
 		;;
	esac
	;;
tilepro*-*-linux*)
	tm_file="elfos.h gnu-user.h linux.h glibc-stdint.h tilepro/linux.h ${tm_file}"
        tmake_file="${tmake_file} tilepro/t-tilepro"
	extra_objs="${extra_objs} mul-tables.o"
	c_target_objs="${c_target_objs} tilepro-c.o"
	cxx_target_objs="${cxx_target_objs} tilepro-c.o"
	extra_headers="feedback.h"
	;;
v850-*-rtems*)
	target_cpu_default="TARGET_CPU_generic"
	tm_file="dbxelf.h elfos.h v850/v850.h"
	tm_file="${tm_file} rtems.h v850/rtems.h newlib-stdint.h"
	tmake_file="${tmake_file} v850/t-v850"
	tmake_file="${tmake_file} v850/t-rtems"
	use_collect2=no
	c_target_objs="v850-c.o"
	cxx_target_objs="v850-c.o"
	;;
v850*-*-*)
	case ${target} in
	v850e3v5-*-*)
		target_cpu_default="TARGET_CPU_v850e3v5"
		;;
	v850e2v3-*-*)
		target_cpu_default="TARGET_CPU_v850e2v3"
		;;
	v850e2-*-*)
		target_cpu_default="TARGET_CPU_v850e2"
		;;
	v850e1-*-* | v850es-*-*)
		target_cpu_default="TARGET_CPU_v850e1"
		;;
	v850e-*-*)
		target_cpu_default="TARGET_CPU_v850e"
		;;
	v850-*-*)
		target_cpu_default="TARGET_CPU_generic"
		;;
	esac
	tm_file="dbxelf.h elfos.h newlib-stdint.h v850/v850.h"
	if test x$stabs = xyes
	then
		tm_file="${tm_file} dbx.h"
	fi
	use_collect2=no
	c_target_objs="v850-c.o"
	cxx_target_objs="v850-c.o"
	use_gcc_stdint=wrap
	;;
vax-*-linux*)
	tm_file="${tm_file} dbxelf.h elfos.h gnu-user.h linux.h vax/elf.h vax/linux.h"
	extra_options="${extra_options} vax/elf.opt"
	;;
vax-*-netbsdelf*)
	tm_file="${tm_file} elfos.h netbsd.h netbsd-elf.h vax/elf.h vax/netbsd-elf.h"
	extra_options="${extra_options} netbsd.opt netbsd-elf.opt vax/elf.opt"
	;;
vax-*-openbsd*)
	tm_file="vax/vax.h vax/openbsd1.h openbsd.h openbsd-stdint.h openbsd-libpthread.h vax/openbsd.h"
	extra_options="${extra_options} openbsd.opt"
	use_collect2=yes
	;;
visium-*-elf*)
	tm_file="dbxelf.h elfos.h ${tm_file} visium/elf.h newlib-stdint.h"
	tmake_file="visium/t-visium visium/t-crtstuff"
	;;
xstormy16-*-elf)
	# For historical reasons, the target files omit the 'x'.
	tm_file="dbxelf.h elfos.h newlib-stdint.h stormy16/stormy16.h"
	tm_p_file=stormy16/stormy16-protos.h
	md_file=stormy16/stormy16.md
	out_file=stormy16/stormy16.c
	extra_options=stormy16/stormy16.opt
	tmake_file="stormy16/t-stormy16"
	;;
xtensa*-*-elf*)
	tm_file="${tm_file} dbxelf.h elfos.h newlib-stdint.h xtensa/elf.h"
	extra_options="${extra_options} xtensa/elf.opt"
	;;
xtensa*-*-linux*)
	tm_file="${tm_file} dbxelf.h elfos.h gnu-user.h linux.h glibc-stdint.h xtensa/linux.h"
	tmake_file="${tmake_file} xtensa/t-xtensa"
	;;
xtensa*-*-uclinux*)
	tm_file="${tm_file} dbxelf.h elfos.h gnu-user.h linux.h glibc-stdint.h xtensa/uclinux.h"
	tmake_file="${tmake_file} xtensa/t-xtensa"
	extra_options="${extra_options} xtensa/uclinux.opt"
	;;
am33_2.0-*-linux*)
	tm_file="mn10300/mn10300.h dbxelf.h elfos.h gnu-user.h linux.h glibc-stdint.h mn10300/linux.h"
	gas=yes gnu_ld=yes
	use_collect2=no
	;;
m32c-*-rtems*)
	tm_file="dbxelf.h elfos.h ${tm_file} m32c/rtems.h rtems.h newlib-stdint.h"
	c_target_objs="m32c-pragma.o"
	cxx_target_objs="m32c-pragma.o"
 	;;
m32c-*-elf*)
	tm_file="dbxelf.h elfos.h newlib-stdint.h ${tm_file}"
	c_target_objs="m32c-pragma.o"
	cxx_target_objs="m32c-pragma.o"
 	;;
*)
	echo "*** Configuration ${target} not supported" 1>&2
	exit 1
	;;
esac

case ${target} in
i[34567]86-*-linux* | x86_64-*-linux*)
	tmake_file="${tmake_file} i386/t-pmm_malloc i386/t-i386"
	;;
i[34567]86-*-* | x86_64-*-*)
	tmake_file="${tmake_file} i386/t-gmm_malloc i386/t-i386"
	;;
powerpc*-*-* | rs6000-*-*)
	tm_file="${tm_file} rs6000/option-defaults.h"
esac

# Build mkoffload tool
case ${target} in
*-intelmic-* | *-intelmicemul-*)
	tmake_file="${tmake_file} i386/t-intelmic"
	tm_file="${tm_file} i386/intelmic-offload.h"
	;;
esac

if [ "$target_has_targetcm" = "no" ]; then
  c_target_objs="$c_target_objs default-c.o"
  cxx_target_objs="$cxx_target_objs default-c.o"
fi

if [ "$common_out_file" = "" ]; then
  if [ "$target_has_targetm_common" = "yes" ]; then
    common_out_file="$cpu_type/$cpu_type-common.c"
  else
    common_out_file="default-common.c"
  fi
fi

# Support for --with-cpu and related options (and a few unrelated options,
# too).
case ${with_cpu} in
  yes | no)
    echo "--with-cpu must be passed a value" 1>&2
    exit 1
    ;;
esac

# Set arch and cpu from ${target} and ${target_noncanonical}.  Set cpu
# to generic if there is no processor scheduler model for the target.
arch=
cpu=
arch_without_sse2=no
arch_without_64bit=no
case ${target} in
  i386-*-freebsd*)
    if test $fbsd_major -ge 6; then
      arch=i486
    else
      arch=i386
    fi
    cpu=generic
    arch_without_sse2=yes
    arch_without_64bit=yes
    ;;
  i386-*-*)
    arch=i386
    cpu=i386
    arch_without_sse2=yes
    arch_without_64bit=yes
    ;;
  i486-*-*)
    arch=i486
    cpu=i486
    arch_without_sse2=yes
    arch_without_64bit=yes
    ;;
  i586-*-*)
    arch_without_sse2=yes
    arch_without_64bit=yes
    case ${target_noncanonical} in
      k6_2-*)
	arch=k6-2
	cpu=k6-2
	;;
      k6_3-*)
	arch=k6-3
	cpu=k6-3
	;;
      k6-*)
	arch=k6
	cpu=k6
	;;
      pentium_mmx-*|winchip_c6-*|winchip2-*|c3-*)
	arch=pentium-mmx
	cpu=pentium-mmx
	;;
      *)
	arch=pentium
	cpu=pentium
	;;
    esac
    ;;
  i686-*-* | i786-*-*)
    case ${target_noncanonical} in
      znver1-*)
	arch=znver1
	cpu=znver1
	;;
      bdver4-*)
        arch=bdver4
        cpu=bdver4
        ;;
      bdver3-*)
        arch=bdver3
        cpu=bdver3
        ;;
      bdver2-*)
        arch=bdver2
        cpu=bdver2
        ;;
      bdver1-*)
	arch=bdver1
	cpu=bdver1
	;;
      btver1-*)
	arch=btver1
	cpu=btver1
	;;
      btver2-*)
	arch=btver2
	cpu=btver2
	;;
      amdfam10-*|barcelona-*)
	arch=amdfam10
	cpu=amdfam10
	;;
      k8_sse3-*|opteron_sse3-*|athlon64_sse3-*)
	arch=k8-sse3
	cpu=k8-sse3
	;;
      k8-*|opteron-*|athlon64-*|athlon_fx-*)
	arch=k8
	cpu=k8
	;;
      athlon_xp-*|athlon_mp-*|athlon_4-*)
	arch=athlon-4
	cpu=athlon-4
	arch_without_sse2=yes
	arch_without_64bit=yes
	;;
      athlon_tbird-*|athlon-*)
	arch=athlon
	cpu=athlon
	arch_without_sse2=yes
	;;
      geode-*)
	arch=geode
	cpu=geode
	arch_without_sse2=yes
	;;
      pentium2-*)
	arch=pentium2
	cpu=pentium2
	arch_without_sse2=yes
	;;
      pentium3-*|pentium3m-*)
	arch=pentium3
	cpu=pentium3
	arch_without_sse2=yes
	;;
      pentium4-*|pentium4m-*)
	arch=pentium4
	cpu=pentium4
	;;
      prescott-*)
	arch=prescott
	cpu=prescott
	;;
      nocona-*)
	arch=nocona
	cpu=nocona
	;;
      atom-*)
	arch=atom
	cpu=atom
	;;
      slm-*)
	arch=slm
	cpu=slm
	;;
      core2-*)
	arch=core2
	cpu=core2
	;;
      corei7-*)
	arch=corei7
	cpu=corei7
	;;
      corei7_avx-*)
	arch=corei7-avx
	cpu=corei7-avx
	;;
      pentium_m-*)
	arch=pentium-m
	cpu=pentium-m
	;;
      pentiumpro-*)
	arch=pentiumpro
	cpu=pentiumpro
	arch_without_sse2=yes
	;;
      *)
	arch=pentiumpro
	cpu=generic
	arch_without_sse2=yes
	arch_without_64bit=yes
	;;
    esac
    ;;
  x86_64-*-*)
    case ${target_noncanonical} in
      znver1-*)
	arch=znver1
	cpu=znver1
	;;
      bdver4-*)
        arch=bdver4
        cpu=bdver4
        ;;
      bdver3-*)
        arch=bdver3
        cpu=bdver3
        ;;
      bdver2-*)
        arch=bdver2
        cpu=bdver2
        ;;
      bdver1-*)
	arch=bdver1
	cpu=bdver1
	;;
      btver1-*)
	arch=btver1
	cpu=btver1
	;;
      btver2-*)
	arch=btver2
	cpu=btver2
	;;
      amdfam10-*|barcelona-*)
	arch=amdfam10
	cpu=amdfam10
	;;
      k8_sse3-*|opteron_sse3-*|athlon64_sse3-*)
	arch=k8-sse3
	cpu=k8-sse3
	;;
      k8-*|opteron-*|athlon_64-*)
	arch=k8
	cpu=k8
	;;
      nocona-*)
	arch=nocona
	cpu=nocona
	;;
      atom-*)
	arch=atom
	cpu=atom
	;;
      slm-*)
	arch=slm
	cpu=slm
	;;
      core2-*)
	arch=core2
	cpu=core2
	;;
      corei7-*)
	arch=corei7
	cpu=corei7
	;;
      *)
	arch=x86-64
	cpu=generic
	;;
    esac
    ;;
esac

# If there is no $with_cpu option, try to infer one from ${target}.
# This block sets nothing except for with_cpu.
if test x$with_cpu = x ; then
  case ${target} in
    i[34567]86-*-elfiamcu)
      with_cpu=lakemont
      ;;
    i[34567]86-*-*|x86_64-*-*)
      with_cpu=$cpu
      ;;
    alphaev6[78]*-*-*)
      with_cpu=ev67
      ;;
    alphaev6*-*-*)
      with_cpu=ev6
      ;;
    alphapca56*-*-*)
      with_cpu=pca56
      ;;
    alphaev56*-*-*)
      with_cpu=ev56
      ;;
    alphaev5*-*-*)
      with_cpu=ev5
      ;;
    frv-*-*linux* | frv400-*-*linux*)
      with_cpu=fr400
      ;;
    frv550-*-*linux*)
      with_cpu=fr550
      ;;
    m68k*-*-*)
      case "$with_arch" in
	"cf")
	  with_cpu=${default_cf_cpu}
	  ;;
	"" | "m68k")
	  with_cpu=m${default_m68k_cpu}
	  ;;
      esac
      ;;
    powerpc*-*-*spe*)
      if test x$enable_e500_double = xyes; then
         with_cpu=8548
      else
         with_cpu=8540
      fi       
      ;;
    sparc*-*-*)
      case ${target} in
	*-leon-*)
	  with_cpu=leon
	  ;;
	*-leon[3-9]*)
	  with_cpu=leon3
	  ;;
	*-leon[3-9]v7*)
	  with_cpu=leon3v7
	  ;;
	*)
	  with_cpu="`echo ${target} | sed 's/-.*$//'`"
	  ;;
      esac
      ;;
    visium-*-*)
      with_cpu=gr5
      ;;
  esac

  # Avoid overriding --with-cpu-32 and --with-cpu-64 values.
  case ${target} in
    i[34567]86-*-*|x86_64-*-*)
      if test x$with_cpu_32 != x || test x$with_cpu_64 != x; then
	if test x$with_cpu_32 = x; then
	  with_cpu_32=$with_cpu
	fi
	if test x$with_cpu_64 = x; then
	  with_cpu_64=$with_cpu
	fi
        with_cpu=
      fi
      ;;
  esac
fi

# Support for --with-arch and related options (and a few unrelated options,
# too).
case ${with_arch} in
  yes | no)
    echo "--with-arch must be passed a value" 1>&2
    exit 1
    ;;
esac

# If there is no $with_arch option, try to infer one from ${target}.
# This block sets nothing except for with_arch.
if test x$with_arch = x ; then
  case ${target} in
    i[34567]86-*-darwin*|x86_64-*-darwin*)
      # Default arch is set via TARGET_SUBTARGET32_ISA_DEFAULT
      # and TARGET_SUBTARGET64_ISA_DEFAULT in config/i386/darwin.h.
      ;;
    i[34567]86-*-elfiamcu)
      with_arch=lakemont
      ;;
    i[34567]86-*-*)
      # --with-fpmath sets the default ISA to SSE2, which is the same
      # ISA supported by Pentium 4.
      if test x$with_fpmath = x || test $arch_without_sse2 = no; then
	with_arch=$arch
      else
	with_arch=pentium4
      fi
      ;;
    x86_64-*-*)
      with_arch=$arch
      ;;
    mips64r5900-*-* | mips64r5900el-*-* | mipsr5900-*-* | mipsr5900el-*-*)
      with_arch=r5900
      ;;
    mips*-*-vxworks)
      with_arch=mips2
      ;;
  esac

  # Avoid overriding --with-arch-32 and --with-arch-64 values.
  case ${target} in
    i[34567]86-*-darwin*|x86_64-*-darwin*)
      # Default arch is set via TARGET_SUBTARGET32_ISA_DEFAULT
      # and TARGET_SUBTARGET64_ISA_DEFAULT in config/i386/darwin.h.
      ;;
    i[34567]86-*-*|x86_64-*-*)
      if test x$with_arch_32 != x || test x$with_arch_64 != x; then
	if test x$with_arch_32 = x; then
	  with_arch_32=$with_arch
	fi
	if test x$with_arch_64 = x; then
	  if test $arch_without_64bit = yes; then
	    # Set the default 64bit arch to x86-64 if the default arch
	    # doesn't support 64bit.
	    with_arch_64=x86-64
	  else
	    with_arch_64=$with_arch
	  fi
	fi
	with_arch=
      elif test $arch_without_64bit$need_64bit_isa = yesyes; then
	# Set the default 64bit arch to x86-64 if the default arch
	# doesn't support 64bit and we need 64bit ISA.
	with_arch_32=$with_arch
	with_arch_64=x86-64
	with_arch=
      fi
      ;;
  esac
fi

# Infer a default setting for --with-float.
if test x$with_float = x; then
  case ${target} in
    mips64r5900-*-* | mips64r5900el-*-* | mipsr5900-*-* | mipsr5900el-*-*)
      # The R5900 doesn't support 64-bit float.  32-bit float doesn't
      # comply with IEEE 754.
      with_float=soft
      ;;
  esac
fi

# Infer a default setting for --with-fpu.
if test x$with_fpu = x; then
  case ${target} in
    mips64r5900-*-* | mips64r5900el-*-* | mipsr5900-*-* | mipsr5900el-*-*)
      # The R5900 FPU only supports single precision.
      with_fpu=single
      ;;
  esac
fi

# Support --with-fpmath.
if test x$with_fpmath != x; then
  case ${target} in
    i[34567]86-*-* | x86_64-*-*)
      case ${with_fpmath} in
      avx)
	tm_file="${tm_file} i386/avxmath.h"
	;;
      sse)
	tm_file="${tm_file} i386/ssemath.h"
	;;
      *)
	echo "Invalid --with-fpmath=$with_fpmath" 1>&2
	exit 1
	;;
      esac
      ;;
    *)
      echo "--with-fpmath isn't supported for $target." 1>&2
      exit 1
      ;;
  esac
fi

# Similarly for --with-schedule.
if test x$with_schedule = x; then
	case ${target} in
	hppa1*)
		# Override default PA8000 scheduling model.
		with_schedule=7100LC
		;;
	esac
fi

# Infer a default setting for --with-llsc.
if test x$with_llsc = x; then
  case ${target} in
    mips64r5900-*-* | mips64r5900el-*-* | mipsr5900-*-* | mipsr5900el-*-*)
      # The R5900 doesn't support LL(D) and SC(D).
      with_llsc=no
      ;;
    mips*-*-linux*)
      # The kernel emulates LL and SC where necessary.
      with_llsc=yes
      ;;
  esac
fi

# Validate and mark as valid any --with options supported
# by this target.  In order to use a particular --with option
# you must list it in supported_defaults; validating the value
# is optional.  This case statement should set nothing besides
# supported_defaults.

supported_defaults=
case "${target}" in
	aarch64*-*-*)
		supported_defaults="abi cpu arch"
		for which in cpu arch; do

			eval "val=\$with_$which"
			base_val=`echo $val | sed -e 's/\+.*//'`
			ext_val=`echo $val | sed -e 's/[a-z0-9.-]\+//'`

			if [ $which = arch ]; then
			  def=aarch64-arches.def
			  pattern=AARCH64_ARCH
			else
			  def=aarch64-cores.def
			  pattern=AARCH64_CORE
			fi

			ext_mask=AARCH64_CPU_DEFAULT_FLAGS

			# Find the base CPU or ARCH id in aarch64-cores.def or
			# aarch64-arches.def
			if [ x"$base_val" = x ] \
			    || grep "^$pattern(\"$base_val\"," \
				    ${srcdir}/config/aarch64/$def \
				    > /dev/null; then

			  if [ $which = arch ]; then
				base_id=`grep "^$pattern(\"$base_val\"," \
				  ${srcdir}/config/aarch64/$def | \
				  sed -e 's/^[^,]*,[ 	]*//' | \
				  sed -e 's/,.*$//'`
				# Extract the architecture flags from aarch64-arches.def
				ext_mask=`grep "^$pattern(\"$base_val\"," \
				   ${srcdir}/config/aarch64/$def | \
				   sed -e 's/)$//' | \
				   sed -e 's/^.*,//'`
			  else
				base_id=`grep "^$pattern(\"$base_val\"," \
				  ${srcdir}/config/aarch64/$def | \
				  sed -e 's/^[^,]*,[ 	]*//' | \
				  sed -e 's/,.*$//'`
			  fi

			  while [ x"$ext_val" != x ]
			  do
				ext_val=`echo $ext_val | sed -e 's/\+//'`
				ext=`echo $ext_val | sed -e 's/\+.*//'`
				base_ext=`echo $ext | sed -e 's/^no//'`

				if [ x"$base_ext" = x ] \
				    || grep "^AARCH64_OPT_EXTENSION(\"$base_ext\"," \
				    ${srcdir}/config/aarch64/aarch64-option-extensions.def \
				    > /dev/null; then

				  ext_on=`grep "^AARCH64_OPT_EXTENSION(\"$base_ext\"," \
					${srcdir}/config/aarch64/aarch64-option-extensions.def | \
					sed -e 's/^[^,]*,[ 	]*//' | \
					sed -e 's/,.*$//'`
				  ext_off=`grep "^AARCH64_OPT_EXTENSION(\"$base_ext\"," \
					${srcdir}/config/aarch64/aarch64-option-extensions.def | \
					sed -e 's/^[^,]*,[ 	]*[^,]*,[ 	]*//' | \
					sed -e 's/,.*$//' | \
					sed -e 's/).*$//'`

				  if [ $ext = $base_ext ]; then
					# Adding extension
					ext_mask="("$ext_mask") | ("$ext_on")"
				  else
					# Removing extension
					ext_mask="("$ext_mask") & ~("$ext_off")"
				  fi

				  true
				else
				  echo "Unknown extension used in --with-$which=$val" 1>&2
				  exit 1
				fi
				ext_val=`echo $ext_val | sed -e 's/[a-z0-9]\+//'`
			  done

			  ext_mask="(("$ext_mask") << 6)"
			  if [ x"$base_id" != x ]; then
				target_cpu_cname="TARGET_CPU_$base_id | $ext_mask"
			  fi
			  true
			else
			  echo "Unknown $which used in --with-$which=$val" 1>&2
			  exit 1
			fi
		done
		;;

	alpha*-*-*)
		supported_defaults="cpu tune"
		for which in cpu tune; do
			eval "val=\$with_$which"
			case "$val" in
			"" \
			| ev4 | ev45 | 21064 | ev5 | 21164 | ev56 | 21164a \
			| pca56 | 21164PC | 21164pc | ev6 | 21264 | ev67 \
			| 21264a)
				;;
			*)
				echo "Unknown CPU used in --with-$which=$val" 1>&2
				exit 1
				;;
			esac
		done
		;;

	arc*-*-*) # was:	arc*-*-linux-uclibc)
		supported_defaults="cpu"
		case $with_cpu in
		  arc600|arc601|arc700)
			;;
		  *) echo "Unknown cpu type"
			exit 1
			;;
		esac
		;;

	arm*-*-*)
		supported_defaults="arch cpu float tune fpu abi mode tls"
		for which in cpu tune; do
			# See if it matches any of the entries in arm-cores.def
			eval "val=\$with_$which"
			if [ x"$val" = x ] \
			    || grep "^ARM_CORE(\"$val\"," \
				    ${srcdir}/config/arm/arm-cores.def \
				    > /dev/null; then
			  # Ok
			  new_val=`grep "^ARM_CORE(\"$val\"," \
				${srcdir}/config/arm/arm-cores.def | \
				sed -e 's/^[^,]*,[ 	]*//' | \
				sed -e 's/,.*$//'`
			  eval "target_${which}_cname=$new_val"
			echo "For $val real value is $new_val"
			  true
			else
			  echo "Unknown CPU used in --with-$which=$val" 1>&2
			  exit 1
			fi
		done

		# See if it matches any of the entries in arm-arches.def
		if [ x"$with_arch" = x ] \
		    || grep "^ARM_ARCH(\"$with_arch\"," \
			    ${srcdir}/config/arm/arm-arches.def \
			    > /dev/null; then
		  # OK
		  true
		else
		  echo "Unknown arch used in --with-arch=$with_arch" 1>&2
		  exit 1
		fi

		case "$with_float" in
		"" \
		| soft | hard | softfp)
			# OK
			;;
		*)
			echo "Unknown floating point type used in --with-float=$with_float" 1>&2
			exit 1
			;;
		esac

		# see if it matches any of the entries in arm-fpus.def
		if [ x"$with_fpu" = x ] \
		    || grep "^ARM_FPU(\"$with_fpu\"," \
			    ${srcdir}/config/arm/arm-fpus.def \
			    > /dev/null; then
		  # OK
		  true
		else
		  echo "Unknown fpu used in --with-fpu=$with_fpu" 1>&2
		  exit 1
		fi

		case "$with_abi" in
		"" \
		| apcs-gnu | atpcs | aapcs | iwmmxt | aapcs-linux )
			#OK
			;;
		*)
			echo "Unknown ABI used in --with-abi=$with_abi"
			exit 1
			;;
		esac

		case "$with_mode" in
		"" \
		| arm | thumb )
			#OK
			;;
		*)
			echo "Unknown mode used in --with-mode=$with_mode"
			exit 1
			;;
		esac

		case "$with_tls" in
		"" \
		| gnu | gnu2)
			# OK
			;;
		*)
			echo "Unknown TLS method used in --with-tls=$with_tls" 1>&2
			exit 1
			;;
		esac

		if test "x$with_arch" != x && test "x$with_cpu" != x; then
			echo "Switch \"--with-arch\" may not be used with switch \"--with-cpu\""  1>&2
			exit 1
		fi

		if test "x$with_cpu" != x && test "x$with_tune" != x; then
			echo "Switch \"--with-tune\" may not be used with switch \"--with-cpu\""  1>&2
			exit 1
		fi

		# Add extra multilibs
		if test "x$with_multilib_list" != x; then
			arm_multilibs=`echo $with_multilib_list | sed -e 's/,/ /g'`
			for arm_multilib in ${arm_multilibs}; do
				case ${arm_multilib} in
				aprofile)
				# Note that arm/t-aprofile is a
				# stand-alone make file fragment to be
				# used only with itself.  We do not
				# specifically use the
				# TM_MULTILIB_OPTION framework because
				# this shorthand is more
				# pragmatic. Additionally it is only
				# designed to work without any
				# with-cpu, with-arch with-mode
				# with-fpu or with-float options.
					if test "x$with_arch" != x \
					    || test "x$with_cpu" != x \
					    || test "x$with_float" != x \
					    || test "x$with_fpu" != x \
					    || test "x$with_mode" != x ; then
					    echo "Error: You cannot use any of --with-arch/cpu/fpu/float/mode with --with-multilib-list=aprofile" 1>&2
					    exit 1
					fi
					tmake_file="${tmake_file} arm/t-aprofile"
					break
					;;
				default)
					;;
				*)
					echo "Error: --with-multilib-list=${with_multilib_list} not supported." 1>&2
					exit 1
					;;
				esac
			done
		fi
		;;

	fr*-*-*linux*)
		supported_defaults=cpu
		case "$with_cpu" in
		fr400) ;;
		fr550) ;;
		*)
			echo "Unknown cpu used in --with-cpu=$with_cpu" 1>&2
			exit 1
			;;
		esac
		;;

	fido-*-* | m68k*-*-*)
		supported_defaults="arch cpu"
		case "$with_arch" in
		"" | "m68k"| "cf")
			m68k_arch_family="$with_arch"
			;;
		*)
			echo "Invalid --with-arch=$with_arch" 1>&2
			exit 1
			;;
		esac

		# We always have a $with_cpu setting here.
		case "$with_cpu" in
		"m68000" | "m68010" | "m68020" | "m68030" | "m68040" | "m68060")
			m68k_cpu_ident=$with_cpu
			;;
		"m68020-40")
			m68k_cpu_ident=m68020
			tm_defines="$tm_defines M68K_DEFAULT_TUNE=u68020_40"
			;;
		"m68020-60")
			m68k_cpu_ident=m68020
			tm_defines="$tm_defines M68K_DEFAULT_TUNE=u68020_60"
			;;
		*)
			# We need the C identifier rather than the string.
			m68k_cpu_ident=`awk -v arg="\"$with_cpu\"" \
			   'BEGIN { FS="[ \t]*[,()][ \t]*" }; \
			    $1 == "M68K_DEVICE" && $2 == arg { print $3 }' \
				 ${srcdir}/config/m68k/m68k-devices.def`
			if [ x"$m68k_cpu_ident" = x ] ; then
				echo "Unknown CPU used in --with-cpu=$with_cpu" 1>&2
				exit 1
			fi
			with_cpu="mcpu=$with_cpu"
			;;
		esac
		;;

	hppa*-*-*)
		supported_defaults="arch schedule"

		case "$with_arch" in
		"" | 1.0 | 1.1 | 2.0)
			# OK
			;;
		*)
			echo "Unknown architecture used in --with-arch=$with_arch" 1>&2
			exit 1
			;;
		esac

		case "$with_schedule" in
		"" | 700 | 7100 | 7100LC | 7200 | 7300 | 8000)
			# OK
			;;
		*)
			echo "Unknown processor used in --with-schedule=$with_schedule." 1>&2
			exit 1
			;;
		esac
		;;

	i[34567]86-*-* | x86_64-*-*)
		supported_defaults="abi arch arch_32 arch_64 cpu cpu_32 cpu_64 tune tune_32 tune_64"
		for which in arch arch_32 arch_64 cpu cpu_32 cpu_64 tune tune_32 tune_64; do
			eval "val=\$with_$which"
			case " $x86_archs " in
			*" ${val} "*)
				case "${target}" in
				  x86_64-*-*)
				      case "x$which" in
					*_32)
						;;
					*)
						echo "CPU given in --with-$which=$val doesn't support 64bit mode." 1>&2
						exit 1
						;;
				      esac
				      ;;
				esac
				# OK
				;;
			*)
				if test x${val} != x; then
					case " $x86_64_archs " in
					*" ${val} "*)
						# OK
						;;
					*)
						# Allow $x86_cpus --with-cpu=/--with-tune=
						case "x$which" in
						xcpu*|xtune*)
							case " $x86_cpus " in
							*" ${val} "*)
								# OK
								;;
							*)
								echo "Unknown CPU given in --with-$which=$val." 1>&2
								exit 1
								;;
							esac
							;;
						*)
							echo "Unknown CPU given in --with-$which=$val." 1>&2
							exit 1
							;;
						esac
					;;
					esac
				fi
				;;
			esac
		done
		;;

	mips*-*-*)
		supported_defaults="abi arch arch_32 arch_64 float fpu nan fp_32 odd_spreg_32 tune tune_32 tune_64 divide llsc mips-plt synci"

		case ${with_float} in
		"" | soft | hard)
			# OK
			;;
		*)
			echo "Unknown floating point type used in --with-float=$with_float" 1>&2
			exit 1
			;;
		esac

		case ${with_fpu} in
		"" | single | double)
			# OK
			;;
		*)
			echo "Unknown fpu type used in --with-fpu=$with_fpu" 1>&2
			exit 1
			;;
		esac

		case ${with_nan} in
		"" | 2008 | legacy)
			# OK
			;;
		*)
			echo "Unknown NaN encoding used in --with-nan=$with_nan" 1>&2
			exit 1
			;;
		esac

		case ${with_fp_32} in
		"" | 32 | xx | 64)
			# OK
			;;
		*)
			echo "Unknown FP mode used in --with-fp-32=$with_fp_32" 1>&2
			exit 1
			;;
		esac

		case ${with_odd_spreg_32} in
		yes)
			with_odd_spreg_32="odd-spreg"
			;;
		no)
			with_odd_spreg_32="no-odd-spreg"
			;;
		"")
			# OK
			;;
		*)
			echo "Unknown odd-spreg-32 type used in --with-odd-spreg-32=$with_odd_spreg_32" 1>&2
			exit 1
			;;
		esac

		case ${with_abi} in
		"" | 32 | o64 | n32 | 64 | eabi)
			# OK
			;;
		*)
			echo "Unknown ABI used in --with-abi=$with_abi" 1>&2
			exit 1
			;;
		esac

		case ${with_divide} in
		"" | breaks | traps)
			# OK
			;;
		*)
			echo "Unknown division check type use in --with-divide=$with_divide" 1>&2
			exit 1
			;;
		esac

		case ${with_llsc} in
		yes)
			with_llsc=llsc
			;;
		no)
			with_llsc="no-llsc"
			;;
		"")
			# OK
			;;
		*)
			echo "Unknown llsc type used in --with-llsc" 1>&2
			exit 1
			;;
		esac

		case ${with_mips_plt} in
		yes)
			with_mips_plt=plt
			;;
		no)
			with_mips_plt=no-plt
			;;
		"")
			;;
		*)
			echo "Unknown --with-mips-plt argument: $with_mips_plt" 1>&2
			exit 1
			;;
		esac

		case ${with_synci} in
		yes)
			with_synci=synci
			;;
		no)
			with_synci=no-synci
			;;
		"")
			;;
		*)
			echo "Unknown synci type used in --with-synci" 1>&2
			exit 1
			;;
		esac
		;;

	nds32*-*-*)
		supported_defaults="arch nds32_lib"

		# process --with-arch
		case "${with_arch}" in
		"" | v2 | v3 | v3m)
			# OK
			;;
		*)
			echo "Cannot accept --with-arch=$with_arch, available values are: v2 v3 v3m" 1>&2
			exit 1
			;;
		esac

		# process --with-nds32-lib
		case "${with_nds32_lib}" in
		"")
			# the default library is newlib
			with_nds32_lib=newlib
			;;
		newlib)
			# OK
			;;
		mculib)
			# OK
			;;
		*)
			echo "Cannot accept --with-nds32-lib=$with_nds32_lib, available values are: newlib mculib" 1>&2
			exit 1
			;;
		esac
		;;

	nios2*-*-*)
		supported_defaults="arch"
			case "$with_arch" in
			"" | r1 | r2)
				# OK
				;;
			*)
				echo "Unknown arch used in --with-arch=$with_arch" 1>&2
				exit 1
				;;
			esac
		;;

	powerpc*-*-* | rs6000-*-*)
		supported_defaults="abi cpu cpu_32 cpu_64 float tune tune_32 tune_64 advance_toolchain"

		for which in cpu cpu_32 cpu_64 tune tune_32 tune_64; do
			eval "val=\$with_$which"
			case ${val} in
			default32 | default64)
				case $which in
				cpu | tune)
					;;
				*)
					echo "$val only valid for --with-cpu and --with-tune." 1>&2
					exit 1
					;;
				esac
				with_which="with_$which"
				eval $with_which=
				;;
			405cr)
				tm_defines="${tm_defines} CONFIG_PPC405CR"
				eval "with_$which=405"
				;;
			"" | common | native \
			| power | power[23456789] | power6x | powerpc | powerpc64 \
			| rios | rios1 | rios2 | rsc | rsc1 | rs64a \
			| 401 | 403 | 405 | 405fp | 440 | 440fp | 464 | 464fp \
			| 476 | 476fp | 505 | 601 | 602 | 603 | 603e | ec603e \
			| 604 | 604e | 620 | 630 | 740 | 750 | 7400 | 7450 \
			| a2 | e300c[23] | 854[08] | e500mc | e500mc64 | e5500 | e6500 \
			| titan | 801 | 821 | 823 | 860 | 970 | G3 | G4 | G5 | cell)
				# OK
				;;
			*)
				echo "Unknown cpu used in --with-$which=$val." 1>&2
				exit 1
				;;
			esac
		done

		case "$with_abi" in
		"" | elfv1 | elfv2 )
			#OK
			;;
		*)
			echo "Unknown ABI used in --with-abi=$with_abi"
			exit 1
			;;
		esac

		if test "x$with_advance_toolchain" != x; then
		    if test -d "/opt/$with_advance_toolchain/." -a \
			-d "/opt/$with_advance_toolchain/bin/." -a \
			-d "/opt/$with_advance_toolchain/include/."; then

			tm_file="$tm_file ./advance-toolchain.h"
			(at="/opt/$with_advance_toolchain"
			 echo "/* Use Advance Toolchain $at */"
			 echo
			 echo "#ifndef USE_AT_INCLUDE_FILES"
			 echo "#define USE_AT_INCLUDE_FILES 1"
			 echo "#endif"
			 echo
			 echo "#if USE_AT_INCLUDE_FILES"
			 echo "#undef  INCLUDE_EXTRA_SPEC"
			 echo "#define INCLUDE_EXTRA_SPEC" \
			      "\"-isystem $at/include\""
			 echo "#endif"
			 echo
			 echo "#undef  LINK_OS_EXTRA_SPEC32"
			 echo "#define LINK_OS_EXTRA_SPEC32" \
			      "\"%(link_os_new_dtags)" \
			      "-rpath $prefix/lib -rpath $at/lib" \
			      "-L $prefix/lib -L $at/lib\""
			 echo
			 echo "#undef  LINK_OS_EXTRA_SPEC64"
			 echo "#define LINK_OS_EXTRA_SPEC64" \
			      "\"%(link_os_new_dtags)" \
			      "-rpath $prefix/lib64 -rpath $at/lib64" \
			      "-L $prefix/lib64 -L $at/lib64\""
			 echo
			 echo "#undef  LINK_OS_NEW_DTAGS_SPEC"
			 echo "#define LINK_OS_NEW_DTAGS_SPEC" \
			      "\"--enable-new-dtags\""
			 echo
			 echo "#undef  DYNAMIC_LINKER_PREFIX"
			 echo "#define DYNAMIC_LINKER_PREFIX \"$at\""
			 echo
			 echo "#undef  MD_EXEC_PREFIX"
			 echo "#define MD_EXEC_PREFIX \"$at/bin/\""
			 echo
			 echo "#undef  MD_STARTFILE_PREFIX"
			 echo "#define MD_STARTFILE_PREFIX \"$at/lib/\"") \
			    > advance-toolchain.h
		    else
			echo "Unknown advance-toolchain $with_advance_toolchain"
			exit 1
		    fi
		fi
		;;

	s390*-*-*)
		supported_defaults="arch mode tune"

		for which in arch tune; do
			eval "val=\$with_$which"
			case ${val} in
			"" | native | g5 | g6 | z900 | z990 | z9-109 | z9-ec | z10 | z196 | zEC12 | z13)
				# OK
				;;
			*)
				echo "Unknown cpu used in --with-$which=$val." 1>&2
				exit 1
				;;
			esac
		done

		case ${with_mode} in
		"" | esa | zarch)
			# OK
			;;
		*)
			echo "Unknown architecture mode used in --with-mode=$with_mode." 1>&2
			exit 1
			;;
		esac
		;;

	sh[123456ble]*-*-* | sh-*-*)
		supported_defaults="cpu"
		case "`echo $with_cpu | tr ABCDEFGHIJKLMNOPQRSTUVWXYZ_ abcdefghijklmnopqrstuvwxyz- | sed s/sh/m/`" in
		"" | m1 | m2 | m2e | m3 | m3e | m4 | m4-single | m4-single-only | m4-nofpu )
			# OK
			;;
		m2a | m2a-single | m2a-single-only | m2a-nofpu)
			;;
		m4a | m4a-single | m4a-single-only | m4a-nofpu | m4al)
		        ;;
		*)
			echo "Unknown CPU used in --with-cpu=$with_cpu, known values:"  1>&2
			echo "m1 m2 m2e m3 m3e m4 m4-single m4-single-only m4-nofpu" 1>&2
			echo "m4a m4a-single m4a-single-only m4a-nofpu m4al" 1>&2
			echo "m2a m2a-single m2a-single-only m2a-nofpu" 1>&2
			exit 1
			;;
		esac
		;;
	sparc*-*-*)
		supported_defaults="cpu float tune"

		for which in cpu tune; do
			eval "val=\$with_$which"
			case ${val} in
			"" | sparc | sparcv9 | sparc64 \
			| v7 | cypress \
			| v8 | supersparc | hypersparc | leon | leon3 | leon3v7 \
			| sparclite | f930 | f934 | sparclite86x \
			| sparclet | tsc701 \
			| v9 | ultrasparc | ultrasparc3 | niagara | niagara2 \
			| niagara3 | niagara4)
				# OK
				;;
			*)
				echo "Unknown cpu used in --with-$which=$val" 1>&2
				exit 1
				;;
			esac
		done

		case ${with_float} in
		"" | soft | hard)
			# OK
			;;
		*)
			echo "Unknown floating point type used in --with-float=$with_float" 1>&2
			exit 1
			;;
		esac
		;;

	spu-*-*)
		supported_defaults="arch tune"

		for which in arch tune; do
			eval "val=\$with_$which"
			case ${val} in
			"" | cell | celledp)
				# OK
				;;
			*)
				echo "Unknown cpu used in --with-$which=$val." 1>&2
				exit 1
				;;
			esac
		done
		;;

	tic6x-*-*)
		supported_defaults="arch"

		case ${with_arch} in
		"" | c62x | c64x | c64x+ | c67x | c67x+ | c674x)
			# OK
			;;
		*)
			echo "Unknown arch used in --with-arch=$with_arch." 1>&2
			exit 1
			;;
		esac
		;;

	v850*-*-*)
		supported_defaults=cpu
		case ${with_cpu} in
		"" | v850e | v850e1 | v850e2 | v850es | v850e2v3 | v850e3v5)
			# OK
			;;
		*)
			echo "Unknown cpu used in --with-cpu=$with_cpu" 1>&2
			exit 1
			;;
		esac
		;;
	visium-*-*)
		supported_defaults="cpu"
		case $with_cpu in
		  "" | gr5 | gr6)
			;;
		  *)    echo "Unknown cpu used in --with-cpu=$with_cpu" 1>&2
			exit 1
			;;
		esac
		;;
esac

# Set some miscellaneous flags for particular targets.
target_cpu_default2=
case ${target} in
	aarch64*-*-*)
		if test x"$target_cpu_cname" != x
		then
			target_cpu_default2=$target_cpu_cname
		fi
		;;

	arm*-*-*)
		if test x$target_cpu_cname = x
		then
			target_cpu_default2=TARGET_CPU_generic
		else
			target_cpu_default2=TARGET_CPU_$target_cpu_cname
		fi
		;;

	hppa*-*-*)
		if test x$gas = xyes
		then
			target_cpu_default2="MASK_GAS"
		fi
		;;

	fido*-*-* | m68k*-*-*)
		target_cpu_default2=$m68k_cpu_ident
		tmake_file="m68k/t-opts $tmake_file"
		if [ x"$m68k_arch_family" != x ]; then
		        tmake_file="m68k/t-$m68k_arch_family $tmake_file"
		fi
		;;

	i[34567]86-*-darwin* | x86_64-*-darwin*)
		;;
	i[34567]86-*-linux* | x86_64-*-linux*)
		tmake_file="$tmake_file i386/t-linux"
		;;
	i[34567]86-*-kfreebsd*-gnu | x86_64-*-kfreebsd*-gnu)
		tmake_file="$tmake_file i386/t-kfreebsd"
		;;
	i[34567]86-*-gnu*)
		tmake_file="$tmake_file i386/t-gnu"
		;;
	i[34567]86-*-msdosdjgpp*)
		tmake_file="${tmake_file} i386/t-djgpp"
		;;
	i[34567]86-*-solaris2* | x86_64-*-solaris2.1[0-9]*)
		;;
	i[34567]86-*-cygwin* | x86_64-*-cygwin*)
		;;
	i[34567]86-*-mingw* | x86_64-*-mingw*)
		;;
	i[34567]86-*-dragonfly* | x86_64-*-dragonfly*)
		;;
	i[34567]86-*-freebsd* | x86_64-*-freebsd*)
		;;
	ia64*-*-linux*)
		;;

	mips*-*-*)
		if test x$gnu_ld = xyes
		then
			target_cpu_default2="MASK_SPLIT_ADDRESSES"
		fi
		case ${target} in
			mips*el-*-*)
				tm_defines="TARGET_ENDIAN_DEFAULT=0 $tm_defines"
				;;
		esac
		if test x$with_arch != x; then
			default_mips_arch=$with_arch
		fi
		if test x$with_abi != x; then
			default_mips_abi=$with_abi
		fi
		case ${default_mips_arch} in
		    mips1)    tm_defines="$tm_defines MIPS_ISA_DEFAULT=1" ;;
		    mips2)    tm_defines="$tm_defines MIPS_ISA_DEFAULT=2" ;;
		    mips3)    tm_defines="$tm_defines MIPS_ISA_DEFAULT=3" ;;
		    mips4)    tm_defines="$tm_defines MIPS_ISA_DEFAULT=4" ;;
		    mips32)   tm_defines="$tm_defines MIPS_ISA_DEFAULT=32" ;;
		    mips32r2) tm_defines="$tm_defines MIPS_ISA_DEFAULT=33" ;;
		    mips32r6) tm_defines="$tm_defines MIPS_ISA_DEFAULT=37" ;;
		    mips64)   tm_defines="$tm_defines MIPS_ISA_DEFAULT=64" ;;
		    mips64r2) tm_defines="$tm_defines MIPS_ISA_DEFAULT=65" ;;
		    mips64r6) tm_defines="$tm_defines MIPS_ISA_DEFAULT=69" ;;
		esac
		case ${default_mips_abi} in
		    32)   tm_defines="$tm_defines MIPS_ABI_DEFAULT=ABI_32" ;;
		    o64)  tm_defines="$tm_defines MIPS_ABI_DEFAULT=ABI_O64" ;;
		    n32)  tm_defines="$tm_defines MIPS_ABI_DEFAULT=ABI_N32" ;;
		    64)   tm_defines="$tm_defines MIPS_ABI_DEFAULT=ABI_64" ;;
		    eabi) tm_defines="$tm_defines MIPS_ABI_DEFAULT=ABI_EABI" ;;
		esac
		tmake_file="mips/t-mips $tmake_file"
		;;

	powerpc*-*-* | rs6000-*-*)
		# FIXME: The PowerPC port uses the value set at compile time,
		# although it's only cosmetic.
		if test "x$with_cpu" != x
		then
			target_cpu_default2="\\\"$with_cpu\\\""
		fi
		out_file=rs6000/rs6000.c
		c_target_objs="${c_target_objs} rs6000-c.o"
		cxx_target_objs="${cxx_target_objs} rs6000-c.o"
		tmake_file="rs6000/t-rs6000 ${tmake_file}"
		;;

	sh[123456ble]*-*-* | sh-*-*)
		c_target_objs="${c_target_objs} sh-c.o"
		cxx_target_objs="${cxx_target_objs} sh-c.o"
		;;

	sparc*-*-*)
		# Some standard aliases.
		case x$with_cpu in
		xsparc)
			with_cpu=v7
			;;
		xsparcv9 | xsparc64)
			with_cpu=v9
			;;
		esac

		if test x$with_tune = x ; then
		      case ${target} in
		      *-leon-*)
			  with_tune=leon
			  ;;
		      *-leon[3-9]*)
			  with_tune=leon3
			  ;;
		      esac
		fi

		# The SPARC port checks this value at compile-time.
		target_cpu_default2="TARGET_CPU_$with_cpu"
		;;

	v850*-*-*)
		case "x$with_cpu" in
		x)
			;;
		xv850e | xv850e1 | xv850e2 | xv850e2v3 | xv850e3v5)
			target_cpu_default2="TARGET_CPU_$with_cpu"
			;;
		xv850es)
			target_cpu_default2="TARGET_CPU_v850e1"
			;;
		esac
		;;
	visium-*-*)
		target_cpu_default2="TARGET_CPU_$with_cpu"
		;;
esac

t=
all_defaults="abi cpu cpu_32 cpu_64 arch arch_32 arch_64 tune tune_32 tune_64 schedule float mode fpu nan fp_32 odd_spreg_32 divide llsc mips-plt synci tls"
for option in $all_defaults
do
	eval "val=\$with_"`echo $option | sed s/-/_/g`
	if test -n "$val"; then
		case " $supported_defaults " in
		*" $option "*)
			;;
		*)
			echo "This target does not support --with-$option." 2>&1
			echo "Valid --with options are: $supported_defaults" 2>&1
			exit 1
			;;
		esac

		if test "x$t" = x
		then
			t="{ \"$option\", \"$val\" }"
		else
			t="${t}, { \"$option\", \"$val\" }"
		fi
	fi
done

if test "x$t" = x
then
	configure_default_options="{ { NULL, NULL} }"
else
	configure_default_options="{ ${t} }"
fi

if test "$target_cpu_default2" != ""
then
	if test "$target_cpu_default" != ""
	then
		target_cpu_default="(${target_cpu_default}|${target_cpu_default2})"
	else
		target_cpu_default=$target_cpu_default2
	fi
fi

case ${target} in
i[34567]86-*-* | x86_64-*-*)
	if test x$enable_as_accelerator = xyes; then
		extra_programs="mkoffload\$(exeext)"
	fi
	;;
esac<|MERGE_RESOLUTION|>--- conflicted
+++ resolved
@@ -378,12 +378,8 @@
 		       xsavesintrin.h avx512dqintrin.h avx512bwintrin.h
 		       avx512vlintrin.h avx512vlbwintrin.h avx512vldqintrin.h
 		       avx512ifmaintrin.h avx512ifmavlintrin.h avx512vbmiintrin.h
-<<<<<<< HEAD
-		       avx512vbmivlintrin.h clwbintrin.h pcommitintrin.h mwaitxintrin.h clzerointrin.h arm_neon.h"
-=======
 		       avx512vbmivlintrin.h clwbintrin.h pcommitintrin.h
 		       mwaitxintrin.h clzerointrin.h pkuintrin.h"
->>>>>>> 0377fc7f
 	;;
 x86_64-*-*)
 	cpu_type=i386
@@ -404,12 +400,8 @@
 		       xsavesintrin.h avx512dqintrin.h avx512bwintrin.h
 		       avx512vlintrin.h avx512vlbwintrin.h avx512vldqintrin.h
 		       avx512ifmaintrin.h avx512ifmavlintrin.h avx512vbmiintrin.h
-<<<<<<< HEAD
-		       avx512vbmivlintrin.h clwbintrin.h pcommitintrin.h mwaitxintrin.h clzerointrin.h arm_neon.h"
-=======
 		       avx512vbmivlintrin.h clwbintrin.h pcommitintrin.h
 		       mwaitxintrin.h clzerointrin.h pkuintrin.h"
->>>>>>> 0377fc7f
 	;;
 ia64-*-*)
 	extra_headers=ia64intrin.h
