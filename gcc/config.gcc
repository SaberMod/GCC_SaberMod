# GCC target-specific configuration file.
# Copyright (C) 1997-2015 Free Software Foundation, Inc.

#This file is part of GCC.

#GCC is free software; you can redistribute it and/or modify it under
#the terms of the GNU General Public License as published by the Free
#Software Foundation; either version 3, or (at your option) any later
#version.

#GCC is distributed in the hope that it will be useful, but WITHOUT
#ANY WARRANTY; without even the implied warranty of MERCHANTABILITY or
#FITNESS FOR A PARTICULAR PURPOSE.  See the GNU General Public License
#for more details.

#You should have received a copy of the GNU General Public License
#along with GCC; see the file COPYING3.  If not see
#<http://www.gnu.org/licenses/>.

# This is the GCC target-specific configuration file
# where a configuration type is mapped to different system-specific
# definitions and files.  This is invoked by the autoconf-generated
# configure script.  Putting it in a separate shell file lets us skip
# running autoconf when modifying target-specific information.

# When you change the cases in the OS or target switches, consider
# updating ../libgcc/config.host also.

# This file switches on the shell variable ${target}, and also uses the
# following shell variables:
#
#  with_*		Various variables as set by configure.
#
#  enable_threads	Either the name, yes or no depending on whether
#			threads support was requested.
#
#  default_use_cxa_atexit
#			  The default value for the $enable___cxa_atexit
#			variable.  enable___cxa_atexit needs to be set to
#			"yes" for the correct operation of C++ destructors
#			but it relies upon the presence of a non-standard C
#			library	function called	__cxa_atexit.
#			  Since not all C libraries provide __cxa_atexit the
#			default value of $default_use_cxa_atexit is set to
#			"no" except for targets which are known to be OK.
#
#  default_gnu_indirect_function
#                       The default value for the $enable_gnu_indirect_function
#                       variable.  enable_gnu_indirect_function relies
#			upon the presence of a non-standard gnu ifunc support
#			in the assembler, linker and dynamic linker.
#			Since not all libraries provide the dynamic linking
#			support, the default value of
#			$default_gnu_indirect_function is set to
#			"no" except for targets which are known to be OK.
#
#  gas_flag		Either yes or no depending on whether GNU as was
#			requested.
#
#  gnu_ld_flag		Either yes or no depending on whether GNU ld was
#			requested.

# This file sets the following shell variables for use by the
# autoconf-generated configure script:
#
#  cpu_type		The name of the cpu, if different from the first
#			chunk of the canonical target name.
#
#  tm_defines		List of target macros to define for all compilations.
#
#  tm_file		A list of target macro files, if different from
#			"$cpu_type/$cpu_type.h". Usually it's constructed
#			per target in a way like this:
#			tm_file="${tm_file} dbxelf.h elfos.h ${cpu_type.h}/elf.h"
#			Note that the preferred order is:
#			- specific target header "${cpu_type}/${cpu_type.h}"
#			- generic headers like dbxelf.h elfos.h, etc.
#			- specializing target headers like ${cpu_type.h}/elf.h
#			This helps to keep OS specific stuff out of the CPU
#			defining header ${cpu_type}/${cpu_type.h}.
#
#			It is possible to include automatically-generated
#			build-directory files by prefixing them with "./".
#			All other files should relative to $srcdir/config.
#
#  tm_p_file		Location of file with declarations for functions
#			in $out_file.
#
#  out_file		The name of the machine description C support
#			file, if different from "$cpu_type/$cpu_type.c".
#
#  common_out_file	The name of the source file for code shared between
#			the compiler proper and the driver.
#
#  md_file		The name of the machine-description file, if
#			different from "$cpu_type/$cpu_type.md".
#
#  tmake_file		A list of machine-description-specific
#			makefile-fragments, if different from
#			"$cpu_type/t-$cpu_type".
#
#  extra_modes          The name of the file containing a list of extra
#                       machine modes, if necessary and different from
#                       "$cpu_type/$cpu_type-modes.def".
#
#  extra_objs		List of extra objects that should be linked into
#			the compiler proper (cc1, cc1obj, cc1plus)
#			depending on target.
#
#  extra_gcc_objs	List of extra objects that should be linked into
#			the compiler driver (gcc) depending on target.
#
#  extra_headers	List of used header files from the directory
#			config/${cpu_type}.
#
#  user_headers_inc_next_pre
#			List of header file names of internal gcc header
#			files, which should be prefixed by an include_next.
#  user_headers_inc_next_post
#			List of header file names of internal gcc header
#			files, which should be postfixed by an include_next.
#  use_gcc_tgmath	If set, add tgmath.h to the list of used header
#			files.
#
#  use_gcc_stdint	If "wrap", install a version of stdint.h that
#			wraps the system's copy for hosted compilations;
#			if "provide", provide a version of systems without
#			such a system header; otherwise "none", do not
#			provide such a header at all.
#
#  extra_programs	List of extra executables compiled for this target
#			machine, used when linking.
#
#  extra_options	List of target-dependent .opt files.
#
#  c_target_objs	List of extra target-dependent objects that be
#			linked into the C compiler only.
#
#  cxx_target_objs	List of extra target-dependent objects that be
#			linked into the C++ compiler only.
#
#  fortran_target_objs	List of extra target-dependent objects that be
#			linked into the fortran compiler only.
#
#  target_gtfiles       List of extra source files with type information.
#
#  xm_defines		List of macros to define when compiling for the
#			target machine.
#
#  xm_file		List of files to include when compiling for the
#			target machine.
#
#  use_collect2		Set to yes or no, depending on whether collect2
#			will be used.
#
#  target_cpu_default	Set to override the default target model.
#
#  gdb_needs_out_file_path
#			Set to yes if gdb needs a dir command with
#			`dirname $out_file`.
#
#  thread_file		Set to control which thread package to use.
#
#  gas			Set to yes or no depending on whether the target
#			system normally uses GNU as.
#
#  configure_default_options
#			Set to an initializer for configure_default_options
#			in configargs.h, based on --with-cpu et cetera.
#
#  native_system_header_dir
#			Where system header files are found for this
#			target.  This defaults to /usr/include.  If
#			the --with-sysroot configure option or the
#			--sysroot command line option is used this
#			will be relative to the sysroot.
# target_type_format_char 
# 			The default character to be used for formatting
#			the attribute in a
#			.type symbol_name, ${t_t_f_c}<property>
#			directive.

# The following variables are used in each case-construct to build up the
# outgoing variables:
#
#  gnu_ld		Set to yes or no depending on whether the target
#			system normally uses GNU ld.
#
#  target_has_targetcm	Set to yes or no depending on whether the target
#			has its own definition of targetcm.
#
#  target_has_targetm_common	Set to yes or no depending on whether the
#			target has its own definition of targetm_common.

out_file=
common_out_file=
tmake_file=
extra_headers=
user_headers_inc_next_pre=
user_headers_inc_next_post=
use_gcc_tgmath=yes
use_gcc_stdint=none
extra_programs=
extra_objs=
extra_gcc_objs=
extra_options=
c_target_objs=
cxx_target_objs=
fortran_target_objs=
target_has_targetcm=no
target_has_targetm_common=yes
tm_defines=
xm_defines=
# Set this to force installation and use of collect2.
use_collect2=
# Set this to override the default target model.
target_cpu_default=
# Set this if gdb needs a dir command with `dirname $out_file`
gdb_needs_out_file_path=
# Set this to control which thread package will be used.
thread_file=
# Reinitialize these from the flag values every loop pass, since some
# configure entries modify them.
gas="$gas_flag"
gnu_ld="$gnu_ld_flag"
default_use_cxa_atexit=no
default_gnu_indirect_function=no
target_gtfiles=
need_64bit_isa=
native_system_header_dir=/usr/include
target_type_format_char='@'

# Don't carry these over build->host->target.  Please.
xm_file=
md_file=

# Obsolete configurations.
case ${target} in
# Currently there are no obsolete targets.
 nothing				\
 )
    if test "x$enable_obsolete" != xyes; then
      echo "*** Configuration ${target} is obsolete." >&2
      echo "*** Specify --enable-obsolete to build it anyway." >&2
      echo "*** Support will be REMOVED in the next major release of GCC," >&2
      echo "*** unless a maintainer comes forward." >&2
      exit 1
    fi;;
esac

# Unsupported targets list.  Do not put an entry in this list unless
# it would otherwise be caught by a more permissive pattern.  The list
# should be in alphabetical order.
case ${target} in
 # Avoid special cases that are not obsolete
   arm*-*-*eabi*			\
 )
	;;
   arm*-wince-pe*			\
 | arm*-*-ecos-elf			\
 | arm*-*-elf				\
 | arm*-*-linux*			\
 | arm*-*-uclinux*			\
 | i[34567]86-go32-*			\
 | i[34567]86-*-go32*			\
 | m68k-*-uclinuxoldabi*		\
 | mips64orion*-*-rtems*		\
 | pdp11-*-bsd				\
 | sparc-hal-solaris2*			\
 | thumb-*-*				\
 | *-*-freebsd[12] | *-*-freebsd[12].*	\
 | *-*-freebsd*aout*			\
 | *-*-linux*aout*			\
 | *-*-linux*coff*			\
 | *-*-linux*libc1*			\
 | *-*-linux*oldld*			\
 | *-*-rtemsaout*			\
 | *-*-rtemscoff*			\
 | *-*-solaris2				\
 | *-*-solaris2.[0-9]			\
 | *-*-solaris2.[0-9].*			\
 | *-*-sysv*				\
 | vax-*-vms*				\
 )
	echo "*** Configuration ${target} not supported" 1>&2
	exit 1
	;;
esac

# Set default cpu_type, tm_file, tm_p_file and xm_file so it can be
# updated in each machine entry.  Also set default extra_headers for some
# machines.
tm_p_file=
cpu_type=`echo ${target} | sed 's/-.*$//'`
cpu_is_64bit=
case ${target} in
m32c*-*-*)
        cpu_type=m32c
	tmake_file=m32c/t-m32c
	target_has_targetm_common=no
        ;;
aarch64*-*-*)
	cpu_type=aarch64
	extra_headers="arm_neon.h arm_acle.h"
	extra_objs="aarch64-builtins.o aarch-common.o cortex-a57-fma-steering.o"
	target_gtfiles="\$(srcdir)/config/aarch64/aarch64-builtins.c"
	target_has_targetm_common=yes
	;;
alpha*-*-*)
	cpu_type=alpha
	extra_options="${extra_options} g.opt"
	;;
am33_2.0-*-linux*)
	cpu_type=mn10300
	;;
arc*-*-*)
	cpu_type=arc
	;;
arm*-*-*)
	cpu_type=arm
	extra_objs="arm-builtins.o aarch-common.o"
	extra_headers="mmintrin.h arm_neon.h arm_acle.h"
	target_type_format_char='%'
	c_target_objs="arm-c.o"
	cxx_target_objs="arm-c.o"
	extra_options="${extra_options} arm/arm-tables.opt"
	target_gtfiles="\$(srcdir)/config/arm/arm-builtins.c"
	;;
avr-*-*)
	cpu_type=avr
	c_target_objs="avr-c.o"
	cxx_target_objs="avr-c.o"
	;;
bfin*-*)
	cpu_type=bfin
	;;
crisv32-*)
	cpu_type=cris
	;;
frv*)	cpu_type=frv
	extra_options="${extra_options} g.opt"
	;;
ft32*)	cpu_type=ft32
	target_has_targetm_common=no
	;;
moxie*)	cpu_type=moxie
	target_has_targetm_common=no
	;;
fido-*-*)
	cpu_type=m68k
	extra_headers=math-68881.h
	extra_options="${extra_options} m68k/m68k-tables.opt"
        ;;
i[34567]86-*-*)
	cpu_type=i386
	c_target_objs="i386-c.o"
	cxx_target_objs="i386-c.o"
	extra_options="${extra_options} fused-madd.opt"
	extra_headers="cpuid.h mmintrin.h mm3dnow.h xmmintrin.h emmintrin.h
		       pmmintrin.h tmmintrin.h ammintrin.h smmintrin.h
		       nmmintrin.h bmmintrin.h fma4intrin.h wmmintrin.h
		       immintrin.h x86intrin.h avxintrin.h xopintrin.h
		       ia32intrin.h cross-stdarg.h lwpintrin.h popcntintrin.h
		       lzcntintrin.h bmiintrin.h bmi2intrin.h tbmintrin.h
		       avx2intrin.h avx512fintrin.h fmaintrin.h f16cintrin.h
		       rtmintrin.h xtestintrin.h rdseedintrin.h prfchwintrin.h
		       adxintrin.h fxsrintrin.h xsaveintrin.h xsaveoptintrin.h
		       avx512cdintrin.h avx512erintrin.h avx512pfintrin.h
		       shaintrin.h clflushoptintrin.h xsavecintrin.h
		       xsavesintrin.h avx512dqintrin.h avx512bwintrin.h
		       avx512vlintrin.h avx512vlbwintrin.h avx512vldqintrin.h
		       avx512ifmaintrin.h avx512ifmavlintrin.h avx512vbmiintrin.h
<<<<<<< HEAD
		       avx512vbmivlintrin.h clwbintrin.h pcommitintrin.h arm_neon.h"
=======
		       avx512vbmivlintrin.h clwbintrin.h pcommitintrin.h mwaitxintrin.h"
>>>>>>> 6e3ecd30
	;;
x86_64-*-*)
	cpu_type=i386
	c_target_objs="i386-c.o"
	cxx_target_objs="i386-c.o"
	extra_options="${extra_options} fused-madd.opt"
	extra_headers="cpuid.h mmintrin.h mm3dnow.h xmmintrin.h emmintrin.h
		       pmmintrin.h tmmintrin.h ammintrin.h smmintrin.h
		       nmmintrin.h bmmintrin.h fma4intrin.h wmmintrin.h
		       immintrin.h x86intrin.h avxintrin.h xopintrin.h
		       ia32intrin.h cross-stdarg.h lwpintrin.h popcntintrin.h
		       lzcntintrin.h bmiintrin.h tbmintrin.h bmi2intrin.h
		       avx2intrin.h avx512fintrin.h fmaintrin.h f16cintrin.h
		       rtmintrin.h xtestintrin.h rdseedintrin.h prfchwintrin.h
		       adxintrin.h fxsrintrin.h xsaveintrin.h xsaveoptintrin.h
		       avx512cdintrin.h avx512erintrin.h avx512pfintrin.h
		       shaintrin.h clflushoptintrin.h xsavecintrin.h
		       xsavesintrin.h avx512dqintrin.h avx512bwintrin.h
		       avx512vlintrin.h avx512vlbwintrin.h avx512vldqintrin.h
		       avx512ifmaintrin.h avx512ifmavlintrin.h avx512vbmiintrin.h
<<<<<<< HEAD
		       avx512vbmivlintrin.h clwbintrin.h pcommitintrin.h arm_neon.h"
	need_64bit_hwint=yes
=======
		       avx512vbmivlintrin.h clwbintrin.h pcommitintrin.h mwaitxintrin.h"
>>>>>>> 6e3ecd30
	;;
ia64-*-*)
	extra_headers=ia64intrin.h
	extra_options="${extra_options} g.opt fused-madd.opt"
	;;
hppa*-*-*)
	cpu_type=pa
	;;
lm32*)
	extra_options="${extra_options} g.opt"
	;;
m32r*-*-*)
        cpu_type=m32r
	extra_options="${extra_options} g.opt"
        ;;
m68k-*-*)
	extra_headers=math-68881.h
	extra_options="${extra_options} m68k/m68k-tables.opt"
	;;
microblaze*-*-*)
        cpu_type=microblaze
	extra_options="${extra_options} g.opt"
        ;;
mips*-*-*)
	cpu_type=mips
	extra_headers="loongson.h"
	extra_options="${extra_options} g.opt mips/mips-tables.opt"
	;;
nds32*)
	cpu_type=nds32
	extra_headers="nds32_intrinsic.h"
	extra_objs="nds32-cost.o nds32-intrinsic.o nds32-isr.o nds32-md-auxiliary.o nds32-pipelines-auxiliary.o nds32-predicates.o nds32-memory-manipulation.o nds32-fp-as-gp.o"
	;;
nios2-*-*)
	cpu_type=nios2
	extra_options="${extra_options} g.opt"
	;;
nvptx-*-*)
	cpu_type=nvptx
	;;
powerpc*-*-*)
	cpu_type=rs6000
	extra_headers="ppc-asm.h altivec.h spe.h ppu_intrinsics.h paired.h spu2vmx.h vec_types.h si2vmx.h htmintrin.h htmxlintrin.h"
	case x$with_cpu in
	    xpowerpc64|xdefault64|x6[23]0|x970|xG5|xpower[345678]|xpower6x|xrs64a|xcell|xa2|xe500mc64|xe5500|Xe6500)
		cpu_is_64bit=yes
		;;
	esac
	extra_options="${extra_options} g.opt fused-madd.opt rs6000/rs6000-tables.opt"
	;;
rs6000*-*-*)
	extra_options="${extra_options} g.opt fused-madd.opt rs6000/rs6000-tables.opt"
	;;
sparc*-*-*)
	cpu_type=sparc
	c_target_objs="sparc-c.o"
	cxx_target_objs="sparc-c.o"
	extra_headers="visintrin.h"
	;;
spu*-*-*)
	cpu_type=spu
	;;
s390*-*-*)
	cpu_type=s390
	extra_options="${extra_options} fused-madd.opt"
	extra_headers="s390intrin.h htmintrin.h htmxlintrin.h vecintrin.h"
	;;
# Note the 'l'; we need to be able to match e.g. "shle" or "shl".
sh[123456789lbe]*-*-* | sh-*-*)
	cpu_type=sh
	extra_options="${extra_options} fused-madd.opt"
	extra_objs="${extra_objs} sh_treg_combine.o sh-mem.o sh_optimize_sett_clrt.o"
	;;
v850*-*-*)
	cpu_type=v850
	;;
tic6x-*-*)
	cpu_type=c6x
	extra_headers="c6x_intrinsics.h"
	extra_options="${extra_options} c6x/c6x-tables.opt"
	;;
xtensa*-*-*)
	extra_options="${extra_options} fused-madd.opt"
	;;
tilegx*-*-*)
	cpu_type=tilegx
	;;
tilepro*-*-*)
	cpu_type=tilepro
	;;
esac

tm_file=${cpu_type}/${cpu_type}.h
if test -f ${srcdir}/config/${cpu_type}/${cpu_type}-protos.h
then
	tm_p_file=${cpu_type}/${cpu_type}-protos.h
fi
extra_modes=
if test -f ${srcdir}/config/${cpu_type}/${cpu_type}-modes.def
then
	extra_modes=${cpu_type}/${cpu_type}-modes.def
fi
if test -f ${srcdir}/config/${cpu_type}/${cpu_type}.opt
then
	extra_options="${extra_options} ${cpu_type}/${cpu_type}.opt"
fi

case ${target} in
aarch64*-*-*)
	tm_p_file="${tm_p_file} arm/aarch-common-protos.h"
	case ${with_abi} in
	"")
		if test "x$with_multilib_list" = xilp32; then
			tm_file="aarch64/biarchilp32.h ${tm_file}"
		else
			tm_file="aarch64/biarchlp64.h ${tm_file}"
		fi
		;;
	ilp32)
		tm_file="aarch64/biarchilp32.h ${tm_file}"
		;;
	lp64)
		tm_file="aarch64/biarchlp64.h ${tm_file}"
		;;
	*)
		echo "Unknown ABI used in --with-abi=$with_abi"
		exit 1
	esac
	;;
i[34567]86-*-*)
	if test "x$with_abi" != x; then
		echo "This target does not support --with-abi."
		exit 1
	fi
	if test "x$enable_cld" = xyes; then
		tm_defines="${tm_defines} USE_IX86_CLD=1"
	fi
	if test "x$enable_frame_pointer" = xyes; then
		tm_defines="${tm_defines} USE_IX86_FRAME_POINTER=1"
	fi
	tm_file="vxworks-dummy.h ${tm_file}"
	;;
x86_64-*-*)
	case ${with_abi} in
	"")
		if test "x$with_multilib_list" = xmx32; then
			tm_file="i386/biarchx32.h ${tm_file}"
		else
			tm_file="i386/biarch64.h ${tm_file}"
		fi
		;;
	64 | m64)
		tm_file="i386/biarch64.h ${tm_file}"
		;;
	x32 | mx32)
		tm_file="i386/biarchx32.h ${tm_file}"
		;;
	*)
		echo "Unknown ABI used in --with-abi=$with_abi"
		exit 1
	esac
	if test "x$enable_cld" = xyes; then
		tm_defines="${tm_defines} USE_IX86_CLD=1"
	fi
	if test "x$enable_frame_pointer" = xyes; then
		tm_defines="${tm_defines} USE_IX86_FRAME_POINTER=1"
	fi
	tm_file="vxworks-dummy.h ${tm_file}"
	;;
arm*-*-*)
	tm_p_file="${tm_p_file} arm/aarch-common-protos.h"
	tm_file="vxworks-dummy.h ${tm_file}"
	;;
mips*-*-* | sh*-*-* | sparc*-*-*)
	tm_file="vxworks-dummy.h ${tm_file}"
	;;
esac

# On a.out targets, we need to use collect2.
case ${target} in
*-*-*aout*)
	use_collect2=yes
	;;
esac

# Common C libraries.
tm_defines="$tm_defines LIBC_GLIBC=1 LIBC_UCLIBC=2 LIBC_BIONIC=3 LIBC_MUSL=4"

# 32-bit x86 processors supported by --with-arch=.  Each processor
# MUST be separated by exactly one space.
x86_archs="athlon athlon-4 athlon-fx athlon-mp athlon-tbird \
athlon-xp k6 k6-2 k6-3 geode c3 c3-2 winchip-c6 winchip2 i386 i486 \
i586 i686 pentium pentium-m pentium-mmx pentium2 pentium3 pentium3m \
pentium4 pentium4m pentiumpro prescott"

# 64-bit x86 processors supported by --with-arch=.  Each processor
# MUST be separated by exactly one space.
x86_64_archs="amdfam10 athlon64 athlon64-sse3 barcelona bdver1 bdver2 \
bdver3 bdver4 btver1 btver2 k8 k8-sse3 opteron opteron-sse3 nocona \
core2 corei7 corei7-avx core-avx-i core-avx2 atom slm nehalem westmere \
sandybridge ivybridge haswell broadwell bonnell silvermont knl x86-64 \
native"

# Additional x86 processors supported by --with-cpu=.  Each processor
# MUST be separated by exactly one space.
x86_cpus="generic intel"

# Common parts for widely ported systems.
case ${target} in
*-*-darwin*)
  tmake_file="t-darwin ${cpu_type}/t-darwin"
  tm_file="${tm_file} darwin.h"
  case ${target} in
  *-*-darwin9*)
    tm_file="${tm_file} darwin9.h"
    ;;
  *-*-darwin[1][01]*)
    tm_file="${tm_file} darwin9.h darwin10.h"
    ;;
  *-*-darwin[1][2-9]* | *-*-darwin[2][0-9]*)
    tm_file="${tm_file} darwin9.h darwin10.h darwin12.h"
    ;;
  esac
  tm_file="${tm_file} ${cpu_type}/darwin.h"
  tm_p_file="${tm_p_file} darwin-protos.h"
  target_gtfiles="\$(srcdir)/config/darwin.c"
  extra_options="${extra_options} darwin.opt"
  c_target_objs="${c_target_objs} darwin-c.o"
  cxx_target_objs="${cxx_target_objs} darwin-c.o"
  fortran_target_objs="darwin-f.o"
  target_has_targetcm=yes
  extra_objs="darwin.o"
  extra_gcc_objs="darwin-driver.o"
  default_use_cxa_atexit=yes
  use_gcc_stdint=wrap
  case ${enable_threads} in
    "" | yes | posix) thread_file='posix' ;;
  esac
  ;;
*-*-dragonfly*)
  gas=yes
  gnu_ld=yes
  tmake_file="t-slibgcc"
  case ${enable_threads} in
    "" | yes | posix)
      thread_file='posix'
      ;;
    no | single)
      # Let these non-posix thread selections fall through if requested
      ;;
    *)
      echo 'Unknown thread configuration for DragonFly BSD'
      exit 1
      ;;
  esac
  extra_options="$extra_options rpath.opt dragonfly.opt"
  default_use_cxa_atexit=yes
  use_gcc_stdint=wrap
  ;;
*-*-freebsd*)
  # This is the generic ELF configuration of FreeBSD.  Later
  # machine-specific sections may refine and add to this
  # configuration.
  #
  # Due to tm_file entry ordering issues that vary between cpu
  # architectures, we only define fbsd_tm_file to allow the
  # machine-specific section to dictate the final order of all
  # entries of tm_file with the minor exception that components
  # of the tm_file set here will always be of the form:
  #
  # freebsd<version_number>.h [freebsd-<conf_option>.h ...] freebsd-spec.h freebsd.h
  #
  # The machine-specific section should not tamper with this
  # ordering but may order all other entries of tm_file as it
  # pleases around the provided core setting.
  gas=yes
  gnu_ld=yes
  fbsd_major=`echo ${target} | sed -e 's/.*freebsd//g' | sed -e 's/\..*//g'`
  if test "$fbsd_major" = ""; then
    echo "Specify the major version number of the targeted FreeBSD release"
    echo "like this: --target=amd64-unknown-freebsd10.1"
    exit 1
  fi
  tm_defines="${tm_defines} FBSD_MAJOR=${fbsd_major}"
  tmake_file="t-slibgcc"
  case ${enable_threads} in
    no)
      fbsd_tm_file="${fbsd_tm_file} freebsd-nthr.h"
      ;;
    "" | yes | posix)
      thread_file='posix'
      ;;
    *)
      echo 'Unknown thread configuration for FreeBSD'
      exit 1
      ;;
  esac
  fbsd_tm_file="${fbsd_tm_file} freebsd-spec.h freebsd.h freebsd-stdint.h"
  extra_options="$extra_options rpath.opt freebsd.opt"
  case ${target} in
    *-*-freebsd[345].*)
      :;;
    *)
      default_use_cxa_atexit=yes;;
  esac
  use_gcc_stdint=wrap
  ;;
*-*-linux* | frv-*-*linux* | *-*-kfreebsd*-gnu | *-*-knetbsd*-gnu | *-*-gnu* | *-*-kopensolaris*-gnu)
  extra_options="$extra_options gnu-user.opt"
  gas=yes
  gnu_ld=yes
  case ${enable_threads} in
    "" | yes | posix) thread_file='posix' ;;
  esac
  tmake_file="t-slibgcc"
  case $target in
    *-*-linux* | frv-*-*linux* | *-*-kfreebsd*-gnu | *-*-knetbsd*-gnu | *-*-kopensolaris*-gnu)
      :;;
    *-*-gnu*)
      native_system_header_dir=/include
      ;;
  esac
  # Linux C libraries selection switch: glibc / uclibc / bionic.
  # uclibc and bionic aren't usable for GNU/Hurd and neither for GNU/k*BSD.
  case $target in
    *linux*)
      tm_p_file="${tm_p_file} linux-protos.h"
      tmake_file="${tmake_file} t-linux"
      extra_objs="${extra_objs} linux.o"
      extra_options="${extra_options} linux.opt"
      ;;
  esac
  case $target in
    *-*-*android*)
      tm_defines="$tm_defines DEFAULT_LIBC=LIBC_BIONIC"
      ;;
    *-*-*uclibc*)
      tm_defines="$tm_defines DEFAULT_LIBC=LIBC_UCLIBC"
      ;;
    *-*-*musl*)
      tm_defines="$tm_defines DEFAULT_LIBC=LIBC_MUSL"
      ;;
    *)
      tm_defines="$tm_defines DEFAULT_LIBC=LIBC_GLIBC"
      ;;
  esac
  # Assume that glibc or uClibc or Bionic are being used and so __cxa_atexit
  # is provided.
  default_use_cxa_atexit=yes
  use_gcc_tgmath=no
  use_gcc_stdint=wrap
  # Enable compilation for Android by default for *android* targets.
  case $target in
    *-*-*android*)
      tm_defines="$tm_defines ANDROID_DEFAULT=1"
      ;;
    *)
      tm_defines="$tm_defines ANDROID_DEFAULT=0"
      ;;
  esac
  c_target_objs="${c_target_objs} glibc-c.o"
  cxx_target_objs="${cxx_target_objs} glibc-c.o"
  tmake_file="${tmake_file} t-glibc"
  target_has_targetcm=yes
  ;;
*-*-netbsd*)
  tmake_file="t-slibgcc"
  gas=yes
  gnu_ld=yes

  # NetBSD 2.0 and later get POSIX threads enabled by default.
  # Allow them to be explicitly enabled on any other version.
  case ${enable_threads} in
    "")
      case ${target} in
        *-*-netbsd[2-9]* | *-*-netbsdelf[2-9]*)
          thread_file='posix'
          tm_defines="${tm_defines} NETBSD_ENABLE_PTHREADS"
          ;;
      esac
      ;;
    yes | posix)
      thread_file='posix'
      tm_defines="${tm_defines} NETBSD_ENABLE_PTHREADS"
      ;;
  esac

  # NetBSD 2.0 and later provide __cxa_atexit(), which we use by
  # default (unless overridden by --disable-__cxa_atexit).
  case ${target} in
    *-*-netbsd[2-9]* | *-*-netbsdelf[2-9]*)
      default_use_cxa_atexit=yes
      ;;
  esac
  ;;
*-*-openbsd*)
  tmake_file="t-openbsd"
  case ${enable_threads} in
    yes)
      thread_file='posix'
      ;;
  esac
  case ${target} in
    *-*-openbsd2.*|*-*-openbsd3.[012])
      tm_defines="${tm_defines} HAS_LIBC_R=1" ;;
  esac
  case ${target} in
    *-*-openbsd4.[3-9]|*-*-openbsd[5-9]*)
      default_use_cxa_atexit=yes
      ;;
  esac
  ;;
*-*-rtems*)
  case ${enable_threads} in
    "" | yes | rtems) thread_file='rtems' ;;
    posix) thread_file='posix' ;;
    no) ;;
    *)
      echo 'Unknown thread configuration for RTEMS'
      exit 1
      ;;
  esac
  tmake_file="${tmake_file} t-rtems"
  extra_options="${extra_options} rtems.opt"
  default_use_cxa_atexit=yes
  use_gcc_stdint=wrap
  ;;
*-*-uclinux*)
  extra_options="$extra_options gnu-user.opt"
  use_gcc_stdint=wrap
  tm_defines="$tm_defines DEFAULT_LIBC=LIBC_UCLIBC SINGLE_LIBC"
  ;;
*-*-rdos*)
  use_gcc_stdint=wrap
  ;;
*-*-solaris2*)
  # i?86-*-solaris2* needs to insert headers between cpu default and
  # Solaris 2 specific ones.
  sol2_tm_file_head="dbxelf.h elfos.h ${cpu_type}/sysv4.h"
  sol2_tm_file_tail="${cpu_type}/sol2.h sol2.h"
  sol2_tm_file="${sol2_tm_file_head} ${sol2_tm_file_tail}"
  use_gcc_stdint=wrap
  if test x$gnu_ld = xyes; then
    tm_file="usegld.h ${tm_file}"
  fi
  if test x$gas = xyes; then
    tm_file="usegas.h ${tm_file}"
  fi
  tm_p_file="${tm_p_file} sol2-protos.h"
  tmake_file="${tmake_file} t-sol2 t-slibgcc"
  c_target_objs="${c_target_objs} sol2-c.o"
  cxx_target_objs="${cxx_target_objs} sol2-c.o sol2-cxx.o"
  extra_objs="sol2.o sol2-stubs.o"
  extra_options="${extra_options} sol2.opt"
  case ${enable_threads}:${have_pthread_h}:${have_thread_h} in
    "":yes:* | yes:yes:* )
      thread_file=posix
      ;;
  esac
  ;;
*-*-*vms*)
  extra_options="${extra_options} vms/vms.opt"
  xmake_file=vms/x-vms
  tmake_file="vms/t-vms t-slibgcc"
  extra_objs="vms.o"
  target_gtfiles="$target_gtfiles \$(srcdir)/config/vms/vms.c"
  tm_p_file="${tm_p_file} vms/vms-protos.h"
  xm_file="vms/xm-vms.h"
  c_target_objs="vms-c.o"
  cxx_target_objs="vms-c.o"
  fortran_target_objs="vms-f.o"
  use_gcc_stdint=provide
  tm_file="${tm_file} vms/vms-stdint.h"
  if test x$gnu_ld != xyes; then
    # Build wrappers for native case.
    extra_programs="ld\$(exeext) ar\$(exeext)"
    tmake_file="$tmake_file vms/t-vmsnative"
  fi
  ;;
*-*-vxworks*)
  tmake_file=t-vxworks
  xm_defines=POSIX
  extra_options="${extra_options} vxworks.opt"
  extra_objs="$extra_objs vxworks.o"
  case ${enable_threads} in
    no) ;;
    "" | yes | vxworks) thread_file='vxworks' ;;
    *) echo 'Unknown thread configuration for VxWorks'; exit 1 ;;
  esac
  ;;
*-*-elf|arc*-*-elf*)
  # Assume that newlib is being used and so __cxa_atexit is provided.
  default_use_cxa_atexit=yes
  use_gcc_stdint=wrap
  ;;
esac

case ${target} in
aarch64*-*-elf)
	tm_file="${tm_file} dbxelf.h elfos.h newlib-stdint.h"
	tm_file="${tm_file} aarch64/aarch64-elf.h aarch64/aarch64-elf-raw.h"
	tmake_file="${tmake_file} aarch64/t-aarch64"
	use_gcc_stdint=wrap
	case $target in
	aarch64_be-*)
		tm_defines="${tm_defines} TARGET_BIG_ENDIAN_DEFAULT=1"
		;;
	esac
	aarch64_multilibs="${with_multilib_list}"
	if test "$aarch64_multilibs" = "default"; then
		aarch64_multilibs="lp64,ilp32"
	fi
	aarch64_multilibs=`echo $aarch64_multilibs | sed -e 's/,/ /g'`
	for aarch64_multilib in ${aarch64_multilibs}; do
		case ${aarch64_multilib} in
		ilp32 | lp64 )
			TM_MULTILIB_CONFIG="${TM_MULTILIB_CONFIG},${aarch64_multilib}"
			;;
		*)
			echo "--with-multilib-list=${aarch64_multilib} not supported."
			exit 1
		esac
	done
	TM_MULTILIB_CONFIG=`echo $TM_MULTILIB_CONFIG | sed 's/^,//'`
	;;
aarch64*-*-linux*)
	tm_file="${tm_file} dbxelf.h elfos.h gnu-user.h linux.h glibc-stdint.h"
	tm_file="${tm_file} aarch64/aarch64-elf.h aarch64/aarch64-linux.h"
	tmake_file="${tmake_file} aarch64/t-aarch64 aarch64/t-aarch64-linux"
	case $target in
	aarch64_be-*)
		tm_defines="${tm_defines} TARGET_BIG_ENDIAN_DEFAULT=1"
		;;
	esac
	aarch64_multilibs="${with_multilib_list}"
	if test "$aarch64_multilibs" = "default"; then
		# TODO: turn on ILP32 multilib build after its support is mature.
		# aarch64_multilibs="lp64,ilp32"
		aarch64_multilibs="lp64"
	fi
	aarch64_multilibs=`echo $aarch64_multilibs | sed -e 's/,/ /g'`
	for aarch64_multilib in ${aarch64_multilibs}; do
		case ${aarch64_multilib} in
		ilp32 | lp64 )
			TM_MULTILIB_CONFIG="${TM_MULTILIB_CONFIG},${aarch64_multilib}"
			;;
		*)
			echo "--with-multilib-list=${aarch64_multilib} not supported."
			exit 1
		esac
	done
	TM_MULTILIB_CONFIG=`echo $TM_MULTILIB_CONFIG | sed 's/^,//'`
	;;
alpha*-*-linux*)
	tm_file="elfos.h ${tm_file} alpha/elf.h alpha/linux.h alpha/linux-elf.h glibc-stdint.h"
	tmake_file="${tmake_file} alpha/t-linux"
	extra_options="${extra_options} alpha/elf.opt"
	;;
alpha*-*-freebsd*)
	tm_file="elfos.h ${tm_file} ${fbsd_tm_file} alpha/elf.h alpha/freebsd.h"
	extra_options="${extra_options} alpha/elf.opt"
	;;
alpha*-*-netbsd*)
	tm_file="elfos.h ${tm_file} netbsd.h alpha/elf.h netbsd-elf.h alpha/netbsd.h"
	extra_options="${extra_options} netbsd.opt netbsd-elf.opt \
		       alpha/elf.opt"
	;;
alpha*-*-openbsd*)
	tm_defines="${tm_defines} OBSD_HAS_DECLARE_FUNCTION_NAME OBSD_HAS_DECLARE_FUNCTION_SIZE OBSD_HAS_DECLARE_OBJECT"
	tm_file="elfos.h alpha/alpha.h alpha/elf.h openbsd.h openbsd-stdint.h alpha/openbsd.h openbsd-libpthread.h"
	extra_options="${extra_options} openbsd.opt alpha/elf.opt"
	# default x-alpha is only appropriate for dec-osf.
	;;
alpha*-dec-*vms*)
	tm_file="${tm_file} vms/vms.h alpha/vms.h"
	tmake_file="${tmake_file} alpha/t-vms"
	;;
arc*-*-elf*)
	extra_headers="arc-simd.h"
	tm_file="dbxelf.h elfos.h newlib-stdint.h ${tm_file}"
	tmake_file="arc/t-arc-newlib arc/t-arc"
	case x"${with_cpu}" in
	  xarc600|xarc601|xarc700)
		target_cpu_default="TARGET_CPU_$with_cpu"
		;;
	esac
	if test x${with_endian} = x; then
		case ${target} in
		arc*be-*-* | arc*eb-*-*)	with_endian=big ;;
		*)				with_endian=little ;;
		esac
	fi
	case ${with_endian} in
	big|little)		;;
	*)	echo "with_endian=${with_endian} not supported."; exit 1 ;;
	esac
	case ${with_endian} in
	big*)	tm_defines="DRIVER_ENDIAN_SELF_SPECS=\\\"%{!EL:%{!mlittle-endian:-mbig-endian}}\\\" ${tm_defines}"
	esac
	;;
arc*-*-linux-uclibc*)
	extra_headers="arc-simd.h"
	tm_file="dbxelf.h elfos.h gnu-user.h linux.h glibc-stdint.h ${tm_file}"
	tmake_file="${tmake_file} arc/t-arc-uClibc arc/t-arc"
	tm_defines="${tm_defines} TARGET_SDATA_DEFAULT=0"
	tm_defines="${tm_defines} TARGET_MMEDIUM_CALLS_DEFAULT=1"
	case x"${with_cpu}" in
	  xarc600|xarc601|xarc700)
		target_cpu_default="TARGET_CPU_$with_cpu"
		;;
	esac
	if test x${with_endian} = x; then
		case ${target} in
		arc*be-*-* | arc*eb-*-*)	with_endian=big ;;
		*)				with_endian=little ;;
		esac
	fi
	case ${with_endian} in
	big|little)		;;
	*)	echo "with_endian=${with_endian} not supported."; exit 1 ;;
	esac
	case ${with_endian} in
	big*)	tm_defines="DRIVER_ENDIAN_SELF_SPECS=\\\"%{!EL:%{!mlittle-endian:-mbig-endian}}\\\" ${tm_defines}"
	esac
        ;;
arm-wrs-vxworks)
	tm_file="elfos.h arm/elf.h arm/aout.h ${tm_file} vx-common.h vxworks.h arm/vxworks.h"
	extra_options="${extra_options} arm/vxworks.opt"
	tmake_file="${tmake_file} arm/t-arm arm/t-vxworks"
	;;
arm*-*-freebsd*)                # ARM FreeBSD EABI
	tm_file="dbxelf.h elfos.h ${fbsd_tm_file} arm/elf.h"
	case $target in
	arm*b-*-freebsd*)
	    tm_defines="${tm_defines} TARGET_BIG_ENDIAN_DEFAULT=1"
	    ;;
	esac
	tmake_file="${tmake_file} arm/t-arm arm/t-bpabi"
	tm_file="${tm_file} arm/bpabi.h arm/freebsd.h arm/aout.h arm/arm.h"
	case $target in
	armv6*-*-freebsd*)
	    tm_defines="${tm_defines} TARGET_FREEBSD_ARMv6=1"
	    ;;
	esac
	case $target in
	arm*hf-*-freebsd*)
	    tm_defines="${tm_defines} TARGET_FREEBSD_ARM_HARD_FLOAT=1"
	    ;;
	esac
	with_tls=${with_tls:-gnu}
	;;
arm*-*-netbsdelf*)
	tm_file="dbxelf.h elfos.h netbsd.h netbsd-elf.h arm/elf.h arm/aout.h ${tm_file} arm/netbsd-elf.h"
	extra_options="${extra_options} netbsd.opt netbsd-elf.opt"
	tmake_file="${tmake_file} arm/t-arm"
	;;
arm*-*-linux-*)			# ARM GNU/Linux with ELF
	tm_file="dbxelf.h elfos.h gnu-user.h linux.h linux-android.h glibc-stdint.h arm/elf.h arm/linux-gas.h arm/linux-elf.h"
	extra_options="${extra_options} linux-android.opt"
	case $target in
	arm*b-*-linux*)
	    tm_defines="${tm_defines} TARGET_BIG_ENDIAN_DEFAULT=1"
	    ;;
	esac
	tmake_file="${tmake_file} arm/t-arm arm/t-arm-elf arm/t-bpabi arm/t-linux-eabi"
	tm_file="$tm_file arm/bpabi.h arm/linux-eabi.h arm/aout.h vxworks-dummy.h arm/arm.h"
	# Define multilib configuration for arm-linux-androideabi.
	case ${target} in
	*-androideabi)
	    tmake_file="$tmake_file arm/t-linux-androideabi"
	    ;;
	esac
	# The EABI requires the use of __cxa_atexit.
	default_use_cxa_atexit=yes
	with_tls=${with_tls:-gnu}
	;;
arm*-*-uclinux*eabi*)		# ARM ucLinux
	tm_file="dbxelf.h elfos.h arm/unknown-elf.h arm/elf.h arm/linux-gas.h arm/uclinux-elf.h glibc-stdint.h"
	tmake_file="${tmake_file} arm/t-arm arm/t-arm-elf arm/t-bpabi"
	tm_file="$tm_file arm/bpabi.h arm/uclinux-eabi.h arm/aout.h vxworks-dummy.h arm/arm.h"
	# The EABI requires the use of __cxa_atexit.
	default_use_cxa_atexit=yes
	;;
arm*-*-eabi* | arm*-*-symbianelf* | arm*-*-rtems*)
	case ${target} in
	arm*eb-*-eabi*)
	  tm_defines="${tm_defines} TARGET_BIG_ENDIAN_DEFAULT=1"
	esac
	default_use_cxa_atexit=yes
	tm_file="dbxelf.h elfos.h arm/unknown-elf.h arm/elf.h arm/bpabi.h"
	tmake_file="${tmake_file} arm/t-arm arm/t-arm-elf"
	case ${target} in
	arm*-*-eabi*)
	  tm_file="$tm_file newlib-stdint.h"
	  tmake_file="${tmake_file} arm/t-bpabi"
	  use_gcc_stdint=wrap
	  ;;
	arm*-*-rtems*)
	  tm_file="${tm_file} rtems.h arm/rtems.h newlib-stdint.h"
	  tmake_file="${tmake_file} arm/t-bpabi arm/t-rtems"
	  ;;
	arm*-*-symbianelf*)
	  tm_file="${tm_file} arm/symbian.h"
	  # We do not include t-bpabi for Symbian OS because the system
	  # provides its own implementation of the BPABI functions.
	  tmake_file="${tmake_file} arm/t-symbian"
	  ;;
	esac
	tm_file="${tm_file} arm/aout.h vxworks-dummy.h arm/arm.h"
	;;
avr-*-rtems*)
	tm_file="elfos.h avr/elf.h avr/avr-arch.h avr/avr.h avr/specs.h dbxelf.h avr/rtems.h rtems.h newlib-stdint.h"
	tm_defines="${tm_defines} WITH_RTEMS"
	tmake_file="${tmake_file} avr/t-avr avr/t-multilib avr/t-rtems"
	extra_gcc_objs="driver-avr.o avr-devices.o"
	extra_objs="avr-devices.o avr-log.o"
	;;
avr-*-*)
	tm_file="elfos.h avr/elf.h avr/avr-arch.h avr/avr.h avr/specs.h dbxelf.h avr/avr-stdint.h"
	if test x${with_avrlibc} != xno; then
	    tm_file="${tm_file} ${cpu_type}/avrlibc.h"
	    tm_defines="${tm_defines} WITH_AVRLIBC"
	fi
	tmake_file="${tmake_file} avr/t-avr avr/t-multilib"
	use_gcc_stdint=wrap
	extra_gcc_objs="driver-avr.o avr-devices.o"
	extra_objs="avr-devices.o avr-log.o"
	;;
bfin*-elf*)
	tm_file="${tm_file} dbxelf.h elfos.h newlib-stdint.h bfin/elf.h"
	tmake_file=bfin/t-bfin-elf
	use_collect2=no
	;;
bfin*-uclinux*)
	tm_file="${tm_file} dbxelf.h elfos.h bfin/elf.h gnu-user.h linux.h glibc-stdint.h bfin/uclinux.h"
	tmake_file=bfin/t-bfin-uclinux
	use_collect2=no
	;;
bfin*-linux-uclibc*)
	tm_file="${tm_file} dbxelf.h elfos.h bfin/elf.h gnu-user.h linux.h glibc-stdint.h bfin/linux.h ./linux-sysroot-suffix.h"
	tmake_file="${tmake_file} bfin/t-bfin-linux"
	use_collect2=no
	;;
bfin*-rtems*)
	tm_file="${tm_file} dbxelf.h elfos.h bfin/elf.h bfin/rtems.h rtems.h newlib-stdint.h"
	tmake_file="${tmake_file} bfin/t-rtems"
	;;
bfin*-*)
	tm_file="${tm_file} dbxelf.h elfos.h newlib-stdint.h bfin/elf.h"
	use_collect2=no
	use_gcc_stdint=wrap
	;;
cr16-*-elf)
        tm_file="elfos.h ${tm_file}"
        tmake_file="${tmake_file} cr16/t-cr16 "
        use_collect2=no
        ;;
crisv32-*-elf | crisv32-*-none)
	tm_file="dbxelf.h elfos.h newlib-stdint.h ${tm_file}"
	tmake_file="cris/t-cris"
	target_cpu_default=32
	gas=yes
	extra_options="${extra_options} cris/elf.opt"
	use_gcc_stdint=wrap
	;;
cris-*-elf | cris-*-none)
	tm_file="dbxelf.h elfos.h newlib-stdint.h ${tm_file}"
	tmake_file="cris/t-cris cris/t-elfmulti"
	gas=yes
	extra_options="${extra_options} cris/elf.opt"
	use_gcc_stdint=wrap
	;;
crisv32-*-linux* | cris-*-linux*)
	tm_file="dbxelf.h elfos.h ${tm_file} gnu-user.h linux.h glibc-stdint.h cris/linux.h"
	tmake_file="${tmake_file} cris/t-cris cris/t-linux"
	extra_options="${extra_options} cris/linux.opt"
	case $target in
	  cris-*-*)
		target_cpu_default=10
		;;
	  crisv32-*-*)
		target_cpu_default=32
		;;
	esac
	;;
epiphany-*-elf )
	tm_file="dbxelf.h elfos.h newlib-stdint.h ${tm_file}"
	tmake_file="epiphany/t-epiphany"
	extra_options="${extra_options} fused-madd.opt"
	extra_objs="$extra_objs mode-switch-use.o resolve-sw-modes.o"
	tm_defines="${tm_defines} EPIPHANY_STACK_OFFSET=${with_stack_offset:-8}"
	extra_headers="epiphany_intrinsics.h"
	;;
fr30-*-elf)
	tm_file="dbxelf.h elfos.h newlib-stdint.h ${tm_file}"
	;;
frv-*-elf)
	tm_file="dbxelf.h elfos.h newlib-stdint.h ${tm_file}"
	tmake_file=frv/t-frv
	;;
frv-*-*linux*)
	tm_file="dbxelf.h elfos.h ${tm_file} \
	         gnu-user.h linux.h glibc-stdint.h frv/linux.h"
	tmake_file="${tmake_file} frv/t-frv frv/t-linux"
	;;
ft32-*-elf)
	gas=yes
	gnu_ld=yes
	tm_file="dbxelf.h elfos.h newlib-stdint.h ${tm_file}"
	tmake_file="${tmake_file} ft32/t-ft32"
	;;
moxie-*-elf)
	gas=yes
	gnu_ld=yes
	tm_file="dbxelf.h elfos.h newlib-stdint.h ${tm_file}"
	tmake_file="${tmake_file} moxie/t-moxie"
	;;
moxie-*-uclinux*)
	gas=yes
	gnu_ld=yes
	tm_file="dbxelf.h elfos.h ${tm_file} gnu-user.h linux.h glibc-stdint.h moxie/uclinux.h"
	tmake_file="${tmake_file} moxie/t-moxie"
	;;
moxie-*-rtems*)
	tmake_file="${tmake_file} moxie/t-moxie"
	tm_file="moxie/moxie.h dbxelf.h elfos.h moxie/rtems.h rtems.h newlib-stdint.h"
	;;
moxie-*-moxiebox*)
	gas=yes
	gnu_ld=yes
	tm_file="${tm_file} dbxelf.h elfos.h moxie/moxiebox.h newlib-stdint.h"
	tmake_file="${tmake_file} moxie/t-moxiebox"
	;;
h8300-*-rtems*)
	tmake_file="${tmake_file} h8300/t-h8300 h8300/t-rtems"
	tm_file="h8300/h8300.h dbxelf.h elfos.h h8300/elf.h h8300/rtems.h rtems.h newlib-stdint.h"
	;;
h8300-*-elf*)
	tmake_file="h8300/t-h8300"
	tm_file="h8300/h8300.h dbxelf.h elfos.h newlib-stdint.h h8300/elf.h"
	;;
h8300-*-linux*)
	tmake_file="${tmake_file} h8300/t-h8300 h8300/t-linux"
	tm_file="h8300/h8300.h dbxelf.h elfos.h gnu-user.h linux.h glibc-stdint.h h8300/linux.h"
	;;
hppa*64*-*-linux*)
	target_cpu_default="MASK_PA_11|MASK_PA_20"
	tm_file="pa/pa64-start.h ${tm_file} dbxelf.h elfos.h gnu-user.h linux.h \
		 glibc-stdint.h pa/pa-linux.h pa/pa64-regs.h pa/pa-64.h \
		 pa/pa64-linux.h"
	gas=yes gnu_ld=yes
	;;
hppa*-*-linux*)
	target_cpu_default="MASK_PA_11|MASK_NO_SPACE_REGS"
	tm_file="${tm_file} dbxelf.h elfos.h gnu-user.h linux.h glibc-stdint.h pa/pa-linux.h \
		 pa/pa32-regs.h pa/pa32-linux.h"
	tmake_file="${tmake_file} pa/t-linux"
	;;
hppa*-*-openbsd*)
	target_cpu_default="MASK_PA_11"
	tm_file="${tm_file} dbxelf.h elfos.h openbsd.h openbsd-stdint.h openbsd-libpthread.h \
		 pa/pa-openbsd.h pa/pa32-regs.h pa/pa32-openbsd.h"
	extra_options="${extra_options} openbsd.opt"
	gas=yes
	gnu_ld=yes
	;;
hppa[12]*-*-hpux10*)
	case ${target} in
	hppa1.1-*-* | hppa2*-*-*)
		target_cpu_default="MASK_PA_11"
		;;
	esac
	tm_file="${tm_file} pa/pa32-regs.h dbxelf.h pa/som.h \
		 pa/pa-hpux.h pa/pa-hpux10.h"
	extra_options="${extra_options} pa/pa-hpux.opt pa/pa-hpux10.opt"
	case ${target} in
	*-*-hpux10.[1-9]*)
		tm_file="${tm_file} pa/pa-hpux1010.h"
		extra_options="${extra_options} pa/pa-hpux1010.opt"
		;;
	esac
	use_gcc_stdint=provide
	tm_file="${tm_file} hpux-stdint.h"
	tmake_file="t-slibgcc"
	case ${enable_threads} in
	  "")
	    if test x$have_pthread_h = xyes ; then
	      tmake_file="${tmake_file} pa/t-dce-thr"
	    fi
	    ;;
	  yes | dce)
	    tmake_file="${tmake_file} pa/t-dce-thr"
	    ;;
	esac
	use_collect2=yes
	gas=yes
	if test "x$with_dwarf2" != x; then
		echo "Warning: dwarf2 debug format is not supported for this target, --with-dwarf2 ignored" 1>&2
		dwarf2=no
	fi
	;;
hppa*64*-*-hpux11*)
	target_cpu_default="MASK_PA_11|MASK_PA_20"
	if test x$gnu_ld = xyes
	then
		target_cpu_default="${target_cpu_default}|MASK_GNU_LD"
	fi
	tm_file="pa/pa64-start.h ${tm_file} dbxelf.h elfos.h \
		 pa/pa64-regs.h pa/pa-hpux.h pa/pa-hpux1010.h \
		 pa/pa-hpux11.h"
	case ${target} in
	*-*-hpux11.[12]*)
		tm_file="${tm_file} pa/pa-hpux1111.h pa/pa-64.h pa/pa64-hpux.h"
		extra_options="${extra_options} pa/pa-hpux1111.opt"
		;;
	*-*-hpux11.[3-9]*)
		tm_file="${tm_file} pa/pa-hpux1131.h pa/pa-64.h pa/pa64-hpux.h"
		extra_options="${extra_options} pa/pa-hpux1131.opt"
		;;
	*)
		tm_file="${tm_file} pa/pa-64.h pa/pa64-hpux.h"
		;;
	esac
	extra_options="${extra_options} pa/pa-hpux.opt \
		       pa/pa-hpux1010.opt pa/pa64-hpux.opt hpux11.opt"
	tmake_file="t-slibgcc"
	case x${enable_threads} in
	x | xyes | xposix )
		thread_file=posix
		;;
	esac
	gas=yes
	case ${target} in
	  *-*-hpux11.[01]*)
		use_gcc_stdint=provide
		tm_file="${tm_file} hpux-stdint.h"
		;;
	  *-*-hpux11.[23]*)
		use_gcc_stdint=wrap
		tm_file="${tm_file} hpux-stdint.h"
		;;
	esac
	;;
hppa[12]*-*-hpux11*)
	case ${target} in
	hppa1.1-*-* | hppa2*-*-*)
		target_cpu_default="MASK_PA_11"
		;;
	esac
	tm_file="${tm_file} pa/pa32-regs.h dbxelf.h pa/som.h \
		 pa/pa-hpux.h pa/pa-hpux1010.h pa/pa-hpux11.h"
	extra_options="${extra_options} pa/pa-hpux.opt pa/pa-hpux1010.opt \
		       hpux11.opt"
	case ${target} in
	*-*-hpux11.[12]*)
		tm_file="${tm_file} pa/pa-hpux1111.h"
		extra_options="${extra_options} pa/pa-hpux1111.opt"
		;;
	*-*-hpux11.[3-9]*)
		tm_file="${tm_file} pa/pa-hpux1131.h"
		extra_options="${extra_options} pa/pa-hpux1131.opt"
		;;
	esac
	tmake_file="t-slibgcc"
	case x${enable_threads} in
	x | xyes | xposix )
		thread_file=posix
		;;
	esac
	use_collect2=yes
	gas=yes
	case ${target} in
	  *-*-hpux11.[01]*)
		use_gcc_stdint=provide
		tm_file="${tm_file} hpux-stdint.h"
		;;
	  *-*-hpux11.[23]*)
		use_gcc_stdint=wrap
		tm_file="${tm_file} hpux-stdint.h"
		;;
	esac
	if test "x$with_dwarf2" != x; then
		echo "Warning: dwarf2 debug format is not supported for this target, --with-dwarf2 ignored" 1>&2
		dwarf2=no
	fi
	;;
i[34567]86-*-darwin*)
	need_64bit_isa=yes
	# Baseline choice for a machine that allows m64 support.
	with_cpu=${with_cpu:-core2}
	tmake_file="${tmake_file} t-slibgcc"
	;;
x86_64-*-darwin*)
	with_cpu=${with_cpu:-core2}
	tmake_file="${tmake_file} ${cpu_type}/t-darwin64 t-slibgcc"
	tm_file="${tm_file} ${cpu_type}/darwin64.h"
	;;
i[34567]86-*-elf*)
	tm_file="${tm_file} i386/unix.h i386/att.h dbxelf.h elfos.h newlib-stdint.h i386/i386elf.h"
	;;
x86_64-*-elf*)
	tm_file="${tm_file} i386/unix.h i386/att.h dbxelf.h elfos.h newlib-stdint.h i386/i386elf.h i386/x86-64.h"
	;;
i[34567]86-*-rdos*)
    tm_file="${tm_file} i386/unix.h i386/att.h dbxelf.h elfos.h newlib-stdint.h i386/i386elf.h i386/rdos.h"
    ;;
x86_64-*-rdos*)
    tm_file="${tm_file} i386/unix.h i386/att.h dbxelf.h elfos.h newlib-stdint.h i386/i386elf.h i386/x86-64.h i386/rdos.h i386/rdos64.h"
    tmake_file="i386/t-i386elf t-svr4"
    ;;
i[34567]86-*-dragonfly*)
	tm_file="${tm_file} i386/unix.h i386/att.h dbxelf.h elfos.h dragonfly.h dragonfly-stdint.h i386/dragonfly.h"
	tmake_file="${tmake_file} i386/t-crtstuff"
	;;
x86_64-*-dragonfly*)
	tm_file="${tm_file} i386/unix.h i386/att.h dbxelf.h elfos.h dragonfly.h dragonfly-stdint.h i386/x86-64.h i386/dragonfly.h"
	tmake_file="${tmake_file} i386/t-crtstuff"
	;;
i[34567]86-*-freebsd*)
	tm_file="${tm_file} i386/unix.h i386/att.h dbxelf.h elfos.h ${fbsd_tm_file} i386/freebsd.h"
	;;
x86_64-*-freebsd*)
	tm_file="${tm_file} i386/unix.h i386/att.h dbxelf.h elfos.h ${fbsd_tm_file} i386/x86-64.h i386/freebsd.h i386/freebsd64.h"
	;;
i[34567]86-*-netbsdelf*)
	tm_file="${tm_file} i386/unix.h i386/att.h dbxelf.h elfos.h netbsd.h netbsd-elf.h i386/netbsd-elf.h"
	extra_options="${extra_options} netbsd.opt netbsd-elf.opt"
	;;
x86_64-*-netbsd*)
	tm_file="${tm_file} i386/unix.h i386/att.h dbxelf.h elfos.h netbsd.h netbsd-elf.h i386/x86-64.h i386/netbsd64.h"
	extra_options="${extra_options} netbsd.opt netbsd-elf.opt"
	;;
i[34567]86-*-openbsd2.*|i[34567]86-*openbsd3.[0123])
	tm_file="i386/i386.h i386/unix.h i386/bsd.h i386/gas.h i386/gstabs.h openbsd-oldgas.h openbsd.h i386/openbsd.h"
	extra_options="${extra_options} openbsd.opt"
	# needed to unconfuse gdb
	tmake_file="${tmake_file} t-openbsd i386/t-openbsd"
	# we need collect2 until our bug is fixed...
	use_collect2=yes
	;;
i[34567]86-*-openbsd*)
	tm_file="${tm_file} i386/unix.h i386/att.h dbxelf.h elfos.h"
	tm_file="${tm_file} openbsd.h openbsd-stdint.h openbsd-libpthread.h i386/openbsdelf.h"
	extra_options="${extra_options} openbsd.opt"
	gas=yes
	gnu_ld=yes
	;;
x86_64-*-openbsd*)
	tm_file="${tm_file} i386/unix.h i386/att.h dbxelf.h elfos.h"
	tm_file="${tm_file} openbsd.h openbsd-stdint.h openbsd-libpthread.h i386/x86-64.h i386/openbsdelf.h"
	extra_options="${extra_options} openbsd.opt"
	gas=yes
	gnu_ld=yes
	;;
i[34567]86-*-linux* | i[34567]86-*-kfreebsd*-gnu | i[34567]86-*-knetbsd*-gnu | i[34567]86-*-gnu* | i[34567]86-*-kopensolaris*-gnu)
			# Intel 80386's running GNU/*
			# with ELF format using glibc 2
	tm_file="${tm_file} i386/unix.h i386/att.h dbxelf.h elfos.h gnu-user.h glibc-stdint.h"
	case ${target} in
	i[34567]86-*-linux*)
		tm_file="${tm_file} linux.h linux-android.h"
		extra_options="${extra_options} linux-android.opt"
		# Assume modern glibc if not targeting Android nor uclibc.
		case ${target} in
		*-*-*android*|*-*-*uclibc*)
		  ;;
		*)
		  default_gnu_indirect_function=yes
		  ;;
		esac
		if test x$enable_targets = xall; then
			tm_file="${tm_file} i386/x86-64.h i386/gnu-user-common.h i386/gnu-user64.h i386/linux-common.h i386/linux64.h"
			tm_defines="${tm_defines} TARGET_BI_ARCH=1"
			tmake_file="${tmake_file} i386/t-linux64"
			x86_multilibs="${with_multilib_list}"
			if test "$x86_multilibs" = "default"; then
				x86_multilibs="m64,m32"
			fi
			x86_multilibs=`echo $x86_multilibs | sed -e 's/,/ /g'`
			for x86_multilib in ${x86_multilibs}; do
				case ${x86_multilib} in
				m32 | m64 | mx32)
					TM_MULTILIB_CONFIG="${TM_MULTILIB_CONFIG},${x86_multilib}"
					;;
				*)
					echo "--with-multilib-list=${x86_with_multilib} not supported."
					exit 1
				esac
			done
			TM_MULTILIB_CONFIG=`echo $TM_MULTILIB_CONFIG | sed 's/^,//'`
			need_64bit_isa=yes
			if test x$with_cpu = x; then
				if test x$with_cpu_64 = x; then
					with_cpu_64=generic
				fi
			else
				case " $x86_cpus $x86_archs $x86_64_archs " in
				*" $with_cpu "*)
					;;
				*)
					echo "Unsupported CPU used in --with-cpu=$with_cpu, supported values:" 1>&2
					echo "$x86_cpus $x86_archs $x86_64_archs " 1>&2
					exit 1
					;;
				esac
			fi
		else
			tm_file="${tm_file} i386/gnu-user-common.h i386/gnu-user.h i386/linux-common.h i386/linux.h"
		fi
		;;
	i[34567]86-*-knetbsd*-gnu)
		tm_file="${tm_file} i386/gnu-user-common.h i386/gnu-user.h knetbsd-gnu.h i386/knetbsd-gnu.h"
		;;
	i[34567]86-*-kfreebsd*-gnu)
		tm_file="${tm_file} i386/gnu-user-common.h i386/gnu-user.h kfreebsd-gnu.h i386/kfreebsd-gnu.h"
		;;
	i[34567]86-*-kopensolaris*-gnu)
		tm_file="${tm_file} i386/gnu-user-common.h i386/gnu-user.h kopensolaris-gnu.h i386/kopensolaris-gnu.h"
		;;
	i[34567]86-*-gnu*)
		tm_file="$tm_file i386/gnu-user-common.h i386/gnu-user.h gnu.h i386/gnu.h"
		;;
	esac
	;;
x86_64-*-linux* | x86_64-*-kfreebsd*-gnu | x86_64-*-knetbsd*-gnu)
	tm_file="${tm_file} i386/unix.h i386/att.h dbxelf.h elfos.h gnu-user.h glibc-stdint.h \
		 i386/x86-64.h i386/gnu-user-common.h i386/gnu-user64.h"
	case ${target} in
	x86_64-*-linux*)
		tm_file="${tm_file} linux.h linux-android.h i386/linux-common.h i386/linux64.h"
		extra_options="${extra_options} linux-android.opt"
		# Assume modern glibc if not targeting Android nor uclibc.
		case ${target} in
		*-*-*android*|*-*-*uclibc*)
		  ;;
		*)
		  default_gnu_indirect_function=yes
		  ;;
		esac
	  	;;
	x86_64-*-kfreebsd*-gnu)
		tm_file="${tm_file} kfreebsd-gnu.h i386/kfreebsd-gnu64.h"
		;;
	x86_64-*-knetbsd*-gnu)
		tm_file="${tm_file} knetbsd-gnu.h i386/knetbsd-gnu64.h"
		;;
	esac
	tmake_file="${tmake_file} i386/t-linux64"
	x86_multilibs="${with_multilib_list}"
	if test "$x86_multilibs" = "default"; then
		case ${with_abi} in
		x32 | mx32)
			x86_multilibs="mx32"
			;;
		*)
			x86_multilibs="m64,m32"
			;;
		esac
	fi
	x86_multilibs=`echo $x86_multilibs | sed -e 's/,/ /g'`
	for x86_multilib in ${x86_multilibs}; do
		case ${x86_multilib} in
		m32 | m64 | mx32)
			TM_MULTILIB_CONFIG="${TM_MULTILIB_CONFIG},${x86_multilib}"
			;;
		*)
			echo "--with-multilib-list=${x86_with_multilib} not supported."
			exit 1
		esac
	done
	TM_MULTILIB_CONFIG=`echo $TM_MULTILIB_CONFIG | sed 's/^,//'`
	;;
i[34567]86-pc-msdosdjgpp*)
	xm_file=i386/xm-djgpp.h
	tm_file="dbxcoff.h ${tm_file} i386/unix.h i386/bsd.h i386/gas.h i386/djgpp.h i386/djgpp-stdint.h"
	native_system_header_dir=/dev/env/DJDIR/include
	extra_options="${extra_options} i386/djgpp.opt"
	gnu_ld=yes
	gas=yes
	use_gcc_stdint=wrap
	;;
i[34567]86-*-lynxos*)
	xm_defines=POSIX
	tm_file="${tm_file} i386/unix.h i386/att.h dbxelf.h elfos.h i386/lynx.h lynx.h"
	tmake_file="${tmake_file} t-lynx"
	extra_options="${extra_options} lynx.opt"
	thread_file=lynx
	gnu_ld=yes
	gas=yes
	;;
i[34567]86-*-nto-qnx*)
	tm_file="${tm_file} i386/att.h dbxelf.h tm-dwarf2.h elfos.h i386/unix.h i386/nto.h"
	extra_options="${extra_options} i386/nto.opt"
	gnu_ld=yes
	gas=yes
	;;
i[34567]86-*-rtems*)
	tm_file="${tm_file} i386/unix.h i386/att.h dbxelf.h elfos.h i386/i386elf.h i386/rtemself.h rtems.h newlib-stdint.h"
	tmake_file="${tmake_file} i386/t-rtems"
	;;
i[34567]86-*-solaris2* | x86_64-*-solaris2.1[0-9]*)
	# Set default arch_32 to pentium4, tune_32 to generic like the other
	# i386 targets, although config.guess defaults to i386-pc-solaris2*.
	with_arch_32=${with_arch_32:-pentium4}
	with_tune_32=${with_tune_32:-generic}
	tm_file="${tm_file} i386/unix.h i386/att.h ${sol2_tm_file_head} i386/x86-64.h ${sol2_tm_file_tail}"
	tm_defines="${tm_defines} TARGET_BI_ARCH=1"
	tmake_file="$tmake_file i386/t-sol2"
	need_64bit_isa=yes
	if test x$with_cpu = x; then
		if test x$with_cpu_64 = x; then
			with_cpu_64=generic
		fi
	else
		case " $x86_cpus $x86_archs $x86_64_archs " in
		*" $with_cpu "*)
			;;
		*)
			echo "Unsupported CPU used in --with-cpu=$with_cpu, supported values:" 1>&2
			echo "$x86_cpus $x86_archs $x86_64_archs" 1>&2
			exit 1
			;;
		esac
	fi
	;;
i[4567]86-wrs-vxworks|i[4567]86-wrs-vxworksae)
	tm_file="${tm_file} i386/unix.h i386/att.h elfos.h vx-common.h"
	case ${target} in
	  *-vxworksae*)
	    tm_file="${tm_file} vxworksae.h i386/vxworks.h i386/vxworksae.h"
	    tmake_file="${tmake_file} i386/t-vxworks i386/t-vxworksae"
	    ;;
	  *)
	    tm_file="${tm_file} vxworks.h i386/vxworks.h"
	    tmake_file="${tmake_file} i386/t-vxworks"
	    ;;
	esac
	;;
i[34567]86-*-cygwin*)
	tm_file="${tm_file} i386/unix.h i386/bsd.h i386/gas.h dbxcoff.h i386/cygming.h i386/cygwin.h i386/cygwin-stdint.h"
	xm_file=i386/xm-cygwin.h
	tmake_file="${tmake_file} i386/t-cygming t-slibgcc"
	target_gtfiles="\$(srcdir)/config/i386/winnt.c"
	extra_options="${extra_options} i386/cygming.opt i386/cygwin.opt"
	extra_objs="winnt.o winnt-stubs.o"
	c_target_objs="${c_target_objs} msformat-c.o"
	cxx_target_objs="${cxx_target_objs} winnt-cxx.o msformat-c.o"
	if test x$enable_threads = xyes; then
		thread_file='posix'
	fi
	default_use_cxa_atexit=yes
	use_gcc_stdint=wrap
	;;
x86_64-*-cygwin*)
	need_64bit_isa=yes
	tm_file="${tm_file} i386/unix.h i386/bsd.h i386/gas.h dbxcoff.h i386/cygming.h i386/cygwin.h i386/cygwin-w64.h i386/cygwin-stdint.h"
	xm_file=i386/xm-cygwin.h
	tmake_file="${tmake_file} i386/t-cygming t-slibgcc i386/t-cygwin-w64"
	target_gtfiles="\$(srcdir)/config/i386/winnt.c"
	extra_options="${extra_options} i386/cygming.opt i386/cygwin.opt"
	extra_objs="winnt.o winnt-stubs.o"
	c_target_objs="${c_target_objs} msformat-c.o"
	cxx_target_objs="${cxx_target_objs} winnt-cxx.o msformat-c.o"
	if test x$enable_threads = xyes; then
		thread_file='posix'
	fi
	default_use_cxa_atexit=yes
	use_gcc_stdint=wrap
	tm_defines="${tm_defines} TARGET_CYGWIN64=1"
	;;
i[34567]86-*-mingw* | x86_64-*-mingw*)
	tm_file="${tm_file} i386/unix.h i386/bsd.h i386/gas.h dbxcoff.h i386/cygming.h"
	xm_file=i386/xm-mingw32.h
	c_target_objs="${c_target_objs} winnt-c.o"
	cxx_target_objs="${cxx_target_objs} winnt-c.o"
	target_has_targetcm="yes"
	case ${target} in
		x86_64-*-* | *-w64-*)
			need_64bit_isa=yes
			;;
		*)
			;;
	esac
	if test x$enable_threads = xposix ; then
		tm_file="${tm_file} i386/mingw-pthread.h"
	fi
	tm_file="${tm_file} i386/mingw32.h"
	# This makes the logic if mingw's or the w64 feature set has to be used
	case ${target} in
		*-w64-*)
			user_headers_inc_next_post="${user_headers_inc_next_post} float.h"
			user_headers_inc_next_pre="${user_headers_inc_next_pre} stddef.h stdarg.h"
			tm_file="${tm_file} i386/mingw-w64.h"
			if test x$enable_targets = xall; then
				tm_defines="${tm_defines} TARGET_BI_ARCH=1"
				if test x$with_cpu = x; then
					if test x$with_cpu_64 = x; then
						with_cpu_64=generic
					fi
				else
					case " $x86_cpus $x86_archs $x86_64_archs " in
					*" $with_cpu "*)
						;;
					*)
						echo "Unsupported CPU used in --with-cpu=$with_cpu, supported values:" 1>&2
						echo "$x86_cpus $x86_archs $x86_64_archs" 1>&2
						exit 1
						;;
					esac
				fi
			fi
			;;
		*)
			;;
	esac
	tm_file="${tm_file} i386/mingw-stdint.h"
	tmake_file="${tmake_file} t-winnt i386/t-cygming t-slibgcc"
        case ${target} in
               x86_64-w64-*)
               		tmake_file="${tmake_file} i386/t-mingw-w64"
			;;
	       i[34567]86-w64-*)
			tmake_file="${tmake_file} i386/t-mingw-w32"
			;;
	esac
        native_system_header_dir=/mingw/include
	target_gtfiles="\$(srcdir)/config/i386/winnt.c"
	extra_options="${extra_options} i386/cygming.opt i386/mingw.opt"
	case ${target} in
		*-w64-*)
			extra_options="${extra_options} i386/mingw-w64.opt"
			;;
		*)
			;;
	esac
	extra_objs="winnt.o winnt-stubs.o"
	c_target_objs="${c_target_objs} msformat-c.o"
	cxx_target_objs="${cxx_target_objs} winnt-cxx.o msformat-c.o"
	gas=yes
	gnu_ld=yes
	default_use_cxa_atexit=yes
	use_gcc_stdint=wrap
	case ${enable_threads} in
	  "" | yes | win32)
	    thread_file='win32'
	    ;;
	  posix)
	    thread_file='posix'
	    ;;
	esac
	case ${target} in
 		*mingw32crt*)
 			tm_file="${tm_file} i386/crtdll.h"
 			;;
		*mingw32msv* | *mingw*)
			;;
	esac
	;;
i[34567]86-*-interix[3-9]*)
	tm_file="${tm_file} i386/unix.h i386/bsd.h i386/gas.h i386/i386-interix.h"
	tmake_file="${tmake_file} i386/t-interix"
	extra_options="${extra_options} rpath.opt i386/interix.opt"
	extra_objs="winnt.o winnt-stubs.o"
	target_gtfiles="\$(srcdir)/config/i386/winnt.c"
	if test x$enable_threads = xyes ; then
		thread_file='posix'
	fi
	if test x$stabs = xyes ; then
		tm_file="${tm_file} dbxcoff.h"
	fi
	;;
ia64*-*-elf*)
	tm_file="${tm_file} dbxelf.h elfos.h newlib-stdint.h ia64/sysv4.h ia64/elf.h"
	tmake_file="ia64/t-ia64"
	target_cpu_default="0"
	if test x$gas = xyes
	then
		target_cpu_default="${target_cpu_default}|MASK_GNU_AS"
	fi
	if test x$gnu_ld = xyes
	then
		target_cpu_default="${target_cpu_default}|MASK_GNU_LD"
	fi
	;;
ia64*-*-freebsd*)
	tm_file="${tm_file} dbxelf.h elfos.h ${fbsd_tm_file} ia64/sysv4.h ia64/freebsd.h"
	target_cpu_default="MASK_GNU_AS|MASK_GNU_LD"
	tmake_file="${tmake_file} ia64/t-ia64"
	;;
ia64*-*-linux*)
	tm_file="${tm_file} dbxelf.h elfos.h gnu-user.h linux.h glibc-stdint.h ia64/sysv4.h ia64/linux.h"
	tmake_file="${tmake_file} ia64/t-ia64 ia64/t-linux t-libunwind"
	target_cpu_default="MASK_GNU_AS|MASK_GNU_LD"
	;;
ia64*-*-hpux*)
	tm_file="${tm_file} dbxelf.h elfos.h ia64/sysv4.h ia64/hpux.h"
	tmake_file="ia64/t-ia64 ia64/t-hpux t-slibgcc"
	target_cpu_default="MASK_GNU_AS"
	case x$enable_threads in
	x | xyes | xposix )
		thread_file=posix
		;;
	esac
	use_collect2=no
	c_target_objs="ia64-c.o"
	cxx_target_objs="ia64-c.o"
	extra_options="${extra_options} ia64/ilp32.opt hpux11.opt"
	use_gcc_stdint=wrap
	tm_file="${tm_file} hpux-stdint.h"
	case ${target} in
	*-*-hpux11.3*)
		tm_file="${tm_file} ia64/hpux-unix2003.h"
		;;
	esac
	;;
ia64-hp-*vms*)
	tm_file="${tm_file} elfos.h ia64/sysv4.h vms/vms.h ia64/vms.h"
	tmake_file="${tmake_file} ia64/t-ia64"
	target_cpu_default="0"
	if test x$gas = xyes
	then
		target_cpu_default="${target_cpu_default}|MASK_GNU_AS"
	fi
	extra_options="${extra_options} ia64/vms.opt"
	;;
iq2000*-*-elf*)
        tm_file="elfos.h newlib-stdint.h iq2000/iq2000.h"
        out_file=iq2000/iq2000.c
        md_file=iq2000/iq2000.md
        ;;
lm32-*-elf*)
        tm_file="dbxelf.h elfos.h ${tm_file}"
	tmake_file="${tmake_file} lm32/t-lm32"
        ;;
lm32-*-rtems*)
	tm_file="dbxelf.h elfos.h ${tm_file} lm32/rtems.h rtems.h newlib-stdint.h"
	tmake_file="${tmake_file} lm32/t-lm32"
	tmake_file="${tmake_file} lm32/t-rtems"
         ;;
lm32-*-uclinux*)
        tm_file="dbxelf.h elfos.h ${tm_file} gnu-user.h linux.h lm32/uclinux-elf.h"
	tmake_file="${tmake_file} lm32/t-lm32"
        ;;
m32r-*-elf*)
	tm_file="dbxelf.h elfos.h newlib-stdint.h ${tm_file}"
 	;;
m32rle-*-elf*)
	tm_file="dbxelf.h elfos.h newlib-stdint.h m32r/little.h ${tm_file}"
	;;
m32r-*-rtems*)
	tm_file="dbxelf.h elfos.h ${tm_file} m32r/rtems.h rtems.h newlib-stdint.h"
	tmake_file="${tmake_file} m32r/t-m32r"
 	;;
m32r-*-linux*)
	tm_file="dbxelf.h elfos.h gnu-user.h linux.h glibc-stdint.h ${tm_file} m32r/linux.h"
	tmake_file="${tmake_file} m32r/t-linux t-slibgcc"
	gnu_ld=yes
	if test x$enable_threads = xyes; then
		thread_file='posix'
	fi
 	;;
m32rle-*-linux*)
	tm_file="dbxelf.h elfos.h gnu-user.h linux.h glibc-stdint.h m32r/little.h ${tm_file} m32r/linux.h"
	tmake_file="${tmake_file} m32r/t-linux t-slibgcc"
	gnu_ld=yes
	if test x$enable_threads = xyes; then
		thread_file='posix'
	fi
	;;
m68k-*-elf* | fido-*-elf*)
	case ${target} in
	fido-*-elf*)
		# Check that $with_cpu makes sense.
		case $with_cpu in
		"" | "fidoa")
			;;
		*)
			echo "Cannot accept --with-cpu=$with_cpu"
			exit 1
			;;
		esac
		with_cpu=fidoa
		;;
	*)
		default_m68k_cpu=68020
		default_cf_cpu=5206
		;;
	esac
	tm_file="${tm_file} m68k/m68k-none.h m68k/m68kelf.h dbxelf.h elfos.h newlib-stdint.h m68k/m68kemb.h m68k/m68020-elf.h"
	tm_defines="${tm_defines} MOTOROLA=1"
	tmake_file="m68k/t-floatlib m68k/t-m68kbare m68k/t-m68kelf"
	# Add multilibs for targets other than fido.
	case ${target} in
	fido-*-elf*)
		;;
	*)
		tmake_file="$tmake_file m68k/t-mlibs"
		;;
	esac
	;;
m68k*-*-netbsdelf*)
	default_m68k_cpu=68020
	default_cf_cpu=5475
	tm_file="${tm_file} dbxelf.h elfos.h netbsd.h netbsd-elf.h m68k/netbsd-elf.h"
	extra_options="${extra_options} netbsd.opt netbsd-elf.opt"
	tm_defines="${tm_defines} MOTOROLA=1"
	;;
m68k*-*-openbsd*)
	default_m68k_cpu=68020
	default_cf_cpu=5475
	# needed to unconfuse gdb
	tm_defines="${tm_defines} OBSD_OLD_GAS"
	tm_file="${tm_file} openbsd.h openbsd-stdint.h openbsd-libpthread.h m68k/openbsd.h"
	extra_options="${extra_options} openbsd.opt"
	tmake_file="t-openbsd m68k/t-openbsd"
	# we need collect2 until our bug is fixed...
	use_collect2=yes
	;;
m68k-*-uclinux*)		# Motorola m68k/ColdFire running uClinux
				# with uClibc, using the new GNU/Linux-style
				# ABI.
	default_m68k_cpu=68020
	default_cf_cpu=5206
	tm_file="${tm_file} dbxelf.h elfos.h gnu-user.h linux.h glibc-stdint.h flat.h m68k/linux.h m68k/uclinux.h ./sysroot-suffix.h"
	extra_options="${extra_options} m68k/uclinux.opt"
 	tm_defines="${tm_defines} MOTOROLA=1"
	tmake_file="m68k/t-floatlib m68k/t-uclinux m68k/t-mlibs"
	;;
m68k-*-linux*)			# Motorola m68k's running GNU/Linux
				# with ELF format using glibc 2
				# aka the GNU/Linux C library 6.
	default_m68k_cpu=68020
	default_cf_cpu=5475
	with_arch=${with_arch:-m68k}
	tm_file="${tm_file} dbxelf.h elfos.h gnu-user.h linux.h glibc-stdint.h m68k/linux.h ./sysroot-suffix.h"
	extra_options="${extra_options} m68k/ieee.opt"
	tm_defines="${tm_defines} MOTOROLA=1"
	tmake_file="${tmake_file} m68k/t-floatlib m68k/t-linux m68k/t-mlibs"
	;;
m68k-*-rtems*)
	default_m68k_cpu=68020
	default_cf_cpu=5206
	tmake_file="${tmake_file} m68k/t-floatlib m68k/t-m68kbare m68k/t-crtstuff m68k/t-rtems m68k/t-mlibs"
	tm_file="${tm_file} m68k/m68k-none.h m68k/m68kelf.h dbxelf.h elfos.h m68k/m68kemb.h m68k/m68020-elf.h m68k/rtemself.h rtems.h newlib-stdint.h"
	tm_defines="${tm_defines} MOTOROLA=1"
	;;
mcore-*-elf)
	tm_file="dbxelf.h elfos.h newlib-stdint.h ${tm_file} mcore/mcore-elf.h"
	tmake_file=mcore/t-mcore
	inhibit_libc=true
	;;
mep-*-*)
	tm_file="dbxelf.h elfos.h ${tm_file}"
	tmake_file=mep/t-mep
	c_target_objs="mep-pragma.o"
	cxx_target_objs="mep-pragma.o"
	if test -d "${srcdir}/../newlib/libc/include" &&
	   test "x$with_headers" = x; then
		with_headers=yes
	fi
	use_gcc_stdint=wrap
	;;
microblaze*-linux*)
	case $target in
		microblazeel-*)
			tm_defines="${tm_defines} TARGET_BIG_ENDIAN_DEFAULT=0"
			;;
		microblaze-*)
			tm_defines="${tm_defines} TARGET_BIG_ENDIAN_DEFAULT=4321"
			;;
	esac
	tm_file="${tm_file} dbxelf.h gnu-user.h linux.h microblaze/linux.h"
	tm_file="${tm_file} glibc-stdint.h"
	c_target_objs="${c_target_objs} microblaze-c.o"
	cxx_target_objs="${cxx_target_objs} microblaze-c.o"
	tmake_file="${tmake_file} microblaze/t-microblaze"
	tmake_file="${tmake_file} microblaze/t-microblaze-linux"
	;;
microblaze*-*-rtems*)
	case $target in
		microblazeel-*)
			tm_defines="${tm_defines} TARGET_BIG_ENDIAN_DEFAULT=0"
			;;
		microblaze-*)
			tm_defines="${tm_defines} TARGET_BIG_ENDIAN_DEFAULT=4321"
			;;
	esac
	tm_file="${tm_file} dbxelf.h"
	tm_file="${tm_file} microblaze/rtems.h rtems.h newlib-stdint.h"
	c_target_objs="${c_target_objs} microblaze-c.o"
	cxx_target_objs="${cxx_target_objs} microblaze-c.o"
	tmake_file="${tmake_file} microblaze/t-microblaze"
	tmake_file="${tmake_file} microblaze/t-rtems"
        ;;
microblaze*-*-elf)
	case $target in
		microblazeel-*)
			tm_defines="${tm_defines} TARGET_BIG_ENDIAN_DEFAULT=0"
			;;
		microblaze-*)
			tm_defines="${tm_defines} TARGET_BIG_ENDIAN_DEFAULT=4321"
			;;
	esac
	tm_file="${tm_file} dbxelf.h newlib-stdint.h"
	c_target_objs="${c_target_objs} microblaze-c.o"
	cxx_target_objs="${cxx_target_objs} microblaze-c.o"
	tmake_file="${tmake_file} microblaze/t-microblaze"
        ;;
mips*-*-netbsd*)			# NetBSD/mips, either endian.
	target_cpu_default="MASK_ABICALLS"
	tm_file="elfos.h ${tm_file} mips/elf.h netbsd.h netbsd-elf.h mips/netbsd.h"
	extra_options="${extra_options} netbsd.opt netbsd-elf.opt"
	;;
mips*-img-linux*)
	tm_file="dbxelf.h elfos.h gnu-user.h linux.h linux-android.h glibc-stdint.h ${tm_file} mips/gnu-user.h mips/linux.h mips/linux-common.h mips/mti-linux.h"
	extra_options="${extra_options} linux-android.opt"
	tmake_file="${tmake_file} mips/t-img-linux"
	tm_defines="${tm_defines} MIPS_ISA_DEFAULT=37 MIPS_ABI_DEFAULT=ABI_32"
	gnu_ld=yes
	gas=yes
	;;
mips*-mti-linux*)
	tm_file="dbxelf.h elfos.h gnu-user.h linux.h linux-android.h glibc-stdint.h ${tm_file} mips/gnu-user.h mips/linux.h mips/linux-common.h mips/mti-linux.h"
	extra_options="${extra_options} linux-android.opt"
	tmake_file="${tmake_file} mips/t-mti-linux"
	tm_defines="${tm_defines} MIPS_ISA_DEFAULT=33 MIPS_ABI_DEFAULT=ABI_32"
	gnu_ld=yes
	gas=yes
	;;
mips*-*-linux*)				# Linux MIPS, either endian.
	tm_file="dbxelf.h elfos.h gnu-user.h linux.h linux-android.h glibc-stdint.h ${tm_file} mips/gnu-user.h mips/linux.h mips/linux-common.h"
	extra_options="${extra_options} linux-android.opt"
	case ${target} in
		mipsisa32r6*)
			default_mips_arch=mips32r6
			;;
		mipsisa32r2*)
			default_mips_arch=mips32r2
			;;
		mipsisa32*)
			default_mips_arch=mips32
			;;
		mips64el-st-linux-gnu)
			default_mips_abi=n32
			tm_file="${tm_file} mips/st.h"
			tmake_file="${tmake_file} mips/t-st"
			enable_mips_multilibs="yes"
			;;
		mips64octeon*-*-linux*)
			default_mips_abi=n32
			tm_defines="${tm_defines} MIPS_CPU_STRING_DEFAULT=\\\"octeon\\\""
			target_cpu_default=MASK_SOFT_FLOAT_ABI
			enable_mips_multilibs="yes"
			;;
		mipsisa64r6*-*-linux*)
			default_mips_abi=n32
			default_mips_arch=mips64r6
			enable_mips_multilibs="yes"
			;;
		mipsisa64r2*-*-linux*)
			default_mips_abi=n32
			default_mips_arch=mips64r2
			enable_mips_multilibs="yes"
			;;
		mips64*-*-linux* | mipsisa64*-*-linux*)
			default_mips_abi=n32
			enable_mips_multilibs="yes"
			;;
	esac
	if test x$enable_targets = xall; then
		enable_mips_multilibs="yes"
	fi
	if test x$enable_mips_multilibs = xyes; then
		tmake_file="${tmake_file} mips/t-linux64"
	fi
	;;
mips*-mti-elf*)
	tm_file="elfos.h newlib-stdint.h ${tm_file} mips/elf.h mips/n32-elf.h mips/sde.h mips/mti-elf.h"
	tmake_file="mips/t-mti-elf"
	tm_defines="${tm_defines} MIPS_ISA_DEFAULT=33 MIPS_ABI_DEFAULT=ABI_32"
	;;
mips*-img-elf*)
	tm_file="elfos.h newlib-stdint.h ${tm_file} mips/elf.h mips/n32-elf.h mips/sde.h mips/mti-elf.h"
	tmake_file="mips/t-img-elf"
	tm_defines="${tm_defines} MIPS_ISA_DEFAULT=37 MIPS_ABI_DEFAULT=ABI_32"
	;;
mips*-sde-elf*)
	tm_file="elfos.h newlib-stdint.h ${tm_file} mips/elf.h mips/n32-elf.h mips/sde.h"
	tmake_file="mips/t-sde"
	extra_options="${extra_options} mips/sde.opt"
	case "${with_newlib}" in
	  yes)
	    # newlib / libgloss.
	    ;;
	  *)
	    # MIPS toolkit libraries.
	    tm_file="$tm_file mips/sdemtk.h"
	    tmake_file="$tmake_file mips/t-sdemtk"
	    case ${enable_threads} in
	      "" | yes | mipssde)
		thread_file='mipssde'
		;;
	    esac
	    ;;
	esac
	case ${target} in
	  mipsisa32r6*)
	    tm_defines="MIPS_ISA_DEFAULT=37 MIPS_ABI_DEFAULT=ABI_32"
	    ;;
	  mipsisa32r2*)
	    tm_defines="MIPS_ISA_DEFAULT=33 MIPS_ABI_DEFAULT=ABI_32"
	    ;;
	  mipsisa32*)
	    tm_defines="MIPS_ISA_DEFAULT=32 MIPS_ABI_DEFAULT=ABI_32"
	    ;;
	  mipsisa64r6*)
	    tm_defines="MIPS_ISA_DEFAULT=69 MIPS_ABI_DEFAULT=ABI_N32"
	    ;;
	  mipsisa64r2*)
	    tm_defines="MIPS_ISA_DEFAULT=65 MIPS_ABI_DEFAULT=ABI_N32"
	    ;;
	  mipsisa64*)
	    tm_defines="MIPS_ISA_DEFAULT=64 MIPS_ABI_DEFAULT=ABI_N32"
	    ;;
	esac
	;;
mipsisa32-*-elf* | mipsisa32el-*-elf* | \
mipsisa32r2-*-elf* | mipsisa32r2el-*-elf* | \
mipsisa32r6-*-elf* | mipsisa32r6el-*-elf* | \
mipsisa64-*-elf* | mipsisa64el-*-elf* | \
mipsisa64r2-*-elf* | mipsisa64r2el-*-elf* | \
mipsisa64r6-*-elf* | mipsisa64r6el-*-elf*)
	tm_file="elfos.h newlib-stdint.h ${tm_file} mips/elf.h"
	tmake_file="mips/t-isa3264"
	case ${target} in
	  mipsisa32r6*)
	    tm_defines="${tm_defines} MIPS_ISA_DEFAULT=37"
	    ;;
	  mipsisa32r2*)
	    tm_defines="${tm_defines} MIPS_ISA_DEFAULT=33"
	    ;;
	  mipsisa32*)
	    tm_defines="${tm_defines} MIPS_ISA_DEFAULT=32"
	    ;;
	  mipsisa64r6*)
	    tm_defines="${tm_defines} MIPS_ISA_DEFAULT=69"
	    ;;
	  mipsisa64r2*)
	    tm_defines="${tm_defines} MIPS_ISA_DEFAULT=65"
	    ;;
	  mipsisa64*)
	    tm_defines="${tm_defines} MIPS_ISA_DEFAULT=64"
	    ;;
	esac
	case ${target} in
	  mipsisa32*-*-elfoabi*)
	    tm_defines="${tm_defines} MIPS_ABI_DEFAULT=ABI_32"
	    tm_file="${tm_file} mips/elfoabi.h"
	    ;;
	  mipsisa64*-*-elfoabi*)
	    tm_defines="${tm_defines} MIPS_ABI_DEFAULT=ABI_O64"
	    tm_file="${tm_file} mips/elfoabi.h"
	    ;;
	  *-*-elf*)
	    tm_defines="${tm_defines} MIPS_ABI_DEFAULT=ABI_EABI"
	    ;;
	esac
	;;
mipsisa64sr71k-*-elf*)
        tm_file="elfos.h newlib-stdint.h ${tm_file} mips/elf.h"
        tmake_file=mips/t-sr71k
	tm_defines="${tm_defines} MIPS_ISA_DEFAULT=64 MIPS_CPU_STRING_DEFAULT=\\\"sr71000\\\" MIPS_ABI_DEFAULT=ABI_EABI"
        ;;
mipsisa64sb1-*-elf* | mipsisa64sb1el-*-elf*)
	tm_file="elfos.h newlib-stdint.h ${tm_file} mips/elf.h"
	tmake_file="mips/t-elf mips/t-sb1"
	tm_defines="${tm_defines} MIPS_ISA_DEFAULT=64 MIPS_CPU_STRING_DEFAULT=\\\"sb1\\\" MIPS_ABI_DEFAULT=ABI_O64"
	;;
mips-*-elf* | mipsel-*-elf* | mipsr5900-*-elf* | mipsr5900el-*-elf*)
	tm_file="elfos.h newlib-stdint.h ${tm_file} mips/elf.h"
	tmake_file="mips/t-elf"
	;;
mips64r5900-*-elf* | mips64r5900el-*-elf*)
	tm_file="elfos.h newlib-stdint.h ${tm_file} mips/elf.h mips/n32-elf.h"
	tmake_file="mips/t-elf"
	tm_defines="${tm_defines} MIPS_ISA_DEFAULT=3 MIPS_ABI_DEFAULT=ABI_N32"
	;;
mips64-*-elf* | mips64el-*-elf*)
	tm_file="elfos.h newlib-stdint.h ${tm_file} mips/elf.h"
	tmake_file="mips/t-elf"
	tm_defines="${tm_defines} MIPS_ISA_DEFAULT=3 MIPS_ABI_DEFAULT=ABI_O64"
	;;
mips64vr-*-elf* | mips64vrel-*-elf*)
        tm_file="elfos.h newlib-stdint.h ${tm_file} mips/vr.h mips/elf.h"
        tmake_file=mips/t-vr
	tm_defines="${tm_defines} MIPS_ABI_DEFAULT=ABI_EABI"
        ;;
mips64orion-*-elf* | mips64orionel-*-elf*)
	tm_file="elfos.h newlib-stdint.h ${tm_file} mips/elforion.h mips/elf.h"
	tmake_file="mips/t-elf"
	tm_defines="${tm_defines} MIPS_ISA_DEFAULT=3 MIPS_ABI_DEFAULT=ABI_O64"
	;;
mips*-*-rtems*)
	tm_file="elfos.h newlib-stdint.h ${tm_file} mips/elf.h mips/rtems.h rtems.h"
	tmake_file="${tmake_file} mips/t-elf mips/t-rtems"
	;;
mips-wrs-vxworks)
	tm_file="elfos.h ${tm_file} mips/elf.h vx-common.h vxworks.h mips/vxworks.h"
	tmake_file="${tmake_file} mips/t-vxworks"
	;;
mipstx39-*-elf* | mipstx39el-*-elf*)
	tm_file="elfos.h newlib-stdint.h ${tm_file} mips/r3900.h mips/elf.h"
	tmake_file="mips/t-r3900"
	;;
mmix-knuth-mmixware)
	tm_file="${tm_file} newlib-stdint.h"
	use_gcc_stdint=wrap
	;;
mn10300-*-*)
	tm_file="dbxelf.h elfos.h newlib-stdint.h ${tm_file}"
	if test x$stabs = xyes
	then
		tm_file="${tm_file} dbx.h"
	fi
	use_collect2=no
	use_gcc_stdint=wrap
	;;
msp430*-*-*)
	tm_file="dbxelf.h elfos.h newlib-stdint.h ${tm_file}"
	c_target_objs="msp430-c.o"
	cxx_target_objs="msp430-c.o"
	tmake_file="${tmake_file} msp430/t-msp430"
	;;
nds32le-*-*)
	target_cpu_default="0"
	tm_defines="${tm_defines}"
	tm_file="dbxelf.h elfos.h newlib-stdint.h ${tm_file}"
	tmake_file="nds32/t-nds32 nds32/t-mlibs"
	;;
nds32be-*-*)
	target_cpu_default="0|MASK_BIG_ENDIAN"
	tm_defines="${tm_defines} TARGET_BIG_ENDIAN_DEFAULT=1"
	tm_file="dbxelf.h elfos.h newlib-stdint.h ${tm_file}"
	tmake_file="nds32/t-nds32 nds32/t-mlibs"
	;;
nios2-*-*)
	tm_file="elfos.h ${tm_file}"
        tmake_file="${tmake_file} nios2/t-nios2"
        case ${target} in
        nios2-*-linux*)
                tm_file="${tm_file} gnu-user.h linux.h glibc-stdint.h nios2/linux.h "
                ;;
	nios2-*-elf*)
		tm_file="${tm_file} newlib-stdint.h nios2/elf.h"
		extra_options="${extra_options} nios2/elf.opt"
		;;
	nios2-*-rtems*)
		tm_file="${tm_file} newlib-stdint.h nios2/rtems.h rtems.h"
		tmake_file="${tmake_file} t-rtems nios2/t-rtems"
		;;
        esac
	;;
nvptx-*)
	tm_file="${tm_file} newlib-stdint.h"
	tmake_file="nvptx/t-nvptx"
	if test x$enable_as_accelerator = xyes; then
		extra_programs="${extra_programs} mkoffload\$(exeext)"
		tm_file="${tm_file} nvptx/offload.h"
	fi
	;;
pdp11-*-*)
	tm_file="${tm_file} newlib-stdint.h"
	use_gcc_stdint=wrap
	;;
# port not yet contributed
#powerpc-*-openbsd*)
#	tmake_file="${tmake_file} rs6000/t-fprules"
#	extra_headers=
#	;;
powerpc-*-darwin*)
	extra_options="${extra_options} rs6000/darwin.opt"
	case ${target} in
	  *-darwin1[0-9]* | *-darwin[8-9]*)
	    tmake_file="${tmake_file} rs6000/t-darwin8"
	    tm_file="${tm_file} rs6000/darwin8.h"
	    ;;
	  *-darwin7*)
	    tm_file="${tm_file} rs6000/darwin7.h"
	    ;;
	  *-darwin[0-6]*)
	    ;;
	esac
	tmake_file="${tmake_file} t-slibgcc"
	extra_headers=altivec.h
	;;
powerpc64-*-darwin*)
	extra_options="${extra_options} ${cpu_type}/darwin.opt"
	tmake_file="${tmake_file} ${cpu_type}/t-darwin64 t-slibgcc"
	tm_file="${tm_file} ${cpu_type}/darwin8.h ${cpu_type}/darwin64.h"
	extra_headers=altivec.h
	;;
powerpc*-*-freebsd*)
	tm_file="${tm_file} dbxelf.h elfos.h ${fbsd_tm_file} rs6000/sysv4.h"
	extra_options="${extra_options} rs6000/sysv4.opt"
	tmake_file="rs6000/t-fprules rs6000/t-ppcos ${tmake_file} rs6000/t-ppccomm"
	case ${target} in
	     powerpc64*)
	    	tm_file="${tm_file} rs6000/default64.h rs6000/freebsd64.h"
		tmake_file="${tmake_file} rs6000/t-freebsd64"
		extra_options="${extra_options} rs6000/linux64.opt"
		;;
	     *)
	        tm_file="${tm_file} rs6000/freebsd.h"
		;;
	esac
	;;
powerpc-*-netbsd*)
	tm_file="${tm_file} dbxelf.h elfos.h netbsd.h netbsd-elf.h freebsd-spec.h rs6000/sysv4.h rs6000/netbsd.h"
	extra_options="${extra_options} netbsd.opt netbsd-elf.opt"
	tmake_file="${tmake_file} rs6000/t-netbsd"
	extra_options="${extra_options} rs6000/sysv4.opt"
	;;
powerpc-*-eabispe*)
	tm_file="${tm_file} dbxelf.h elfos.h freebsd-spec.h newlib-stdint.h rs6000/sysv4.h rs6000/eabi.h rs6000/e500.h rs6000/eabispe.h"
	extra_options="${extra_options} rs6000/sysv4.opt"
	tmake_file="rs6000/t-spe rs6000/t-ppccomm"
	use_gcc_stdint=wrap
	;;
powerpc-*-eabisimaltivec*)
	tm_file="${tm_file} dbxelf.h elfos.h freebsd-spec.h newlib-stdint.h rs6000/sysv4.h rs6000/eabi.h rs6000/e500.h rs6000/eabisim.h rs6000/eabialtivec.h"
	extra_options="${extra_options} rs6000/sysv4.opt"
	tmake_file="rs6000/t-fprules rs6000/t-ppcendian rs6000/t-ppccomm"
	use_gcc_stdint=wrap
	;;
powerpc-*-eabisim*)
	tm_file="${tm_file} dbxelf.h elfos.h usegas.h freebsd-spec.h newlib-stdint.h rs6000/sysv4.h rs6000/eabi.h rs6000/e500.h rs6000/eabisim.h"
	extra_options="${extra_options} rs6000/sysv4.opt"
	tmake_file="rs6000/t-fprules rs6000/t-ppcgas rs6000/t-ppccomm"
	use_gcc_stdint=wrap
	;;
powerpc-*-elf*)
	tm_file="${tm_file} dbxelf.h elfos.h usegas.h freebsd-spec.h newlib-stdint.h rs6000/sysv4.h"
	extra_options="${extra_options} rs6000/sysv4.opt"
	tmake_file="rs6000/t-fprules rs6000/t-ppcgas rs6000/t-ppccomm"
	;;
powerpc-*-eabialtivec*)
	tm_file="${tm_file} dbxelf.h elfos.h freebsd-spec.h newlib-stdint.h rs6000/sysv4.h rs6000/eabi.h rs6000/e500.h rs6000/eabialtivec.h"
	extra_options="${extra_options} rs6000/sysv4.opt"
	tmake_file="rs6000/t-fprules rs6000/t-ppcendian rs6000/t-ppccomm"
	use_gcc_stdint=wrap
	;;
powerpc-xilinx-eabi*)
	tm_file="${tm_file} dbxelf.h elfos.h usegas.h freebsd-spec.h newlib-stdint.h rs6000/sysv4.h rs6000/eabi.h rs6000/singlefp.h rs6000/xfpu.h rs6000/xilinx.h"
	extra_options="${extra_options} rs6000/sysv4.opt rs6000/xilinx.opt"
	tmake_file="rs6000/t-fprules rs6000/t-ppcgas rs6000/t-ppccomm rs6000/t-xilinx"
	use_gcc_stdint=wrap
	;;
powerpc-*-eabi*)
	tm_file="${tm_file} dbxelf.h elfos.h usegas.h freebsd-spec.h newlib-stdint.h rs6000/sysv4.h rs6000/eabi.h rs6000/e500.h"
	extra_options="${extra_options} rs6000/sysv4.opt"
	tmake_file="rs6000/t-fprules rs6000/t-ppcgas rs6000/t-ppccomm"
	use_gcc_stdint=wrap
	;;
powerpc-*-rtems*)
	tm_file="${tm_file} dbxelf.h elfos.h freebsd-spec.h newlib-stdint.h rs6000/sysv4.h rs6000/eabi.h rs6000/e500.h rs6000/rtems.h rtems.h"
	extra_options="${extra_options} rs6000/sysv4.opt"
	tmake_file="${tmake_file} rs6000/t-fprules rs6000/t-rtems rs6000/t-ppccomm"
	;;
powerpc*-*-linux*)
	tm_file="${tm_file} dbxelf.h elfos.h gnu-user.h freebsd-spec.h rs6000/sysv4.h"
	extra_options="${extra_options} rs6000/sysv4.opt"
	tmake_file="${tmake_file} rs6000/t-fprules rs6000/t-ppccomm"
	extra_objs="$extra_objs rs6000-linux.o"
	case ${target} in
	    powerpc*le-*-*)
		tm_file="${tm_file} rs6000/sysv4le.h" ;;
	esac
	case ${target}:${with_cpu} in
	    powerpc64*: | powerpc64*:native) cpu_is_64bit=yes ;;
	esac
	maybe_biarch=${cpu_is_64bit}
	case ${enable_targets} in
	    *powerpc64*) maybe_biarch=yes ;;
	    all) maybe_biarch=yes ;;
	esac
	case ${target} in
	    powerpc64*-*-linux*spe* | powerpc64*-*-linux*paired*)
		echo "*** Configuration ${target} not supported" 1>&2
		exit 1
		;;
	    powerpc*-*-linux*spe* | powerpc*-*-linux*paired*)
		maybe_biarch=
		;;
	esac
	case ${target}:${enable_targets}:${maybe_biarch} in
	    powerpc64-* | powerpc-*:*:yes | *:*powerpc64-*:yes | *:all:yes \
	    | powerpc64le*:*powerpcle* | powerpc64le*:*powerpc-* \
	    | powerpcle-*:*powerpc64le*:yes)
		if test x$cpu_is_64bit = xyes; then
		    tm_file="${tm_file} rs6000/default64.h"
		fi
		tm_file="rs6000/biarch64.h ${tm_file} rs6000/linux64.h glibc-stdint.h"
		tmake_file="$tmake_file rs6000/t-linux64"
		case ${target} in
		    powerpc*le-*-*)
			tmake_file="$tmake_file rs6000/t-linux64le"
			case ${enable_targets} in
			    all | *powerpc64-* | *powerpc-*)
				tmake_file="$tmake_file rs6000/t-linux64lebe" ;;
			esac ;;
		    *)
			case ${enable_targets} in
			    all | *powerpc64le-* | *powerpcle-*)
				tmake_file="$tmake_file rs6000/t-linux64bele" ;;
			esac ;;
		esac
		extra_options="${extra_options} rs6000/linux64.opt"
		;;
	    powerpc64*)
		tm_file="${tm_file} rs6000/default64.h rs6000/linux64.h glibc-stdint.h"
		extra_options="${extra_options} rs6000/linux64.opt"
		tmake_file="${tmake_file} rs6000/t-linux"
		;;
	    *)
		tm_file="${tm_file} rs6000/linux.h glibc-stdint.h"
		tmake_file="${tmake_file} rs6000/t-ppcos rs6000/t-linux"
		;;
	esac
	case ${target} in
	    powerpc*-*-linux*ppc476*)
		tm_file="${tm_file} rs6000/476.h"
		extra_options="${extra_options} rs6000/476.opt" ;;
	    powerpc*-*-linux*altivec*)
		tm_file="${tm_file} rs6000/linuxaltivec.h" ;;
	    powerpc*-*-linux*spe*)
		tm_file="${tm_file} rs6000/linuxspe.h rs6000/e500.h" ;;
	    powerpc*-*-linux*paired*)
		tm_file="${tm_file} rs6000/750cl.h" ;;
	esac
	if test x${enable_secureplt} = xyes; then
		tm_file="rs6000/secureplt.h ${tm_file}"
	fi
	;;
powerpc-wrs-vxworks|powerpc-wrs-vxworksae|powerpc-wrs-vxworksmils)
	tm_file="${tm_file} elfos.h freebsd-spec.h rs6000/sysv4.h"
	tmake_file="${tmake_file} rs6000/t-fprules rs6000/t-ppccomm rs6000/t-vxworks"
	extra_options="${extra_options} rs6000/sysv4.opt"
	extra_headers=ppc-asm.h
	case ${target} in
          *-vxworksmils*)
            tm_file="${tm_file} vx-common.h vxworksae.h rs6000/vxworks.h rs6000/e500.h rs6000/vxworksmils.h"
            tmake_file="${tmake_file} rs6000/t-vxworksmils"
            ;;
	  *-vxworksae*)
	    tm_file="${tm_file} vx-common.h vxworksae.h rs6000/vxworks.h rs6000/e500.h rs6000/vxworksae.h"
	    tmake_file="${tmake_file} rs6000/t-vxworksae"
	    ;;
	  *-vxworks*)
	    tm_file="${tm_file} vx-common.h vxworks.h rs6000/vxworks.h rs6000/e500.h"
	    ;;
	esac
	;;
powerpc-*-lynxos*)
	xm_defines=POSIX
	tm_file="${tm_file} dbxelf.h elfos.h rs6000/sysv4.h rs6000/lynx.h lynx.h"
	tmake_file="t-lynx rs6000/t-lynx"
	extra_options="${extra_options} rs6000/sysv4.opt lynx.opt"
	thread_file=lynx
	gnu_ld=yes
	gas=yes
	;;
powerpcle-*-elf*)
	tm_file="${tm_file} dbxelf.h elfos.h usegas.h freebsd-spec.h newlib-stdint.h rs6000/sysv4.h rs6000/sysv4le.h"
	tmake_file="rs6000/t-fprules rs6000/t-ppcgas rs6000/t-ppccomm"
	extra_options="${extra_options} rs6000/sysv4.opt"
	;;
powerpcle-*-eabisim*)
	tm_file="${tm_file} dbxelf.h elfos.h usegas.h freebsd-spec.h newlib-stdint.h rs6000/sysv4.h rs6000/sysv4le.h rs6000/eabi.h rs6000/e500.h rs6000/eabisim.h"
	tmake_file="rs6000/t-fprules rs6000/t-ppcgas rs6000/t-ppccomm"
	extra_options="${extra_options} rs6000/sysv4.opt"
	use_gcc_stdint=wrap
	;;
powerpcle-*-eabi*)
	tm_file="${tm_file} dbxelf.h elfos.h usegas.h freebsd-spec.h newlib-stdint.h rs6000/sysv4.h rs6000/sysv4le.h rs6000/eabi.h rs6000/e500.h"
	tmake_file="rs6000/t-fprules rs6000/t-ppcgas rs6000/t-ppccomm"
	extra_options="${extra_options} rs6000/sysv4.opt"
	use_gcc_stdint=wrap
	;;
rs6000-ibm-aix4.[3456789]* | powerpc-ibm-aix4.[3456789]*)
	tm_file="rs6000/biarch64.h ${tm_file} rs6000/aix.h rs6000/aix43.h rs6000/xcoff.h rs6000/aix-stdint.h"
	tmake_file="rs6000/t-aix43 t-slibgcc"
	extra_options="${extra_options} rs6000/aix64.opt"
	use_collect2=yes
	thread_file='aix'
	use_gcc_stdint=provide
	extra_headers=
	;;
rs6000-ibm-aix5.1.* | powerpc-ibm-aix5.1.*)
	tm_file="rs6000/biarch64.h ${tm_file} rs6000/aix.h rs6000/aix51.h rs6000/xcoff.h rs6000/aix-stdint.h"
	extra_options="${extra_options} rs6000/aix64.opt"
	tmake_file="rs6000/t-aix43 t-slibgcc"
	use_collect2=yes
	thread_file='aix'
	use_gcc_stdint=wrap
	extra_headers=
	;;
rs6000-ibm-aix5.2.* | powerpc-ibm-aix5.2.*)
	tm_file="${tm_file} rs6000/aix.h rs6000/aix52.h rs6000/xcoff.h rs6000/aix-stdint.h"
	tmake_file="rs6000/t-aix52 t-slibgcc"
	extra_options="${extra_options} rs6000/aix64.opt"
	use_collect2=yes
	thread_file='aix'
	use_gcc_stdint=wrap
	extra_headers=
	;;
rs6000-ibm-aix5.3.* | powerpc-ibm-aix5.3.*)
	tm_file="${tm_file} rs6000/aix.h rs6000/aix53.h rs6000/xcoff.h rs6000/aix-stdint.h"
	tmake_file="rs6000/t-aix52 t-slibgcc"
	extra_options="${extra_options} rs6000/aix64.opt"
	use_collect2=yes
	thread_file='aix'
	use_gcc_stdint=wrap
	extra_headers=altivec.h
	;;
rs6000-ibm-aix[6789].* | powerpc-ibm-aix[6789].*)
	tm_file="${tm_file} rs6000/aix.h rs6000/aix61.h rs6000/xcoff.h rs6000/aix-stdint.h"
	tmake_file="rs6000/t-aix52 t-slibgcc"
	extra_options="${extra_options} rs6000/aix64.opt"
	use_collect2=yes
	thread_file='aix'
	use_gcc_stdint=wrap
	extra_headers=altivec.h
	;;
rl78-*-elf*)
	tm_file="dbxelf.h elfos.h newlib-stdint.h ${tm_file}"
	target_has_targetm_common=no
	c_target_objs="rl78-c.o"
	cxx_target_objs="rl78-c.o"
	tmake_file="${tmake_file} rl78/t-rl78"
	;;
rx-*-elf*)
	tm_file="dbxelf.h elfos.h newlib-stdint.h ${tm_file}"
	tmake_file="${tmake_file} rx/t-rx"
	;;
s390-*-linux*)
	default_gnu_indirect_function=yes
	tm_file="s390/s390.h dbxelf.h elfos.h gnu-user.h linux.h glibc-stdint.h s390/linux.h"
	c_target_objs="${c_target_objs} s390-c.o"
	cxx_target_objs="${cxx_target_objs} s390-c.o"
	if test x$enable_targets = xall; then
		tmake_file="${tmake_file} s390/t-linux64"
	fi
	tmake_file="${tmake_file} s390/t-s390"
	;;
s390x-*-linux*)
	default_gnu_indirect_function=yes
	tm_file="s390/s390x.h s390/s390.h dbxelf.h elfos.h gnu-user.h linux.h glibc-stdint.h s390/linux.h"
	tm_p_file="linux-protos.h s390/s390-protos.h"
	c_target_objs="${c_target_objs} s390-c.o"
	cxx_target_objs="${cxx_target_objs} s390-c.o"
	md_file=s390/s390.md
	extra_modes=s390/s390-modes.def
	out_file=s390/s390.c
	tmake_file="${tmake_file} s390/t-linux64 s390/t-s390"
	;;
s390x-ibm-tpf*)
	tm_file="s390/s390x.h s390/s390.h dbxelf.h elfos.h s390/tpf.h"
	tm_p_file=s390/s390-protos.h
	c_target_objs="${c_target_objs} s390-c.o"
	cxx_target_objs="${cxx_target_objs} s390-c.o"
	md_file=s390/s390.md
	extra_modes=s390/s390-modes.def
	out_file=s390/s390.c
	thread_file='tpf'
	extra_options="${extra_options} s390/tpf.opt"
	tmake_file="${tmake_file} s390/t-s390"
	;;
sh-*-elf* | sh[12346l]*-*-elf* | \
  sh-*-linux* | sh[2346lbe]*-*-linux* | \
  sh-*-netbsdelf* | shl*-*-netbsdelf* | sh5-*-netbsd* | sh5l*-*-netbsd* | \
  sh64-*-netbsd* | sh64l*-*-netbsd*)
	tmake_file="${tmake_file} sh/t-sh sh/t-elf"
	if test x${with_endian} = x; then
		case ${target} in
		sh[1234]*be-*-* | sh[1234]*eb-*-*) with_endian=big ;;
		shbe-*-* | sheb-*-*)		   with_endian=big,little ;;
		sh[1234]l* | sh[34]*-*-linux*)	   with_endian=little ;;
		shl* | sh64l* | sh*-*-linux* | \
		  sh5l* | sh-superh-elf)	   with_endian=little,big ;;
		sh[1234]*-*-*)			   with_endian=big ;;
		*)				   with_endian=big,little ;;
		esac
	fi
	# TM_ENDIAN_CONFIG is used by t-sh to determine multilibs.
	#  First word : the default endian.
	#  Second word: the secondary endian (optional).
	case ${with_endian} in
	big)		TM_ENDIAN_CONFIG=mb ;;
	little)		TM_ENDIAN_CONFIG=ml ;;
	big,little)	TM_ENDIAN_CONFIG="mb ml" ;;
	little,big)	TM_ENDIAN_CONFIG="ml mb" ;;
	*)	echo "with_endian=${with_endian} not supported."; exit 1 ;;
	esac
	case ${with_endian} in
	little*)	tm_file="sh/little.h ${tm_file}" ;;
	esac
	tm_file="${tm_file} dbxelf.h elfos.h sh/elf.h"
	case ${target} in
	sh*-*-linux*)	tmake_file="${tmake_file} sh/t-linux"
			tm_file="${tm_file} gnu-user.h linux.h glibc-stdint.h sh/linux.h" ;;
	sh*-*-netbsd*)
			tm_file="${tm_file} netbsd.h netbsd-elf.h sh/netbsd-elf.h"
			extra_options="${extra_options} netbsd.opt netbsd-elf.opt"

			;;
	sh*-superh-elf)	if test x$with_libgloss != xno; then
                                with_libgloss=yes
                                tm_file="${tm_file} sh/newlib.h"
                        fi
			tm_file="${tm_file} sh/embed-elf.h"
			tm_file="${tm_file} sh/superh.h"
			extra_options="${extra_options} sh/superh.opt" ;;
	*)		if test x$with_newlib = xyes \
			   && test x$with_libgloss = xyes; then
				tm_file="${tm_file} sh/newlib.h"
			fi
			tm_file="${tm_file} sh/embed-elf.h" ;;
	esac
	case ${target} in
	sh5*-*-netbsd*)
		# SHmedia, 32-bit ABI
		tmake_file="${tmake_file} sh/t-sh64"
		;;
	sh64*-netbsd*)
		# SHmedia, 64-bit ABI
		tmake_file="${tmake_file} sh/t-sh64 sh/t-netbsd-sh5-64"
		;;
	*-*-netbsd)
		;;
	sh64*-*-linux*)
		tmake_file="${tmake_file} sh/t-sh64"
		tm_file="${tm_file} sh/sh64.h"
		extra_headers="shmedia.h ushmedia.h sshmedia.h"
		;;
	sh64*)
		tmake_file="${tmake_file} sh/t-sh64"
		tm_file="${tm_file} sh/sh64.h"
		if test x$with_newlib = xyes; then
			tm_file="${tm_file} newlib-stdint.h"
		fi
		extra_headers="shmedia.h ushmedia.h sshmedia.h"
		;;
	*-*-elf*)
		tm_file="${tm_file} newlib-stdint.h"
		;;
	esac
	# sed el/eb endian suffixes away to avoid confusion with sh[23]e
	case `echo ${target} | sed 's/e[lb]-/-/'` in
	sh64*-*-netbsd*)	sh_cpu_target=sh5-64media ;;
	sh64* | sh5*-*-netbsd*)	sh_cpu_target=sh5-32media ;;
	sh4a_single_only*)	sh_cpu_target=sh4a-single-only ;;
	sh4a_single*)		sh_cpu_target=sh4a-single ;;
	sh4a_nofpu*)		sh_cpu_target=sh4a-nofpu ;;
	sh4al)			sh_cpu_target=sh4al ;;
	sh4a*)			sh_cpu_target=sh4a ;;
	sh4_single_only*)	sh_cpu_target=sh4-single-only ;;
	sh4_single*)		sh_cpu_target=sh4-single ;;
	sh4_nofpu*)		sh_cpu_target=sh4-nofpu ;;
	sh4* | sh-superh-*)	sh_cpu_target=sh4 ;;
	sh3e*)			sh_cpu_target=sh3e ;;
	sh*-*-netbsd* | sh3*)	sh_cpu_target=sh3 ;;
	sh2a_single_only*)	sh_cpu_target=sh2a-single-only ;;
	sh2a_single*)		sh_cpu_target=sh2a-single ;;
	sh2a_nofpu*)		sh_cpu_target=sh2a-nofpu ;;
	sh2a*)			sh_cpu_target=sh2a ;;
	sh2e*)			sh_cpu_target=sh2e ;;
	sh2*)			sh_cpu_target=sh2 ;;
	*)			sh_cpu_target=sh1 ;;
	esac
	# did the user say --without-fp ?
	if test x$with_fp = xno; then
		case ${sh_cpu_target} in
		sh5-*media)	sh_cpu_target=${sh_cpu_target}-nofpu ;;
		sh4al | sh1)	;;
		sh4a* )		sh_cpu_target=sh4a-nofpu ;;
		sh4*)		sh_cpu_target=sh4-nofpu ;;
		sh3*)		sh_cpu_target=sh3 ;;
		sh2a*)		sh_cpu_target=sh2a-nofpu ;;
		sh2*)		sh_cpu_target=sh2 ;;
		*)	echo --without-fp not available for $target: ignored
		esac
		tm_defines="$tm_defines STRICT_NOFPU=1"
	fi
	sh_cpu_default="`echo $with_cpu|sed s/^m/sh/|tr A-Z_ a-z-`"
	case $sh_cpu_default in
	sh5-64media-nofpu | sh5-64media | \
	  sh5-32media-nofpu | sh5-32media | sh5-compact-nofpu | sh5-compact | \
	  sh2a-single-only | sh2a-single | sh2a-nofpu | sh2a | \
	  sh4a-single-only | sh4a-single | sh4a-nofpu | sh4a | sh4al | \
	  sh4-single-only | sh4-single | sh4-nofpu | sh4 | sh4-300 | \
	  sh3e | sh3 | sh2e | sh2 | sh1) ;;
	"")	sh_cpu_default=${sh_cpu_target} ;;
	*)	echo "with_cpu=$with_cpu not supported"; exit 1 ;;
	esac
	sh_multilibs=${with_multilib_list}
	if test "$sh_multilibs" = "default" ; then
		case ${target} in
		sh64-superh-linux* | \
		sh[1234]*)	sh_multilibs=${sh_cpu_target} ;;
		sh64* | sh5*)	sh_multilibs=m5-32media,m5-32media-nofpu,m5-compact,m5-compact-nofpu,m5-64media,m5-64media-nofpu ;;
		sh-superh-*)	sh_multilibs=m4,m4-single,m4-single-only,m4-nofpu ;;
		sh*-*-linux*)	sh_multilibs=m1,m2,m2a,m3e,m4 ;;
		sh*-*-netbsd*)	sh_multilibs=m3,m3e,m4 ;;
		*) sh_multilibs=m1,m2,m2e,m4,m4-single,m4-single-only,m2a,m2a-single ;;
		esac
		if test x$with_fp = xno; then
			sh_multilibs="`echo $sh_multilibs|sed -e s/m4/sh4-nofpu/ -e s/,m4-[^,]*//g -e s/,m[23]e// -e s/m2a,m2a-single/m2a-nofpu/ -e s/m5-..m....,//g`"
		fi
	fi
	target_cpu_default=SELECT_`echo ${sh_cpu_default}|tr abcdefghijklmnopqrstuvwxyz- ABCDEFGHIJKLMNOPQRSTUVWXYZ_`
	tm_defines=${tm_defines}' SH_MULTILIB_CPU_DEFAULT=\"'`echo $sh_cpu_default|sed s/sh/m/`'\"'
	tm_defines="$tm_defines SUPPORT_`echo $sh_cpu_default | sed 's/^m/sh/' | tr abcdefghijklmnopqrstuvwxyz- ABCDEFGHIJKLMNOPQRSTUVWXYZ_`=1"
	sh_multilibs=`echo $sh_multilibs | sed -e 's/,/ /g' -e 's/^[Ss][Hh]/m/' -e 's/ [Ss][Hh]/ m/g' | tr ABCDEFGHIJKLMNOPQRSTUVWXYZ_ abcdefghijklmnopqrstuvwxyz-`
	for sh_multilib in ${sh_multilibs}; do
		case ${sh_multilib} in
		m1 | m2 | m2e | m3 | m3e | \
		m4 | m4-single | m4-single-only | m4-nofpu | m4-300 |\
		m4a | m4a-single | m4a-single-only | m4a-nofpu | m4al | \
		m2a | m2a-single | m2a-single-only | m2a-nofpu | \
		m5-64media | m5-64media-nofpu | \
		m5-32media | m5-32media-nofpu | \
		m5-compact | m5-compact-nofpu)
			# TM_MULTILIB_CONFIG is used by t-sh for the non-endian multilib definition
			# It is passed to MULTIILIB_OPTIONS verbatim.
			TM_MULTILIB_CONFIG="${TM_MULTILIB_CONFIG}/${sh_multilib}"
			tm_defines="$tm_defines SUPPORT_`echo $sh_multilib | sed 's/^m/sh/' | tr abcdefghijklmnopqrstuvwxyz- ABCDEFGHIJKLMNOPQRSTUVWXYZ_`=1"
			;;
		\!*)	# TM_MULTILIB_EXCEPTIONS_CONFIG is used by t-sh
			# It is passed the MULTILIB_EXCEPTIONS verbatim.
			TM_MULTILIB_EXCEPTIONS_CONFIG="${TM_MULTILIB_EXCEPTIONS_CONFIG} `echo $sh_multilib | sed 's/^!//'`" ;;
		*)
			echo "with_multilib_list=${sh_multilib} not supported."
			exit 1
			;;
		esac
	done
	TM_MULTILIB_CONFIG=`echo $TM_MULTILIB_CONFIG | sed 's:^/::'`
	if test x${enable_incomplete_targets} = xyes ; then
		tm_defines="$tm_defines SUPPORT_SH1=1 SUPPORT_SH2E=1 SUPPORT_SH4=1 SUPPORT_SH4_SINGLE=1 SUPPORT_SH2A=1 SUPPORT_SH2A_SINGLE=1 SUPPORT_SH5_32MEDIA=1 SUPPORT_SH5_32MEDIA_NOFPU=1 SUPPORT_SH5_64MEDIA=1 SUPPORT_SH5_64MEDIA_NOFPU=1"
	fi
	tm_file="$tm_file ./sysroot-suffix.h"
	tmake_file="$tmake_file t-sysroot-suffix"
	;;
sh-*-rtems*)
	tmake_file="${tmake_file} sh/t-sh sh/t-rtems"
	tm_file="${tm_file} dbxelf.h elfos.h sh/elf.h sh/embed-elf.h sh/rtemself.h rtems.h newlib-stdint.h"
	;;
sh-wrs-vxworks)
	tmake_file="$tmake_file sh/t-sh sh/t-vxworks"
	tm_file="${tm_file} elfos.h sh/elf.h sh/embed-elf.h vx-common.h vxworks.h sh/vxworks.h"
	;;
sparc-*-elf*)
	tm_file="${tm_file} dbxelf.h elfos.h newlib-stdint.h sparc/sysv4.h sparc/sp-elf.h"
	case ${target} in
	    *-leon-*)
		tmake_file="sparc/t-sparc sparc/t-leon"
		;;
	    *-leon[3-9]*)
		tmake_file="sparc/t-sparc sparc/t-leon3"
		;;
	    *)
		tmake_file="sparc/t-sparc sparc/t-elf"
		;;
	esac
	;;
sparc-*-rtems*)
	tm_file="${tm_file} dbxelf.h elfos.h sparc/sysv4.h sparc/sp-elf.h sparc/rtemself.h rtems.h newlib-stdint.h"
	tmake_file="${tmake_file} sparc/t-sparc sparc/t-rtems"
	;;
sparc-*-linux*)
	tm_file="${tm_file} dbxelf.h elfos.h sparc/sysv4.h gnu-user.h linux.h glibc-stdint.h sparc/tso.h"
	extra_options="${extra_options} sparc/long-double-switch.opt"
	case ${target} in
	    *-leon-*)
		tmake_file="${tmake_file} sparc/t-sparc sparc/t-leon"
		;;
	    *-leon[3-9]*)
		tmake_file="${tmake_file} sparc/t-sparc sparc/t-leon3"
		;;
	    *)
		tmake_file="${tmake_file} sparc/t-sparc"
		;;
	esac
	if test x$enable_targets = xall; then
		tm_file="sparc/biarch64.h ${tm_file} sparc/linux64.h"
		tmake_file="${tmake_file} sparc/t-linux64"
	else
		tm_file="${tm_file} sparc/linux.h"
		tmake_file="${tmake_file} sparc/t-linux"
	fi
	;;
sparc-*-netbsdelf*)
	tm_file="${tm_file} dbxelf.h elfos.h sparc/sysv4.h netbsd.h netbsd-elf.h sparc/netbsd-elf.h"
	extra_options="${extra_options} netbsd.opt netbsd-elf.opt"
	extra_options="${extra_options} sparc/long-double-switch.opt"
	tmake_file="${tmake_file} sparc/t-sparc"
	;;
sparc*-*-solaris2*)
	tm_file="sparc/biarch64.h ${tm_file} ${sol2_tm_file} sparc/tso.h"
	case ${target} in
	    sparc64-*-* | sparcv9-*-*)
		tm_file="sparc/default-64.h ${tm_file}"
		;;
	    *)
		test x$with_cpu != x || with_cpu=v9
		;;
	esac
	tmake_file="${tmake_file} sparc/t-sparc sparc/t-sol2"
	;;
sparc-wrs-vxworks)
	tm_file="${tm_file} elfos.h sparc/sysv4.h vx-common.h vxworks.h sparc/vxworks.h"
	tmake_file="${tmake_file} sparc/t-sparc sparc/t-vxworks"
	;;
sparc64-*-elf*)
	tm_file="${tm_file} dbxelf.h elfos.h newlib-stdint.h sparc/sysv4.h sparc/sp64-elf.h"
	extra_options="${extra_options}"
	tmake_file="${tmake_file} sparc/t-sparc"
	;;
sparc64-*-rtems*)
	tm_file="${tm_file} dbxelf.h elfos.h newlib-stdint.h sparc/sysv4.h sparc/sp64-elf.h sparc/rtemself.h rtems.h"
	extra_options="${extra_options}"
	tmake_file="${tmake_file} sparc/t-sparc sparc/t-rtems-64"
	;;
sparc64-*-linux*)
	tm_file="sparc/biarch64.h ${tm_file} dbxelf.h elfos.h sparc/sysv4.h gnu-user.h linux.h glibc-stdint.h sparc/default-64.h sparc/linux64.h sparc/tso.h"
	extra_options="${extra_options} sparc/long-double-switch.opt"
	tmake_file="${tmake_file} sparc/t-sparc sparc/t-linux64"
	;;
sparc64-*-freebsd*|ultrasparc-*-freebsd*)
	tm_file="${tm_file} ${fbsd_tm_file} dbxelf.h elfos.h sparc/sysv4.h sparc/freebsd.h"
	extra_options="${extra_options} sparc/long-double-switch.opt"
	case "x$with_cpu" in
		xultrasparc) ;;
		x) with_cpu=ultrasparc ;;
		*) echo "$with_cpu not supported for freebsd target"; exit 1 ;;
	esac
	tmake_file="${tmake_file} sparc/t-sparc"
	;;
sparc64-*-netbsd*)
	tm_file="sparc/biarch64.h ${tm_file}"
	tm_file="${tm_file} dbxelf.h elfos.h sparc/sysv4.h netbsd.h netbsd-elf.h sparc/netbsd-elf.h"
	extra_options="${extra_options} netbsd.opt netbsd-elf.opt"
	extra_options="${extra_options} sparc/long-double-switch.opt"
	tmake_file="${tmake_file} sparc/t-sparc sparc/t-netbsd64"
	;;
sparc64-*-openbsd*)
	tm_file="sparc/openbsd1-64.h ${tm_file} dbxelf.h elfos.h sparc/sysv4.h sparc/sp64-elf.h"
	tm_file="${tm_file} openbsd.h openbsd-stdint.h openbsd-libpthread.h sparc/openbsd64.h"
	extra_options="${extra_options} openbsd.opt"
	extra_options="${extra_options}"
	gas=yes gnu_ld=yes
	with_cpu=ultrasparc
	tmake_file="${tmake_file} sparc/t-sparc"
	;;
spu-*-elf*)
	tm_file="dbxelf.h elfos.h spu/spu-elf.h spu/spu.h newlib-stdint.h"
	tmake_file="spu/t-spu-elf"
        native_system_header_dir=/include
	extra_headers="spu_intrinsics.h spu_internals.h vmx2spu.h spu_mfcio.h vec_types.h spu_cache.h"
	extra_modes=spu/spu-modes.def
	c_target_objs="${c_target_objs} spu-c.o"
	cxx_target_objs="${cxx_target_objs} spu-c.o"
	;;
tic6x-*-elf)
	tm_file="elfos.h ${tm_file} c6x/elf-common.h c6x/elf.h"
	tm_file="${tm_file} dbxelf.h tm-dwarf2.h newlib-stdint.h"
	tmake_file="c6x/t-c6x c6x/t-c6x-elf"
	use_collect2=no
	;;
tic6x-*-uclinux)
	tm_file="elfos.h ${tm_file} gnu-user.h linux.h c6x/elf-common.h c6x/uclinux-elf.h"
	tm_file="${tm_file} dbxelf.h tm-dwarf2.h glibc-stdint.h"
	tm_file="${tm_file} ./sysroot-suffix.h"
	tmake_file="t-sysroot-suffix t-slibgcc"
	tmake_file="${tmake_file} c6x/t-c6x c6x/t-c6x-elf c6x/t-c6x-uclinux"
	use_collect2=no
	;;
tilegx*-*-linux*)
	tm_file="elfos.h gnu-user.h linux.h glibc-stdint.h tilegx/linux.h ${tm_file}"
        tmake_file="${tmake_file} tilegx/t-tilegx"
	extra_objs="${extra_objs} mul-tables.o"
	c_target_objs="${c_target_objs} tilegx-c.o"
	cxx_target_objs="${cxx_target_objs} tilegx-c.o"
	extra_headers="feedback.h"
	case $target in
	tilegxbe-*)
		tm_defines="${tm_defines} TARGET_BIG_ENDIAN_DEFAULT=1"
 		;;
	esac
	;;
tilepro*-*-linux*)
	tm_file="elfos.h gnu-user.h linux.h glibc-stdint.h tilepro/linux.h ${tm_file}"
        tmake_file="${tmake_file} tilepro/t-tilepro"
	extra_objs="${extra_objs} mul-tables.o"
	c_target_objs="${c_target_objs} tilepro-c.o"
	cxx_target_objs="${cxx_target_objs} tilepro-c.o"
	extra_headers="feedback.h"
	;;
v850-*-rtems*)
	target_cpu_default="TARGET_CPU_generic"
	tm_file="dbxelf.h elfos.h v850/v850.h"
	tm_file="${tm_file} rtems.h v850/rtems.h newlib-stdint.h"
	tmake_file="${tmake_file} v850/t-v850"
	tmake_file="${tmake_file} v850/t-rtems"
	use_collect2=no
	c_target_objs="v850-c.o"
	cxx_target_objs="v850-c.o"
	;;
v850*-*-*)
	case ${target} in
	v850e3v5-*-*)
		target_cpu_default="TARGET_CPU_v850e3v5"
		;;
	v850e2v3-*-*)
		target_cpu_default="TARGET_CPU_v850e2v3"
		;;
	v850e2-*-*)
		target_cpu_default="TARGET_CPU_v850e2"
		;;
	v850e1-*-* | v850es-*-*)
		target_cpu_default="TARGET_CPU_v850e1"
		;;
	v850e-*-*)
		target_cpu_default="TARGET_CPU_v850e"
		;;
	v850-*-*)
		target_cpu_default="TARGET_CPU_generic"
		;;
	esac
	tm_file="dbxelf.h elfos.h newlib-stdint.h v850/v850.h"
	if test x$stabs = xyes
	then
		tm_file="${tm_file} dbx.h"
	fi
	use_collect2=no
	c_target_objs="v850-c.o"
	cxx_target_objs="v850-c.o"
	use_gcc_stdint=wrap
	;;
vax-*-linux*)
	tm_file="${tm_file} dbxelf.h elfos.h gnu-user.h linux.h vax/elf.h vax/linux.h"
	extra_options="${extra_options} vax/elf.opt"
	;;
vax-*-netbsdelf*)
	tm_file="${tm_file} elfos.h netbsd.h netbsd-elf.h vax/elf.h vax/netbsd-elf.h"
	extra_options="${extra_options} netbsd.opt netbsd-elf.opt vax/elf.opt"
	;;
vax-*-openbsd*)
	tm_file="vax/vax.h vax/openbsd1.h openbsd.h openbsd-stdint.h openbsd-libpthread.h vax/openbsd.h"
	extra_options="${extra_options} openbsd.opt"
	use_collect2=yes
	;;
visium-*-elf*)
	tm_file="dbxelf.h elfos.h ${tm_file} visium/elf.h newlib-stdint.h"
	tmake_file="visium/t-visium visium/t-crtstuff"
	;;
xstormy16-*-elf)
	# For historical reasons, the target files omit the 'x'.
	tm_file="dbxelf.h elfos.h newlib-stdint.h stormy16/stormy16.h"
	tm_p_file=stormy16/stormy16-protos.h
	md_file=stormy16/stormy16.md
	out_file=stormy16/stormy16.c
	extra_options=stormy16/stormy16.opt
	tmake_file="stormy16/t-stormy16"
	;;
xtensa*-*-elf*)
	tm_file="${tm_file} dbxelf.h elfos.h newlib-stdint.h xtensa/elf.h"
	extra_options="${extra_options} xtensa/elf.opt"
	;;
xtensa*-*-linux*)
	tm_file="${tm_file} dbxelf.h elfos.h gnu-user.h linux.h glibc-stdint.h xtensa/linux.h"
	tmake_file="${tmake_file} xtensa/t-xtensa"
	;;
am33_2.0-*-linux*)
	tm_file="mn10300/mn10300.h dbxelf.h elfos.h gnu-user.h linux.h glibc-stdint.h mn10300/linux.h"
	gas=yes gnu_ld=yes
	use_collect2=no
	;;
m32c-*-rtems*)
	tm_file="dbxelf.h elfos.h ${tm_file} m32c/rtems.h rtems.h newlib-stdint.h"
	c_target_objs="m32c-pragma.o"
	cxx_target_objs="m32c-pragma.o"
 	;;
m32c-*-elf*)
	tm_file="dbxelf.h elfos.h newlib-stdint.h ${tm_file}"
	c_target_objs="m32c-pragma.o"
	cxx_target_objs="m32c-pragma.o"
 	;;
*)
	echo "*** Configuration ${target} not supported" 1>&2
	exit 1
	;;
esac

case ${target} in
i[34567]86-*-linux* | x86_64-*-linux*)
	tmake_file="${tmake_file} i386/t-pmm_malloc i386/t-i386"
	;;
i[34567]86-*-* | x86_64-*-*)
	tmake_file="${tmake_file} i386/t-gmm_malloc i386/t-i386"
	;;
powerpc*-*-* | rs6000-*-*)
	tm_file="${tm_file} rs6000/option-defaults.h"
esac

# Build mkoffload tool
case ${target} in
*-intelmic-* | *-intelmicemul-*)
	tmake_file="${tmake_file} i386/t-intelmic"
	tm_file="${tm_file} i386/intelmic-offload.h"
	;;
esac

if [ "$target_has_targetcm" = "no" ]; then
  c_target_objs="$c_target_objs default-c.o"
  cxx_target_objs="$cxx_target_objs default-c.o"
fi

if [ "$common_out_file" = "" ]; then
  if [ "$target_has_targetm_common" = "yes" ]; then
    common_out_file="$cpu_type/$cpu_type-common.c"
  else
    common_out_file="default-common.c"
  fi
fi

# Support for --with-cpu and related options (and a few unrelated options,
# too).
case ${with_cpu} in
  yes | no)
    echo "--with-cpu must be passed a value" 1>&2
    exit 1
    ;;
esac

# Set arch and cpu from ${target} and ${target_noncanonical}.  Set cpu
# to generic if there is no processor scheduler model for the target.
arch=
cpu=
arch_without_sse2=no
arch_without_64bit=no
case ${target} in
  i386-*-freebsd*)
    if test $fbsd_major -ge 6; then
      arch=i486
    else
      arch=i386
    fi
    cpu=generic
    arch_without_sse2=yes
    arch_without_64bit=yes
    ;;
  i386-*-*)
    arch=i386
    cpu=i386
    arch_without_sse2=yes
    arch_without_64bit=yes
    ;;
  i486-*-*)
    arch=i486
    cpu=i486
    arch_without_sse2=yes
    arch_without_64bit=yes
    ;;
  i586-*-*)
    arch_without_sse2=yes
    arch_without_64bit=yes
    case ${target_noncanonical} in
      k6_2-*)
	arch=k6-2
	cpu=k6-2
	;;
      k6_3-*)
	arch=k6-3
	cpu=k6-3
	;;
      k6-*)
	arch=k6
	cpu=k6
	;;
      pentium_mmx-*|winchip_c6-*|winchip2-*|c3-*)
	arch=pentium-mmx
	cpu=pentium-mmx
	;;
      *)
	arch=pentium
	cpu=pentium
	;;
    esac
    ;;
  i686-*-* | i786-*-*)
    case ${target_noncanonical} in
      bdver4-*)
        arch=bdver4
        cpu=bdver4
        ;;
      bdver3-*)
        arch=bdver3
        cpu=bdver3
        ;;
      bdver2-*)
        arch=bdver2
        cpu=bdver2
        ;;
      bdver1-*)
	arch=bdver1
	cpu=bdver1
	;;
      btver1-*)
	arch=btver1
	cpu=btver1
	;;
      btver2-*)
	arch=btver2
	cpu=btver2
	;;
      amdfam10-*|barcelona-*)
	arch=amdfam10
	cpu=amdfam10
	;;
      k8_sse3-*|opteron_sse3-*|athlon64_sse3-*)
	arch=k8-sse3
	cpu=k8-sse3
	;;
      k8-*|opteron-*|athlon64-*|athlon_fx-*)
	arch=k8
	cpu=k8
	;;
      athlon_xp-*|athlon_mp-*|athlon_4-*)
	arch=athlon-4
	cpu=athlon-4
	arch_without_sse2=yes
	arch_without_64bit=yes
	;;
      athlon_tbird-*|athlon-*)
	arch=athlon
	cpu=athlon
	arch_without_sse2=yes
	;;
      geode-*)
	arch=geode
	cpu=geode
	arch_without_sse2=yes
	;;
      pentium2-*)
	arch=pentium2
	cpu=pentium2
	arch_without_sse2=yes
	;;
      pentium3-*|pentium3m-*)
	arch=pentium3
	cpu=pentium3
	arch_without_sse2=yes
	;;
      pentium4-*|pentium4m-*)
	arch=pentium4
	cpu=pentium4
	;;
      prescott-*)
	arch=prescott
	cpu=prescott
	;;
      nocona-*)
	arch=nocona
	cpu=nocona
	;;
      atom-*)
	arch=atom
	cpu=atom
	;;
      slm-*)
	arch=slm
	cpu=slm
	;;
      core2-*)
	arch=core2
	cpu=core2
	;;
      corei7-*)
	arch=corei7
	cpu=corei7
	;;
      corei7_avx-*)
	arch=corei7-avx
	cpu=corei7-avx
	;;
      pentium_m-*)
	arch=pentium-m
	cpu=pentium-m
	;;
      pentiumpro-*)
	arch=pentiumpro
	cpu=pentiumpro
	arch_without_sse2=yes
	;;
      *)
	arch=pentiumpro
	cpu=generic
	arch_without_sse2=yes
	arch_without_64bit=yes
	;;
    esac
    ;;
  x86_64-*-*)
    case ${target_noncanonical} in
      bdver4-*)
        arch=bdver4
        cpu=bdver4
        ;;
      bdver3-*)
        arch=bdver3
        cpu=bdver3
        ;;
      bdver2-*)
        arch=bdver2
        cpu=bdver2
        ;;
      bdver1-*)
	arch=bdver1
	cpu=bdver1
	;;
      btver1-*)
	arch=btver1
	cpu=btver1
	;;
      btver2-*)
	arch=btver2
	cpu=btver2
	;;
      amdfam10-*|barcelona-*)
	arch=amdfam10
	cpu=amdfam10
	;;
      k8_sse3-*|opteron_sse3-*|athlon64_sse3-*)
	arch=k8-sse3
	cpu=k8-sse3
	;;
      k8-*|opteron-*|athlon_64-*)
	arch=k8
	cpu=k8
	;;
      nocona-*)
	arch=nocona
	cpu=nocona
	;;
      atom-*)
	arch=atom
	cpu=atom
	;;
      slm-*)
	arch=slm
	cpu=slm
	;;
      core2-*)
	arch=core2
	cpu=core2
	;;
      corei7-*)
	arch=corei7
	cpu=corei7
	;;
      *)
	arch=x86-64
	cpu=generic
	;;
    esac
    ;;
esac

# If there is no $with_cpu option, try to infer one from ${target}.
# This block sets nothing except for with_cpu.
if test x$with_cpu = x ; then
  case ${target} in
    i[34567]86-*-*|x86_64-*-*)
      with_cpu=$cpu
      ;;
    alphaev6[78]*-*-*)
      with_cpu=ev67
      ;;
    alphaev6*-*-*)
      with_cpu=ev6
      ;;
    alphapca56*-*-*)
      with_cpu=pca56
      ;;
    alphaev56*-*-*)
      with_cpu=ev56
      ;;
    alphaev5*-*-*)
      with_cpu=ev5
      ;;
    frv-*-*linux* | frv400-*-*linux*)
      with_cpu=fr400
      ;;
    frv550-*-*linux*)
      with_cpu=fr550
      ;;
    m68k*-*-*)
      case "$with_arch" in
	"cf")
	  with_cpu=${default_cf_cpu}
	  ;;
	"" | "m68k")
	  with_cpu=m${default_m68k_cpu}
	  ;;
      esac
      ;;
    powerpc*-*-*spe*)
      if test x$enable_e500_double = xyes; then
         with_cpu=8548
      else
         with_cpu=8540
      fi       
      ;;
    sparc*-*-*)
      case ${target} in
	*-leon-*)
	  with_cpu=leon
	  ;;
	*-leon[3-9]*)
	  with_cpu=leon3
	  ;;
	*-leon[3-9]v7*)
	  with_cpu=leon3v7
	  ;;
	*)
	  with_cpu="`echo ${target} | sed 's/-.*$//'`"
	  ;;
      esac
      ;;
  esac

  # Avoid overriding --with-cpu-32 and --with-cpu-64 values.
  case ${target} in
    i[34567]86-*-*|x86_64-*-*)
      if test x$with_cpu_32 != x || test x$with_cpu_64 != x; then
	if test x$with_cpu_32 = x; then
	  with_cpu_32=$with_cpu
	fi
	if test x$with_cpu_64 = x; then
	  with_cpu_64=$with_cpu
	fi
        with_cpu=
      fi
      ;;
  esac
fi

# Support for --with-arch and related options (and a few unrelated options,
# too).
case ${with_arch} in
  yes | no)
    echo "--with-arch must be passed a value" 1>&2
    exit 1
    ;;
esac

# If there is no $with_arch option, try to infer one from ${target}.
# This block sets nothing except for with_arch.
if test x$with_arch = x ; then
  case ${target} in
    i[34567]86-*-darwin*|x86_64-*-darwin*)
      # Default arch is set via TARGET_SUBTARGET32_ISA_DEFAULT
      # and TARGET_SUBTARGET64_ISA_DEFAULT in config/i386/darwin.h.
      ;;
    i[34567]86-*-*)
      # --with-fpmath sets the default ISA to SSE2, which is the same
      # ISA supported by Pentium 4.
      if test x$with_fpmath = x || test $arch_without_sse2 = no; then
	with_arch=$arch
      else
	with_arch=pentium4
      fi
      ;;
    x86_64-*-*)
      with_arch=$arch
      ;;
    mips64r5900-*-* | mips64r5900el-*-* | mipsr5900-*-* | mipsr5900el-*-*)
      with_arch=r5900
      ;;
    mips*-*-vxworks)
      with_arch=mips2
      ;;
  esac

  # Avoid overriding --with-arch-32 and --with-arch-64 values.
  case ${target} in
    i[34567]86-*-darwin*|x86_64-*-darwin*)
      # Default arch is set via TARGET_SUBTARGET32_ISA_DEFAULT
      # and TARGET_SUBTARGET64_ISA_DEFAULT in config/i386/darwin.h.
      ;;
    i[34567]86-*-*|x86_64-*-*)
      if test x$with_arch_32 != x || test x$with_arch_64 != x; then
	if test x$with_arch_32 = x; then
	  with_arch_32=$with_arch
	fi
	if test x$with_arch_64 = x; then
	  if test $arch_without_64bit = yes; then
	    # Set the default 64bit arch to x86-64 if the default arch
	    # doesn't support 64bit.
	    with_arch_64=x86-64
	  else
	    with_arch_64=$with_arch
	  fi
	fi
	with_arch=
      elif test $arch_without_64bit$need_64bit_isa = yesyes; then
	# Set the default 64bit arch to x86-64 if the default arch
	# doesn't support 64bit and we need 64bit ISA.
	with_arch_32=$with_arch
	with_arch_64=x86-64
	with_arch=
      fi
      ;;
  esac
fi

# Infer a default setting for --with-float.
if test x$with_float = x; then
  case ${target} in
    mips64r5900-*-* | mips64r5900el-*-* | mipsr5900-*-* | mipsr5900el-*-*)
      # The R5900 doesn't support 64-bit float.  32-bit float doesn't
      # comply with IEEE 754.
      with_float=soft
      ;;
  esac
fi

# Infer a default setting for --with-fpu.
if test x$with_fpu = x; then
  case ${target} in
    mips64r5900-*-* | mips64r5900el-*-* | mipsr5900-*-* | mipsr5900el-*-*)
      # The R5900 FPU only supports single precision.
      with_fpu=single
      ;;
  esac
fi

# Support --with-fpmath.
if test x$with_fpmath != x; then
  case ${target} in
    i[34567]86-*-* | x86_64-*-*)
      case ${with_fpmath} in
      avx)
	tm_file="${tm_file} i386/avxmath.h"
	;;
      sse)
	tm_file="${tm_file} i386/ssemath.h"
	;;
      *)
	echo "Invalid --with-fpmath=$with_fpmath" 1>&2
	exit 1
	;;
      esac
      ;;
    *)
      echo "--with-fpmath isn't supported for $target." 1>&2
      exit 1
      ;;
  esac
fi

# Similarly for --with-schedule.
if test x$with_schedule = x; then
	case ${target} in
	hppa1*)
		# Override default PA8000 scheduling model.
		with_schedule=7100LC
		;;
	esac
fi

# Infer a default setting for --with-llsc.
if test x$with_llsc = x; then
  case ${target} in
    mips64r5900-*-* | mips64r5900el-*-* | mipsr5900-*-* | mipsr5900el-*-*)
      # The R5900 doesn't support LL(D) and SC(D).
      with_llsc=no
      ;;
    mips*-*-linux*)
      # The kernel emulates LL and SC where necessary.
      with_llsc=yes
      ;;
  esac
fi

# Validate and mark as valid any --with options supported
# by this target.  In order to use a particular --with option
# you must list it in supported_defaults; validating the value
# is optional.  This case statement should set nothing besides
# supported_defaults.

supported_defaults=
case "${target}" in
	aarch64*-*-*)
		supported_defaults="abi cpu arch"
		for which in cpu arch; do

			eval "val=\$with_$which"
			base_val=`echo $val | sed -e 's/\+.*//'`
			ext_val=`echo $val | sed -e 's/[a-z0-9\-]\+//'`

			if [ $which = arch ]; then
			  def=aarch64-arches.def
			  pattern=AARCH64_ARCH
			else
			  def=aarch64-cores.def
			  pattern=AARCH64_CORE
			fi

			ext_mask=AARCH64_CPU_DEFAULT_FLAGS

			# Find the base CPU or ARCH id in aarch64-cores.def or
			# aarch64-arches.def
			if [ x"$base_val" = x ] \
			    || grep "^$pattern(\"$base_val\"," \
				    ${srcdir}/config/aarch64/$def \
				    > /dev/null; then

			  if [ $which = arch ]; then
				base_id=`grep "^$pattern(\"$base_val\"," \
				  ${srcdir}/config/aarch64/$def | \
				  sed -e 's/^[^,]*,[ 	]*//' | \
				  sed -e 's/,.*$//'`
				# Extract the architecture flags from aarch64-arches.def
				ext_mask=`grep "^$pattern(\"$base_val\"," \
				   ${srcdir}/config/aarch64/$def | \
				   sed -e 's/)$//' | \
				   sed -e 's/^.*,//'`
			  else
				base_id=`grep "^$pattern(\"$base_val\"," \
				  ${srcdir}/config/aarch64/$def | \
				  sed -e 's/^[^,]*,[ 	]*//' | \
				  sed -e 's/,.*$//'`
			  fi

			  while [ x"$ext_val" != x ]
			  do
				ext_val=`echo $ext_val | sed -e 's/\+//'`
				ext=`echo $ext_val | sed -e 's/\+.*//'`
				base_ext=`echo $ext | sed -e 's/^no//'`

				if [ x"$base_ext" = x ] \
				    || grep "^AARCH64_OPT_EXTENSION(\"$base_ext\"," \
				    ${srcdir}/config/aarch64/aarch64-option-extensions.def \
				    > /dev/null; then

				  ext_on=`grep "^AARCH64_OPT_EXTENSION(\"$base_ext\"," \
					${srcdir}/config/aarch64/aarch64-option-extensions.def | \
					sed -e 's/^[^,]*,[ 	]*//' | \
					sed -e 's/,.*$//'`
				  ext_off=`grep "^AARCH64_OPT_EXTENSION(\"$base_ext\"," \
					${srcdir}/config/aarch64/aarch64-option-extensions.def | \
					sed -e 's/^[^,]*,[ 	]*[^,]*,[ 	]*//' | \
					sed -e 's/,.*$//' | \
					sed -e 's/).*$//'`

				  if [ $ext = $base_ext ]; then
					# Adding extension
					ext_mask="("$ext_mask") | ("$ext_on")"
				  else
					# Removing extension
					ext_mask="("$ext_mask") & ~("$ext_off")"
				  fi

				  true
				else
				  echo "Unknown extension used in --with-$which=$val" 1>&2
				  exit 1
				fi
				ext_val=`echo $ext_val | sed -e 's/[a-z0-9]\+//'`
			  done

			  ext_mask="(("$ext_mask") << 6)"
			  if [ x"$base_id" != x ]; then
				target_cpu_cname="TARGET_CPU_$base_id | $ext_mask"
			  fi
			  true
			else
			  echo "Unknown $which used in --with-$which=$val" 1>&2
			  exit 1
			fi
		done
		;;

	alpha*-*-*)
		supported_defaults="cpu tune"
		for which in cpu tune; do
			eval "val=\$with_$which"
			case "$val" in
			"" \
			| ev4 | ev45 | 21064 | ev5 | 21164 | ev56 | 21164a \
			| pca56 | 21164PC | 21164pc | ev6 | 21264 | ev67 \
			| 21264a)
				;;
			*)
				echo "Unknown CPU used in --with-$which=$val" 1>&2
				exit 1
				;;
			esac
		done
		;;

	arc*-*-*) # was:	arc*-*-linux-uclibc)
		supported_defaults="cpu"
		case $with_cpu in
		  arc600|arc601|arc700)
			;;
		  *) echo "Unknown cpu type"
			exit 1
			;;
		esac
		;;

	arm*-*-*)
		supported_defaults="arch cpu float tune fpu abi mode tls"
		for which in cpu tune; do
			# See if it matches any of the entries in arm-cores.def
			eval "val=\$with_$which"
			if [ x"$val" = x ] \
			    || grep "^ARM_CORE(\"$val\"," \
				    ${srcdir}/config/arm/arm-cores.def \
				    > /dev/null; then
			  # Ok
			  new_val=`grep "^ARM_CORE(\"$val\"," \
				${srcdir}/config/arm/arm-cores.def | \
				sed -e 's/^[^,]*,[ 	]*//' | \
				sed -e 's/,.*$//'`
			  eval "target_${which}_cname=$new_val"
			echo "For $val real value is $new_val"
			  true
			else
			  echo "Unknown CPU used in --with-$which=$val" 1>&2
			  exit 1
			fi
		done

		# See if it matches any of the entries in arm-arches.def
		if [ x"$with_arch" = x ] \
		    || grep "^ARM_ARCH(\"$with_arch\"," \
			    ${srcdir}/config/arm/arm-arches.def \
			    > /dev/null; then
		  # OK
		  true
		else
		  echo "Unknown arch used in --with-arch=$with_arch" 1>&2
		  exit 1
		fi

		case "$with_float" in
		"" \
		| soft | hard | softfp)
			# OK
			;;
		*)
			echo "Unknown floating point type used in --with-float=$with_float" 1>&2
			exit 1
			;;
		esac

		# see if it matches any of the entries in arm-fpus.def
		if [ x"$with_fpu" = x ] \
		    || grep "^ARM_FPU(\"$with_fpu\"," \
			    ${srcdir}/config/arm/arm-fpus.def \
			    > /dev/null; then
		  # OK
		  true
		else
		  echo "Unknown fpu used in --with-fpu=$with_fpu" 1>&2
		  exit 1
		fi

		case "$with_abi" in
		"" \
		| apcs-gnu | atpcs | aapcs | iwmmxt | aapcs-linux )
			#OK
			;;
		*)
			echo "Unknown ABI used in --with-abi=$with_abi"
			exit 1
			;;
		esac

		case "$with_mode" in
		"" \
		| arm | thumb )
			#OK
			;;
		*)
			echo "Unknown mode used in --with-mode=$with_mode"
			exit 1
			;;
		esac

		case "$with_tls" in
		"" \
		| gnu | gnu2)
			# OK
			;;
		*)
			echo "Unknown TLS method used in --with-tls=$with_tls" 1>&2
			exit 1
			;;
		esac

		if test "x$with_arch" != x && test "x$with_cpu" != x; then
			echo "Switch \"--with-arch\" may not be used with switch \"--with-cpu\""  1>&2
			exit 1
		fi

		if test "x$with_cpu" != x && test "x$with_tune" != x; then
			echo "Switch \"--with-tune\" may not be used with switch \"--with-cpu\""  1>&2
			exit 1
		fi

		# Add extra multilibs
		if test "x$with_multilib_list" != x; then
			arm_multilibs=`echo $with_multilib_list | sed -e 's/,/ /g'`
			for arm_multilib in ${arm_multilibs}; do
				case ${arm_multilib} in
				aprofile)
				# Note that arm/t-aprofile is a
				# stand-alone make file fragment to be
				# used only with itself.  We do not
				# specifically use the
				# TM_MULTILIB_OPTION framework because
				# this shorthand is more
				# pragmatic. Additionally it is only
				# designed to work without any
				# with-cpu, with-arch with-mode
				# with-fpu or with-float options.
					if test "x$with_arch" != x \
					    || test "x$with_cpu" != x \
					    || test "x$with_float" != x \
					    || test "x$with_fpu" != x \
					    || test "x$with_mode" != x ; then
					    echo "Error: You cannot use any of --with-arch/cpu/fpu/float/mode with --with-multilib-list=aprofile" 1>&2
					    exit 1
					fi
					tmake_file="${tmake_file} arm/t-aprofile"
					break
					;;
				default)
					;;
				*)
					echo "Error: --with-multilib-list=${with_multilib_list} not supported." 1>&2
					exit 1
					;;
				esac
			done
		fi
		;;

	fr*-*-*linux*)
		supported_defaults=cpu
		case "$with_cpu" in
		fr400) ;;
		fr550) ;;
		*)
			echo "Unknown cpu used in --with-cpu=$with_cpu" 1>&2
			exit 1
			;;
		esac
		;;

	fido-*-* | m68k*-*-*)
		supported_defaults="arch cpu"
		case "$with_arch" in
		"" | "m68k"| "cf")
			m68k_arch_family="$with_arch"
			;;
		*)
			echo "Invalid --with-arch=$with_arch" 1>&2
			exit 1
			;;
		esac

		# We always have a $with_cpu setting here.
		case "$with_cpu" in
		"m68000" | "m68010" | "m68020" | "m68030" | "m68040" | "m68060")
			m68k_cpu_ident=$with_cpu
			;;
		"m68020-40")
			m68k_cpu_ident=m68020
			tm_defines="$tm_defines M68K_DEFAULT_TUNE=u68020_40"
			;;
		"m68020-60")
			m68k_cpu_ident=m68020
			tm_defines="$tm_defines M68K_DEFAULT_TUNE=u68020_60"
			;;
		*)
			# We need the C identifier rather than the string.
			m68k_cpu_ident=`awk -v arg="\"$with_cpu\"" \
			   'BEGIN { FS="[ \t]*[,()][ \t]*" }; \
			    $1 == "M68K_DEVICE" && $2 == arg { print $3 }' \
				 ${srcdir}/config/m68k/m68k-devices.def`
			if [ x"$m68k_cpu_ident" = x ] ; then
				echo "Unknown CPU used in --with-cpu=$with_cpu" 1>&2
				exit 1
			fi
			with_cpu="mcpu=$with_cpu"
			;;
		esac
		;;

	hppa*-*-*)
		supported_defaults="arch schedule"

		case "$with_arch" in
		"" | 1.0 | 1.1 | 2.0)
			# OK
			;;
		*)
			echo "Unknown architecture used in --with-arch=$with_arch" 1>&2
			exit 1
			;;
		esac

		case "$with_schedule" in
		"" | 700 | 7100 | 7100LC | 7200 | 7300 | 8000)
			# OK
			;;
		*)
			echo "Unknown processor used in --with-schedule=$with_schedule." 1>&2
			exit 1
			;;
		esac
		;;

	i[34567]86-*-* | x86_64-*-*)
		supported_defaults="abi arch arch_32 arch_64 cpu cpu_32 cpu_64 tune tune_32 tune_64"
		for which in arch arch_32 arch_64 cpu cpu_32 cpu_64 tune tune_32 tune_64; do
			eval "val=\$with_$which"
			case " $x86_archs " in
			*" ${val} "*)
				case "${target}" in
				  x86_64-*-*)
				      case "x$which" in
					*_32)
						;;
					*)
						echo "CPU given in --with-$which=$val doesn't support 64bit mode." 1>&2
						exit 1
						;;
				      esac
				      ;;
				esac
				# OK
				;;
			*)
				if test x${val} != x; then
					case " $x86_64_archs " in
					*" ${val} "*)
						# OK
						;;
					*)
						# Allow $x86_cpus --with-cpu=/--with-tune=
						case "x$which" in
						xcpu*|xtune*)
							case " $x86_cpus " in
							*" ${val} "*)
								# OK
								;;
							*)
								echo "Unknown CPU given in --with-$which=$val." 1>&2
								exit 1
								;;
							esac
							;;
						*)
							echo "Unknown CPU given in --with-$which=$val." 1>&2
							exit 1
							;;
						esac
					;;
					esac
				fi
				;;
			esac
		done
		;;

	mips*-*-*)
		supported_defaults="abi arch arch_32 arch_64 float fpu nan fp_32 odd_spreg_32 tune tune_32 tune_64 divide llsc mips-plt synci"

		case ${with_float} in
		"" | soft | hard)
			# OK
			;;
		*)
			echo "Unknown floating point type used in --with-float=$with_float" 1>&2
			exit 1
			;;
		esac

		case ${with_fpu} in
		"" | single | double)
			# OK
			;;
		*)
			echo "Unknown fpu type used in --with-fpu=$with_fpu" 1>&2
			exit 1
			;;
		esac

		case ${with_nan} in
		"" | 2008 | legacy)
			# OK
			;;
		*)
			echo "Unknown NaN encoding used in --with-nan=$with_nan" 1>&2
			exit 1
			;;
		esac

		case ${with_fp_32} in
		"" | 32 | xx | 64)
			# OK
			;;
		*)
			echo "Unknown FP mode used in --with-fp-32=$with_fp_32" 1>&2
			exit 1
			;;
		esac

		case ${with_odd_spreg_32} in
		yes)
			with_odd_spreg_32="odd-spreg"
			;;
		no)
			with_odd_spreg_32="no-odd-spreg"
			;;
		"")
			# OK
			;;
		*)
			echo "Unknown odd-spreg-32 type used in --with-odd-spreg-32=$with_odd_spreg_32" 1>&2
			exit 1
			;;
		esac

		case ${with_abi} in
		"" | 32 | o64 | n32 | 64 | eabi)
			# OK
			;;
		*)
			echo "Unknown ABI used in --with-abi=$with_abi" 1>&2
			exit 1
			;;
		esac

		case ${with_divide} in
		"" | breaks | traps)
			# OK
			;;
		*)
			echo "Unknown division check type use in --with-divide=$with_divide" 1>&2
			exit 1
			;;
		esac

		case ${with_llsc} in
		yes)
			with_llsc=llsc
			;;
		no)
			with_llsc="no-llsc"
			;;
		"")
			# OK
			;;
		*)
			echo "Unknown llsc type used in --with-llsc" 1>&2
			exit 1
			;;
		esac

		case ${with_mips_plt} in
		yes)
			with_mips_plt=plt
			;;
		no)
			with_mips_plt=no-plt
			;;
		"")
			;;
		*)
			echo "Unknown --with-mips-plt argument: $with_mips_plt" 1>&2
			exit 1
			;;
		esac

		case ${with_synci} in
		yes)
			with_synci=synci
			;;
		no)
			with_synci=no-synci
			;;
		"")
			;;
		*)
			echo "Unknown synci type used in --with-synci" 1>&2
			exit 1
			;;
		esac
		;;

	nds32*-*-*)
		supported_defaults="arch nds32_lib"

		# process --with-arch
		case "${with_arch}" in
		"" | v2 | v3 | v3m)
			# OK
			;;
		*)
			echo "Cannot accept --with-arch=$with_arch, available values are: v2 v3 v3m" 1>&2
			exit 1
			;;
		esac

		# process --with-nds32-lib
		case "${with_nds32_lib}" in
		"")
			# the default library is newlib
			with_nds32_lib=newlib
			;;
		newlib)
			# OK
			;;
		mculib)
			# OK
			;;
		*)
			echo "Cannot accept --with-nds32-lib=$with_nds32_lib, available values are: newlib mculib" 1>&2
			exit 1
			;;
		esac
		;;

	powerpc*-*-* | rs6000-*-*)
		supported_defaults="abi cpu cpu_32 cpu_64 float tune tune_32 tune_64 advance_toolchain"

		for which in cpu cpu_32 cpu_64 tune tune_32 tune_64; do
			eval "val=\$with_$which"
			case ${val} in
			default32 | default64)
				case $which in
				cpu | tune)
					;;
				*)
					echo "$val only valid for --with-cpu and --with-tune." 1>&2
					exit 1
					;;
				esac
				with_which="with_$which"
				eval $with_which=
				;;
			405cr)
				tm_defines="${tm_defines} CONFIG_PPC405CR"
				eval "with_$which=405"
				;;
			"" | common | native \
			| power | power[2345678] | power6x | powerpc | powerpc64 \
			| rios | rios1 | rios2 | rsc | rsc1 | rs64a \
			| 401 | 403 | 405 | 405fp | 440 | 440fp | 464 | 464fp \
			| 476 | 476fp | 505 | 601 | 602 | 603 | 603e | ec603e \
			| 604 | 604e | 620 | 630 | 740 | 750 | 7400 | 7450 \
			| a2 | e300c[23] | 854[08] | e500mc | e500mc64 | e5500 | e6500 \
			| titan | 801 | 821 | 823 | 860 | 970 | G3 | G4 | G5 | cell)
				# OK
				;;
			*)
				echo "Unknown cpu used in --with-$which=$val." 1>&2
				exit 1
				;;
			esac
		done

		case "$with_abi" in
		"" | elfv1 | elfv2 )
			#OK
			;;
		*)
			echo "Unknown ABI used in --with-abi=$with_abi"
			exit 1
			;;
		esac

		if test "x$with_advance_toolchain" != x; then
		    if test -d "/opt/$with_advance_toolchain/." -a \
			-d "/opt/$with_advance_toolchain/bin/." -a \
			-d "/opt/$with_advance_toolchain/include/."; then

			tm_file="$tm_file ./advance-toolchain.h"
			(at="/opt/$with_advance_toolchain"
			 echo "/* Use Advance Toolchain $at */"
			 echo
			 echo "#ifndef USE_AT_INCLUDE_FILES"
			 echo "#define USE_AT_INCLUDE_FILES 1"
			 echo "#endif"
			 echo
			 echo "#if USE_AT_INCLUDE_FILES"
			 echo "#undef  INCLUDE_EXTRA_SPEC"
			 echo "#define INCLUDE_EXTRA_SPEC" \
			      "\"-isystem $at/include\""
			 echo "#endif"
			 echo
			 echo "#undef  LINK_OS_EXTRA_SPEC32"
			 echo "#define LINK_OS_EXTRA_SPEC32" \
			      "\"%(link_os_new_dtags)" \
			      "-rpath $prefix/lib -rpath $at/lib" \
			      "-L $prefix/lib -L $at/lib\""
			 echo
			 echo "#undef  LINK_OS_EXTRA_SPEC64"
			 echo "#define LINK_OS_EXTRA_SPEC64" \
			      "\"%(link_os_new_dtags)" \
			      "-rpath $prefix/lib64 -rpath $at/lib64" \
			      "-L $prefix/lib64 -L $at/lib64\""
			 echo
			 echo "#undef  LINK_OS_NEW_DTAGS_SPEC"
			 echo "#define LINK_OS_NEW_DTAGS_SPEC" \
			      "\"--enable-new-dtags\""
			 echo
			 echo "#undef  DYNAMIC_LINKER_PREFIX"
			 echo "#define DYNAMIC_LINKER_PREFIX \"$at\""
			 echo
			 echo "#undef  MD_EXEC_PREFIX"
			 echo "#define MD_EXEC_PREFIX \"$at/bin/\""
			 echo
			 echo "#undef  MD_STARTFILE_PREFIX"
			 echo "#define MD_STARTFILE_PREFIX \"$at/lib/\"") \
			    > advance-toolchain.h
		    else
			echo "Unknown advance-toolchain $with_advance_toolchain"
			exit 1
		    fi
		fi
		;;

	s390*-*-*)
		supported_defaults="arch mode tune"

		for which in arch tune; do
			eval "val=\$with_$which"
			case ${val} in
			"" | native | g5 | g6 | z900 | z990 | z9-109 | z9-ec | z10 | z196 | zEC12 | z13)
				# OK
				;;
			*)
				echo "Unknown cpu used in --with-$which=$val." 1>&2
				exit 1
				;;
			esac
		done

		case ${with_mode} in
		"" | esa | zarch)
			# OK
			;;
		*)
			echo "Unknown architecture mode used in --with-mode=$with_mode." 1>&2
			exit 1
			;;
		esac
		;;

	sh[123456ble]-*-* | sh-*-*)
		supported_defaults="cpu"
		case "`echo $with_cpu | tr ABCDEFGHIJKLMNOPQRSTUVWXYZ_ abcdefghijklmnopqrstuvwxyz- | sed s/sh/m/`" in
		"" | m1 | m2 | m2e | m3 | m3e | m4 | m4-single | m4-single-only | m4-nofpu )
			# OK
			;;
		m2a | m2a-single | m2a-single-only | m2a-nofpu)
			;;
		m4a | m4a-single | m4a-single-only | m4a-nofpu | m4al)
		        ;;
		*)
			echo "Unknown CPU used in --with-cpu=$with_cpu, known values:"  1>&2
			echo "m1 m2 m2e m3 m3e m4 m4-single m4-single-only m4-nofpu" 1>&2
			echo "m4a m4a-single m4a-single-only m4a-nofpu m4al" 1>&2
			echo "m2a m2a-single m2a-single-only m2a-nofpu" 1>&2
			exit 1
			;;
		esac
		;;
	sparc*-*-*)
		supported_defaults="cpu float tune"

		for which in cpu tune; do
			eval "val=\$with_$which"
			case ${val} in
			"" | sparc | sparcv9 | sparc64 \
			| v7 | cypress \
			| v8 | supersparc | hypersparc | leon | leon3 | leon3v7 \
			| sparclite | f930 | f934 | sparclite86x \
			| sparclet | tsc701 \
			| v9 | ultrasparc | ultrasparc3 | niagara | niagara2 \
			| niagara3 | niagara4)
				# OK
				;;
			*)
				echo "Unknown cpu used in --with-$which=$val" 1>&2
				exit 1
				;;
			esac
		done

		case ${with_float} in
		"" | soft | hard)
			# OK
			;;
		*)
			echo "Unknown floating point type used in --with-float=$with_float" 1>&2
			exit 1
			;;
		esac
		;;

	spu-*-*)
		supported_defaults="arch tune"

		for which in arch tune; do
			eval "val=\$with_$which"
			case ${val} in
			"" | cell | celledp)
				# OK
				;;
			*)
				echo "Unknown cpu used in --with-$which=$val." 1>&2
				exit 1
				;;
			esac
		done
		;;

	tic6x-*-*)
		supported_defaults="arch"

		case ${with_arch} in
		"" | c62x | c64x | c64x+ | c67x | c67x+ | c674x)
			# OK
			;;
		*)
			echo "Unknown arch used in --with-arch=$with_arch." 1>&2
			exit 1
			;;
		esac
		;;

	v850*-*-*)
		supported_defaults=cpu
		case ${with_cpu} in
		"" | v850e | v850e1 | v850e2 | v850es | v850e2v3 | v850e3v5)
			# OK
			;;
		*)
			echo "Unknown cpu used in --with-cpu=$with_cpu" 1>&2
			exit 1
			;;
		esac
		;;
esac

# Set some miscellaneous flags for particular targets.
target_cpu_default2=
case ${target} in
	aarch64*-*-*)
		if test x"$target_cpu_cname" != x
		then
			target_cpu_default2=$target_cpu_cname
		fi
		;;

	arm*-*-*)
		if test x$target_cpu_cname = x
		then
			target_cpu_default2=TARGET_CPU_generic
		else
			target_cpu_default2=TARGET_CPU_$target_cpu_cname
		fi
		;;

	hppa*-*-*)
		if test x$gas = xyes
		then
			target_cpu_default2="MASK_GAS"
		fi
		;;

	fido*-*-* | m68k*-*-*)
		target_cpu_default2=$m68k_cpu_ident
		tmake_file="m68k/t-opts $tmake_file"
		if [ x"$m68k_arch_family" != x ]; then
		        tmake_file="m68k/t-$m68k_arch_family $tmake_file"
		fi
		;;

	i[34567]86-*-darwin* | x86_64-*-darwin*)
		;;
	i[34567]86-*-linux* | x86_64-*-linux*)
		tmake_file="$tmake_file i386/t-linux"
		;;
	i[34567]86-*-kfreebsd*-gnu | x86_64-*-kfreebsd*-gnu)
		tmake_file="$tmake_file i386/t-kfreebsd"
		;;
	i[34567]86-*-gnu*)
		tmake_file="$tmake_file i386/t-gnu"
		;;
	i[34567]86-*-solaris2* | x86_64-*-solaris2.1[0-9]*)
		;;
	i[34567]86-*-cygwin* | x86_64-*-cygwin*)
		;;
	i[34567]86-*-mingw* | x86_64-*-mingw*)
		;;
	i[34567]86-*-dragonfly* | x86_64-*-dragonfly*)
		;;
	i[34567]86-*-freebsd* | x86_64-*-freebsd*)
		;;
	ia64*-*-linux*)
		;;

	mips*-*-*)
		if test x$gnu_ld = xyes
		then
			target_cpu_default2="MASK_SPLIT_ADDRESSES"
		fi
		case ${target} in
			mips*el-*-*)
				tm_defines="TARGET_ENDIAN_DEFAULT=0 $tm_defines"
				;;
		esac
		if test x$with_arch != x; then
			default_mips_arch=$with_arch
		fi
		if test x$with_abi != x; then
			default_mips_abi=$with_abi
		fi
		case ${default_mips_arch} in
		    mips1)    tm_defines="$tm_defines MIPS_ISA_DEFAULT=1" ;;
		    mips2)    tm_defines="$tm_defines MIPS_ISA_DEFAULT=2" ;;
		    mips3)    tm_defines="$tm_defines MIPS_ISA_DEFAULT=3" ;;
		    mips4)    tm_defines="$tm_defines MIPS_ISA_DEFAULT=4" ;;
		    mips32)   tm_defines="$tm_defines MIPS_ISA_DEFAULT=32" ;;
		    mips32r2) tm_defines="$tm_defines MIPS_ISA_DEFAULT=33" ;;
		    mips32r6) tm_defines="$tm_defines MIPS_ISA_DEFAULT=37" ;;
		    mips64)   tm_defines="$tm_defines MIPS_ISA_DEFAULT=64" ;;
		    mips64r2) tm_defines="$tm_defines MIPS_ISA_DEFAULT=65" ;;
		    mips64r6) tm_defines="$tm_defines MIPS_ISA_DEFAULT=69" ;;
		esac
		case ${default_mips_abi} in
		    32)   tm_defines="$tm_defines MIPS_ABI_DEFAULT=ABI_32" ;;
		    o64)  tm_defines="$tm_defines MIPS_ABI_DEFAULT=ABI_O64" ;;
		    n32)  tm_defines="$tm_defines MIPS_ABI_DEFAULT=ABI_N32" ;;
		    64)   tm_defines="$tm_defines MIPS_ABI_DEFAULT=ABI_64" ;;
		    eabi) tm_defines="$tm_defines MIPS_ABI_DEFAULT=ABI_EABI" ;;
		esac
		tmake_file="mips/t-mips $tmake_file"
		;;

	powerpc*-*-* | rs6000-*-*)
		# FIXME: The PowerPC port uses the value set at compile time,
		# although it's only cosmetic.
		if test "x$with_cpu" != x
		then
			target_cpu_default2="\\\"$with_cpu\\\""
		fi
		out_file=rs6000/rs6000.c
		c_target_objs="${c_target_objs} rs6000-c.o"
		cxx_target_objs="${cxx_target_objs} rs6000-c.o"
		tmake_file="rs6000/t-rs6000 ${tmake_file}"
		;;

	sh[123456ble]*-*-* | sh-*-*)
		c_target_objs="${c_target_objs} sh-c.o"
		cxx_target_objs="${cxx_target_objs} sh-c.o"
		;;

	sparc*-*-*)
		# Some standard aliases.
		case x$with_cpu in
		xsparc)
			with_cpu=v7
			;;
		xsparcv9 | xsparc64)
			with_cpu=v9
			;;
		esac

		if test x$with_tune = x ; then
		      case ${target} in
		      *-leon-*)
			  with_tune=leon
			  ;;
		      *-leon[3-9]*)
			  with_tune=leon3
			  ;;
		      esac
		fi

		# The SPARC port checks this value at compile-time.
		target_cpu_default2="TARGET_CPU_$with_cpu"
		;;

	v850*-*-*)
		case "x$with_cpu" in
		x)
			;;
		xv850e | xv850e1 | xv850e2 | xv850e2v3 | xv850e3v5)
			target_cpu_default2="TARGET_CPU_$with_cpu"
			;;
		xv850es)
			target_cpu_default2="TARGET_CPU_v850e1"
			;;
		esac
		;;
esac

t=
all_defaults="abi cpu cpu_32 cpu_64 arch arch_32 arch_64 tune tune_32 tune_64 schedule float mode fpu nan fp_32 odd_spreg_32 divide llsc mips-plt synci tls"
for option in $all_defaults
do
	eval "val=\$with_"`echo $option | sed s/-/_/g`
	if test -n "$val"; then
		case " $supported_defaults " in
		*" $option "*)
			;;
		*)
			echo "This target does not support --with-$option." 2>&1
			echo "Valid --with options are: $supported_defaults" 2>&1
			exit 1
			;;
		esac

		if test "x$t" = x
		then
			t="{ \"$option\", \"$val\" }"
		else
			t="${t}, { \"$option\", \"$val\" }"
		fi
	fi
done

if test "x$t" = x
then
	configure_default_options="{ { NULL, NULL} }"
else
	configure_default_options="{ ${t} }"
fi

if test "$target_cpu_default2" != ""
then
	if test "$target_cpu_default" != ""
	then
		target_cpu_default="(${target_cpu_default}|${target_cpu_default2})"
	else
		target_cpu_default=$target_cpu_default2
	fi
fi

case ${target} in
i[34567]86-*-* | x86_64-*-*)
	if test x$enable_as_accelerator = xyes; then
		extra_programs="mkoffload\$(exeext)"
	fi
	;;
esac<|MERGE_RESOLUTION|>--- conflicted
+++ resolved
@@ -370,11 +370,7 @@
 		       xsavesintrin.h avx512dqintrin.h avx512bwintrin.h
 		       avx512vlintrin.h avx512vlbwintrin.h avx512vldqintrin.h
 		       avx512ifmaintrin.h avx512ifmavlintrin.h avx512vbmiintrin.h
-<<<<<<< HEAD
-		       avx512vbmivlintrin.h clwbintrin.h pcommitintrin.h arm_neon.h"
-=======
-		       avx512vbmivlintrin.h clwbintrin.h pcommitintrin.h mwaitxintrin.h"
->>>>>>> 6e3ecd30
+		       avx512vbmivlintrin.h clwbintrin.h pcommitintrin.h mwaitxintrin.h arm_neon.h"
 	;;
 x86_64-*-*)
 	cpu_type=i386
@@ -395,12 +391,7 @@
 		       xsavesintrin.h avx512dqintrin.h avx512bwintrin.h
 		       avx512vlintrin.h avx512vlbwintrin.h avx512vldqintrin.h
 		       avx512ifmaintrin.h avx512ifmavlintrin.h avx512vbmiintrin.h
-<<<<<<< HEAD
-		       avx512vbmivlintrin.h clwbintrin.h pcommitintrin.h arm_neon.h"
-	need_64bit_hwint=yes
-=======
-		       avx512vbmivlintrin.h clwbintrin.h pcommitintrin.h mwaitxintrin.h"
->>>>>>> 6e3ecd30
+		       avx512vbmivlintrin.h clwbintrin.h pcommitintrin.h mwaitxintrin.h arm_neon.h"
 	;;
 ia64-*-*)
 	extra_headers=ia64intrin.h
