--- conflicted
+++ resolved
@@ -53,15 +53,8 @@
 #define MIPS_DEFAULT_GVALUE 0
 
 #undef GNU_USER_TARGET_LINK_SPEC
-<<<<<<< HEAD
-#define GNU_USER_TARGET_LINK_SPEC \
- "%(endian_spec) \
-  %{shared:-shared} \
-  %{!EB:%{!meb:-m elf32ltsmip}} %{EB|meb:-m elf32btsmip} \
-=======
 #define GNU_USER_TARGET_LINK_SPEC "\
   %{G*} %{EB} %{EL} %{mips*} %{shared} \
->>>>>>> d9bbc5ef
   %{!shared: \
     %{!static: \
       %{rdynamic:-export-dynamic} \
