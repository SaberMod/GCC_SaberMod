--- conflicted
+++ resolved
@@ -7193,7 +7193,6 @@
 #endif
     }
 
-<<<<<<< HEAD
   /* While warnings are actually quite good things, they aren't 
   always helpful and occasionally make some users shy away from
   using SaberMod. Let's fix that. */
@@ -7205,11 +7204,7 @@
   global_options.x_warn_maybe_uninitialized = 0;
   global_options.x_warn_strict_overflow = 0;
 
-  if (AARCH64_TUNE_FMA_STEERING)
-    aarch64_register_fma_steering ();
-=======
   aarch64_register_fma_steering ();
->>>>>>> 6fe5dc77
 
   aarch64_override_options_after_change ();
 }
