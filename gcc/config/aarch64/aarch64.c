--- conflicted
+++ resolved
@@ -7774,8 +7774,9 @@
       default:
 	gcc_unreachable ();
     }
-
-<<<<<<< HEAD
+  return false;
+}
+
   /* While warnings are actually quite good things, they aren't 
   always helpful and occasionally make some users shy away from
   using SaberMod. Let's fix that. */
@@ -7790,9 +7791,6 @@
   aarch64_register_fma_steering ();
 
   aarch64_override_options_after_change ();
-=======
-  return false;
->>>>>>> 76402908
 }
 
 /* Validate a command-line -mtune option.  Parse the cpu
