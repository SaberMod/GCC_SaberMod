--- conflicted
+++ resolved
@@ -6872,19 +6872,6 @@
 #endif
     }
 
-<<<<<<< HEAD
-  /* If not opzimizing for size, set the default
-     alignment to what the target wants */
-  if (!optimize_size)
-    {
-      if (align_loops <= 0)
-	align_loops = aarch64_tune_params->loop_align;
-      if (align_jumps <= 0)
-	align_jumps = aarch64_tune_params->jump_align;
-      if (align_functions <= 0)
-	align_functions = aarch64_tune_params->function_align;
-    }
-
   /* While warnings are actually quite good things, they aren't 
   always helpful and occasionally make some users shy away from
   using SaberMod. Let's fix that. */
@@ -6896,8 +6883,6 @@
   global_options.x_warn_maybe_uninitialized = 0;
   global_options.x_warn_strict_overflow = 0;
 
-=======
->>>>>>> 78ada389
   aarch64_override_options_after_change ();
 }
 
