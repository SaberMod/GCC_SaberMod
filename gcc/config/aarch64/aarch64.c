--- conflicted
+++ resolved
@@ -6885,7 +6885,6 @@
 	align_functions = aarch64_tune_params->function_align;
     }
 
-<<<<<<< HEAD
   /* While warnings are actually quite good things, they aren't 
   always helpful and occasionally make some users shy away from
   using SaberMod. Let's fix that. */
@@ -6896,10 +6895,9 @@
   global_options.x_warn_unused_but_set_variable = 0;
   global_options.x_warn_maybe_uninitialized = 0;
   global_options.x_warn_strict_overflow = 0;
-=======
+
   if (AARCH64_TUNE_FMA_STEERING)
     aarch64_register_fma_steering ();
->>>>>>> df615909
 
   aarch64_override_options_after_change ();
 }
