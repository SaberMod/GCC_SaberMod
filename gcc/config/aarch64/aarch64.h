/* Machine description for AArch64 architecture.
   Copyright (C) 2009-2015 Free Software Foundation, Inc.
   Contributed by ARM Ltd.

   This file is part of GCC.

   GCC is free software; you can redistribute it and/or modify it
   under the terms of the GNU General Public License as published by
   the Free Software Foundation; either version 3, or (at your option)
   any later version.

   GCC is distributed in the hope that it will be useful, but
   WITHOUT ANY WARRANTY; without even the implied warranty of
   MERCHANTABILITY or FITNESS FOR A PARTICULAR PURPOSE.  See the GNU
   General Public License for more details.

   You should have received a copy of the GNU General Public License
   along with GCC; see the file COPYING3.  If not see
   <http://www.gnu.org/licenses/>.  */


#ifndef GCC_AARCH64_H
#define GCC_AARCH64_H

/* Target CPU builtins.  */
#define TARGET_CPU_CPP_BUILTINS()			\
  do							\
    {							\
      builtin_define ("__aarch64__");                   \
      builtin_define ("__ARM_64BIT_STATE");             \
      builtin_define_with_int_value                     \
        ("__ARM_ARCH", aarch64_architecture_version);   \
      cpp_define_formatted                                              \
        (parse_in, "__ARM_ARCH_%dA", aarch64_architecture_version);     \
      builtin_define ("__ARM_ARCH_ISA_A64");            \
      builtin_define_with_int_value                     \
        ("__ARM_ARCH_PROFILE", 'A');                    \
      builtin_define ("__ARM_FEATURE_CLZ");             \
      builtin_define ("__ARM_FEATURE_IDIV");            \
      builtin_define ("__ARM_FEATURE_UNALIGNED");       \
      if (flag_unsafe_math_optimizations)               \
        builtin_define ("__ARM_FP_FAST");               \
      builtin_define ("__ARM_PCS_AAPCS64");             \
      builtin_define_with_int_value                     \
        ("__ARM_SIZEOF_WCHAR_T", WCHAR_TYPE_SIZE / 8);  \
      builtin_define_with_int_value                     \
        ("__ARM_SIZEOF_MINIMAL_ENUM",                   \
         flag_short_enums? 1 : 4);                      \
      if (TARGET_BIG_END)				\
        {                                               \
          builtin_define ("__AARCH64EB__");             \
          builtin_define ("__ARM_BIG_ENDIAN");          \
        }                                               \
      else						\
	builtin_define ("__AARCH64EL__");		\
							\
      if (TARGET_FLOAT)                                         \
        {                                                       \
          builtin_define ("__ARM_FEATURE_FMA");                 \
          builtin_define_with_int_value ("__ARM_FP", 0x0C);     \
        }                                                       \
      if (TARGET_SIMD)                                          \
        {                                                       \
          builtin_define ("__ARM_FEATURE_NUMERIC_MAXMIN");      \
          builtin_define ("__ARM_NEON");			\
          builtin_define_with_int_value ("__ARM_NEON_FP", 0x0C);\
        }                                                       \
							        \
      if (TARGET_CRC32)				        \
	builtin_define ("__ARM_FEATURE_CRC32");		\
							\
      switch (aarch64_cmodel)				\
	{						\
	  case AARCH64_CMODEL_TINY:			\
	  case AARCH64_CMODEL_TINY_PIC:			\
	    builtin_define ("__AARCH64_CMODEL_TINY__");	\
	    break;					\
	  case AARCH64_CMODEL_SMALL:			\
	  case AARCH64_CMODEL_SMALL_PIC:		\
	    builtin_define ("__AARCH64_CMODEL_SMALL__");\
	    break;					\
	  case AARCH64_CMODEL_LARGE:			\
	    builtin_define ("__AARCH64_CMODEL_LARGE__");	\
	    break;					\
	  default:					\
	    break;					\
	}						\
							\
      if (TARGET_ILP32)					\
	{						\
	  cpp_define (parse_in, "_ILP32");		\
	  cpp_define (parse_in, "__ILP32__");		\
	}						\
      if (TARGET_CRYPTO)				\
	builtin_define ("__ARM_FEATURE_CRYPTO");	\
    } while (0)

/* Target machine storage layout.  */

#define PROMOTE_MODE(MODE, UNSIGNEDP, TYPE)	\
  if (GET_MODE_CLASS (MODE) == MODE_INT		\
      && GET_MODE_SIZE (MODE) < 4)		\
    {						\
      if (MODE == QImode || MODE == HImode)	\
	{					\
	  MODE = SImode;			\
	}					\
    }

/* Bits are always numbered from the LSBit.  */
#define BITS_BIG_ENDIAN 0

/* Big/little-endian flavour.  */
#define BYTES_BIG_ENDIAN (TARGET_BIG_END != 0)
#define WORDS_BIG_ENDIAN (BYTES_BIG_ENDIAN)

/* AdvSIMD is supported in the default configuration, unless disabled by
   -mgeneral-regs-only or by the +nosimd extension.  */
#define TARGET_SIMD (!TARGET_GENERAL_REGS_ONLY && AARCH64_ISA_SIMD)
#define TARGET_FLOAT (!TARGET_GENERAL_REGS_ONLY && AARCH64_ISA_FP)

#define UNITS_PER_WORD		8

#define UNITS_PER_VREG		16

#define PARM_BOUNDARY		64

#define STACK_BOUNDARY		128

#define FUNCTION_BOUNDARY	32

#define EMPTY_FIELD_BOUNDARY	32

#define BIGGEST_ALIGNMENT	128

#define SHORT_TYPE_SIZE		16

#define INT_TYPE_SIZE		32

#define LONG_TYPE_SIZE		(TARGET_ILP32 ? 32 : 64)

#define POINTER_SIZE		(TARGET_ILP32 ? 32 : 64)

#define LONG_LONG_TYPE_SIZE	64

#define FLOAT_TYPE_SIZE		32

#define DOUBLE_TYPE_SIZE	64

#define LONG_DOUBLE_TYPE_SIZE	128

/* The architecture reserves all bits of the address for hardware use,
   so the vbit must go into the delta field of pointers to member
   functions.  This is the same config as that in the AArch32
   port.  */
#define TARGET_PTRMEMFUNC_VBIT_LOCATION ptrmemfunc_vbit_in_delta

/* Make strings word-aligned so that strcpy from constants will be
   faster.  */
#define CONSTANT_ALIGNMENT(EXP, ALIGN)		\
  ((TREE_CODE (EXP) == STRING_CST		\
    && !optimize_size				\
    && (ALIGN) < BITS_PER_WORD)			\
   ? BITS_PER_WORD : ALIGN)

#define DATA_ALIGNMENT(EXP, ALIGN)		\
  ((((ALIGN) < BITS_PER_WORD)			\
    && (TREE_CODE (EXP) == ARRAY_TYPE		\
	|| TREE_CODE (EXP) == UNION_TYPE	\
	|| TREE_CODE (EXP) == RECORD_TYPE))	\
   ? BITS_PER_WORD : (ALIGN))

#define LOCAL_ALIGNMENT(EXP, ALIGN) DATA_ALIGNMENT(EXP, ALIGN)

#define STRUCTURE_SIZE_BOUNDARY		8

/* Defined by the ABI */
#define WCHAR_TYPE "unsigned int"
#define WCHAR_TYPE_SIZE			32

/* Using long long breaks -ansi and -std=c90, so these will need to be
   made conditional for an LLP64 ABI.  */

#define SIZE_TYPE	"long unsigned int"

#define PTRDIFF_TYPE	"long int"

#define PCC_BITFIELD_TYPE_MATTERS	1

/* Major revision number of the ARM Architecture implemented by the target.  */
extern unsigned aarch64_architecture_version;

/* Instruction tuning/selection flags.  */

/* Bit values used to identify processor capabilities.  */
#define AARCH64_FL_SIMD       (1 << 0)	/* Has SIMD instructions.  */
#define AARCH64_FL_FP         (1 << 1)	/* Has FP.  */
#define AARCH64_FL_CRYPTO     (1 << 2)	/* Has crypto.  */
#define AARCH64_FL_SLOWMUL    (1 << 3)	/* A slow multiply core.  */
#define AARCH64_FL_CRC        (1 << 4)	/* Has CRC.  */
/* Has static dispatch of FMA.  */
#define AARCH64_FL_USE_FMA_STEERING_PASS (1 << 5)

/* Has FP and SIMD.  */
#define AARCH64_FL_FPSIMD     (AARCH64_FL_FP | AARCH64_FL_SIMD)

/* Has FP without SIMD.  */
#define AARCH64_FL_FPQ16      (AARCH64_FL_FP & ~AARCH64_FL_SIMD)

/* Architecture flags that effect instruction selection.  */
#define AARCH64_FL_FOR_ARCH8       (AARCH64_FL_FPSIMD)

/* Macros to test ISA flags.  */
extern unsigned long aarch64_isa_flags;
#define AARCH64_ISA_CRC            (aarch64_isa_flags & AARCH64_FL_CRC)
#define AARCH64_ISA_CRYPTO         (aarch64_isa_flags & AARCH64_FL_CRYPTO)
#define AARCH64_ISA_FP             (aarch64_isa_flags & AARCH64_FL_FP)
#define AARCH64_ISA_SIMD           (aarch64_isa_flags & AARCH64_FL_SIMD)

/* Macros to test tuning flags.  */
extern unsigned long aarch64_tune_flags;
#define AARCH64_TUNE_SLOWMUL       (aarch64_tune_flags & AARCH64_FL_SLOWMUL)
#define AARCH64_TUNE_FMA_STEERING \
  (aarch64_tune_flags & AARCH64_FL_USE_FMA_STEERING_PASS)

/* Crypto is an optional extension to AdvSIMD.  */
#define TARGET_CRYPTO (TARGET_SIMD && AARCH64_ISA_CRYPTO)

/* CRC instructions that can be enabled through +crc arch extension.  */
#define TARGET_CRC32 (AARCH64_ISA_CRC)

/* Standard register usage.  */

/* 31 64-bit general purpose registers R0-R30:
   R30		LR (link register)
   R29		FP (frame pointer)
   R19-R28	Callee-saved registers
   R18		The platform register; use as temporary register.
   R17		IP1 The second intra-procedure-call temporary register
		(can be used by call veneers and PLT code); otherwise use
		as a temporary register
   R16		IP0 The first intra-procedure-call temporary register (can
		be used by call veneers and PLT code); otherwise use as a
		temporary register
   R9-R15	Temporary registers
   R8		Structure value parameter / temporary register
   R0-R7	Parameter/result registers

   SP		stack pointer, encoded as X/R31 where permitted.
   ZR		zero register, encoded as X/R31 elsewhere

   32 x 128-bit floating-point/vector registers
   V16-V31	Caller-saved (temporary) registers
   V8-V15	Callee-saved registers
   V0-V7	Parameter/result registers

   The vector register V0 holds scalar B0, H0, S0 and D0 in its least
   significant bits.  Unlike AArch32 S1 is not packed into D0,
   etc.  */

/* Note that we don't mark X30 as a call-clobbered register.  The idea is
   that it's really the call instructions themselves which clobber X30.
   We don't care what the called function does with it afterwards.

   This approach makes it easier to implement sibcalls.  Unlike normal
   calls, sibcalls don't clobber X30, so the register reaches the
   called function intact.  EPILOGUE_USES says that X30 is useful
   to the called function.  */

#define FIXED_REGISTERS					\
  {							\
    0, 0, 0, 0,   0, 0, 0, 0,	/* R0 - R7 */		\
    0, 0, 0, 0,   0, 0, 0, 0,	/* R8 - R15 */		\
    0, 0, 0, 0,   0, 0, 0, 0,	/* R16 - R23 */		\
    0, 0, 0, 0,   0, 1, 0, 1,	/* R24 - R30, SP */	\
    0, 0, 0, 0,   0, 0, 0, 0,   /* V0 - V7 */           \
    0, 0, 0, 0,   0, 0, 0, 0,   /* V8 - V15 */		\
    0, 0, 0, 0,   0, 0, 0, 0,   /* V16 - V23 */         \
    0, 0, 0, 0,   0, 0, 0, 0,   /* V24 - V31 */         \
    1, 1, 1,			/* SFP, AP, CC */	\
  }

#define CALL_USED_REGISTERS				\
  {							\
    1, 1, 1, 1,   1, 1, 1, 1,	/* R0 - R7 */		\
    1, 1, 1, 1,   1, 1, 1, 1,	/* R8 - R15 */		\
    1, 1, 1, 0,   0, 0, 0, 0,	/* R16 - R23 */		\
    0, 0, 0, 0,   0, 1, 1, 1,	/* R24 - R30, SP */	\
    1, 1, 1, 1,   1, 1, 1, 1,	/* V0 - V7 */		\
    0, 0, 0, 0,   0, 0, 0, 0,	/* V8 - V15 */		\
    1, 1, 1, 1,   1, 1, 1, 1,   /* V16 - V23 */         \
    1, 1, 1, 1,   1, 1, 1, 1,   /* V24 - V31 */         \
    1, 1, 1,			/* SFP, AP, CC */	\
  }

#define REGISTER_NAMES						\
  {								\
    "x0",  "x1",  "x2",  "x3",  "x4",  "x5",  "x6",  "x7",	\
    "x8",  "x9",  "x10", "x11", "x12", "x13", "x14", "x15",	\
    "x16", "x17", "x18", "x19", "x20", "x21", "x22", "x23",	\
    "x24", "x25", "x26", "x27", "x28", "x29", "x30", "sp",	\
    "v0",  "v1",  "v2",  "v3",  "v4",  "v5",  "v6",  "v7",	\
    "v8",  "v9",  "v10", "v11", "v12", "v13", "v14", "v15",	\
    "v16", "v17", "v18", "v19", "v20", "v21", "v22", "v23",	\
    "v24", "v25", "v26", "v27", "v28", "v29", "v30", "v31",	\
    "sfp", "ap",  "cc",						\
  }

/* Generate the register aliases for core register N */
#define R_ALIASES(N) {"r" # N, R0_REGNUM + (N)}, \
                     {"w" # N, R0_REGNUM + (N)}

#define V_ALIASES(N) {"q" # N, V0_REGNUM + (N)}, \
                     {"d" # N, V0_REGNUM + (N)}, \
                     {"s" # N, V0_REGNUM + (N)}, \
                     {"h" # N, V0_REGNUM + (N)}, \
                     {"b" # N, V0_REGNUM + (N)}

/* Provide aliases for all of the ISA defined register name forms.
   These aliases are convenient for use in the clobber lists of inline
   asm statements.  */

#define ADDITIONAL_REGISTER_NAMES \
  { R_ALIASES(0),  R_ALIASES(1),  R_ALIASES(2),  R_ALIASES(3),  \
    R_ALIASES(4),  R_ALIASES(5),  R_ALIASES(6),  R_ALIASES(7),  \
    R_ALIASES(8),  R_ALIASES(9),  R_ALIASES(10), R_ALIASES(11), \
    R_ALIASES(12), R_ALIASES(13), R_ALIASES(14), R_ALIASES(15), \
    R_ALIASES(16), R_ALIASES(17), R_ALIASES(18), R_ALIASES(19), \
    R_ALIASES(20), R_ALIASES(21), R_ALIASES(22), R_ALIASES(23), \
    R_ALIASES(24), R_ALIASES(25), R_ALIASES(26), R_ALIASES(27), \
    R_ALIASES(28), R_ALIASES(29), R_ALIASES(30), {"wsp", R0_REGNUM + 31}, \
    V_ALIASES(0),  V_ALIASES(1),  V_ALIASES(2),  V_ALIASES(3),  \
    V_ALIASES(4),  V_ALIASES(5),  V_ALIASES(6),  V_ALIASES(7),  \
    V_ALIASES(8),  V_ALIASES(9),  V_ALIASES(10), V_ALIASES(11), \
    V_ALIASES(12), V_ALIASES(13), V_ALIASES(14), V_ALIASES(15), \
    V_ALIASES(16), V_ALIASES(17), V_ALIASES(18), V_ALIASES(19), \
    V_ALIASES(20), V_ALIASES(21), V_ALIASES(22), V_ALIASES(23), \
    V_ALIASES(24), V_ALIASES(25), V_ALIASES(26), V_ALIASES(27), \
    V_ALIASES(28), V_ALIASES(29), V_ALIASES(30), V_ALIASES(31)  \
  }

/* Say that the epilogue uses the return address register.  Note that
   in the case of sibcalls, the values "used by the epilogue" are
   considered live at the start of the called function.  */

#define EPILOGUE_USES(REGNO) \
  (epilogue_completed && (REGNO) == LR_REGNUM)

/* EXIT_IGNORE_STACK should be nonzero if, when returning from a function,
   the stack pointer does not matter.  The value is tested only in
   functions that have frame pointers.  */
#define EXIT_IGNORE_STACK	1

#define STATIC_CHAIN_REGNUM		R18_REGNUM
#define HARD_FRAME_POINTER_REGNUM	R29_REGNUM
#define FRAME_POINTER_REGNUM		SFP_REGNUM
#define STACK_POINTER_REGNUM		SP_REGNUM
#define ARG_POINTER_REGNUM		AP_REGNUM
#define FIRST_PSEUDO_REGISTER		67

/* The number of (integer) argument register available.  */
#define NUM_ARG_REGS			8
#define NUM_FP_ARG_REGS			8

/* A Homogeneous Floating-Point or Short-Vector Aggregate may have at most
   four members.  */
#define HA_MAX_NUM_FLDS		4

/* External dwarf register number scheme.  These number are used to
   identify registers in dwarf debug information, the values are
   defined by the AArch64 ABI.  The numbering scheme is independent of
   GCC's internal register numbering scheme.  */

#define AARCH64_DWARF_R0        0

/* The number of R registers, note 31! not 32.  */
#define AARCH64_DWARF_NUMBER_R 31

#define AARCH64_DWARF_SP       31
#define AARCH64_DWARF_V0       64

/* The number of V registers.  */
#define AARCH64_DWARF_NUMBER_V 32

/* For signal frames we need to use an alternative return column.  This
   value must not correspond to a hard register and must be out of the
   range of DWARF_FRAME_REGNUM().  */
#define DWARF_ALT_FRAME_RETURN_COLUMN   \
  (AARCH64_DWARF_V0 + AARCH64_DWARF_NUMBER_V)

/* We add 1 extra frame register for use as the
   DWARF_ALT_FRAME_RETURN_COLUMN.  */
#define DWARF_FRAME_REGISTERS           (DWARF_ALT_FRAME_RETURN_COLUMN + 1)


#define DBX_REGISTER_NUMBER(REGNO)	aarch64_dbx_register_number (REGNO)
/* Provide a definition of DWARF_FRAME_REGNUM here so that fallback unwinders
   can use DWARF_ALT_FRAME_RETURN_COLUMN defined below.  This is just the same
   as the default definition in dwarf2out.c.  */
#undef DWARF_FRAME_REGNUM
#define DWARF_FRAME_REGNUM(REGNO)	DBX_REGISTER_NUMBER (REGNO)

#define DWARF_FRAME_RETURN_COLUMN	DWARF_FRAME_REGNUM (LR_REGNUM)

#define HARD_REGNO_NREGS(REGNO, MODE)	aarch64_hard_regno_nregs (REGNO, MODE)

#define HARD_REGNO_MODE_OK(REGNO, MODE)	aarch64_hard_regno_mode_ok (REGNO, MODE)

#define MODES_TIEABLE_P(MODE1, MODE2) aarch64_modes_tieable_p (MODE1, MODE2)

#define DWARF2_UNWIND_INFO 1

/* Use R0 through R3 to pass exception handling information.  */
#define EH_RETURN_DATA_REGNO(N) \
  ((N) < 4 ? ((unsigned int) R0_REGNUM + (N)) : INVALID_REGNUM)

/* Select a format to encode pointers in exception handling data.  */
#define ASM_PREFERRED_EH_DATA_FORMAT(CODE, GLOBAL) \
  aarch64_asm_preferred_eh_data_format ((CODE), (GLOBAL))

/* The register that holds the return address in exception handlers.  */
#define AARCH64_EH_STACKADJ_REGNUM	(R0_REGNUM + 4)
#define EH_RETURN_STACKADJ_RTX	gen_rtx_REG (Pmode, AARCH64_EH_STACKADJ_REGNUM)

/* Don't use __builtin_setjmp until we've defined it.  */
#undef DONT_USE_BUILTIN_SETJMP
#define DONT_USE_BUILTIN_SETJMP 1

/* Register in which the structure value is to be returned.  */
#define AARCH64_STRUCT_VALUE_REGNUM R8_REGNUM

/* Non-zero if REGNO is part of the Core register set.

   The rather unusual way of expressing this check is to avoid
   warnings when building the compiler when R0_REGNUM is 0 and REGNO
   is unsigned.  */
#define GP_REGNUM_P(REGNO)						\
  (((unsigned) (REGNO - R0_REGNUM)) <= (R30_REGNUM - R0_REGNUM))

#define FP_REGNUM_P(REGNO)			\
  (((unsigned) (REGNO - V0_REGNUM)) <= (V31_REGNUM - V0_REGNUM))

#define FP_LO_REGNUM_P(REGNO)            \
  (((unsigned) (REGNO - V0_REGNUM)) <= (V15_REGNUM - V0_REGNUM))

/* Register and constant classes.  */

enum reg_class
{
  NO_REGS,
  CALLER_SAVE_REGS,
  GENERAL_REGS,
  STACK_REG,
  POINTER_REGS,
  FP_LO_REGS,
  FP_REGS,
  ALL_REGS,
  LIM_REG_CLASSES		/* Last */
};

#define N_REG_CLASSES	((int) LIM_REG_CLASSES)

#define REG_CLASS_NAMES				\
{						\
  "NO_REGS",					\
  "CALLER_SAVE_REGS",				\
  "GENERAL_REGS",				\
  "STACK_REG",					\
  "POINTER_REGS",				\
  "FP_LO_REGS",					\
  "FP_REGS",					\
  "ALL_REGS"					\
}

#define REG_CLASS_CONTENTS						\
{									\
  { 0x00000000, 0x00000000, 0x00000000 },	/* NO_REGS */		\
  { 0x0007ffff, 0x00000000, 0x00000000 },	/* CALLER_SAVE_REGS */	\
  { 0x7fffffff, 0x00000000, 0x00000003 },	/* GENERAL_REGS */	\
  { 0x80000000, 0x00000000, 0x00000000 },	/* STACK_REG */		\
  { 0xffffffff, 0x00000000, 0x00000003 },	/* POINTER_REGS */	\
  { 0x00000000, 0x0000ffff, 0x00000000 },       /* FP_LO_REGS  */	\
  { 0x00000000, 0xffffffff, 0x00000000 },       /* FP_REGS  */		\
  { 0xffffffff, 0xffffffff, 0x00000007 }	/* ALL_REGS */		\
}

#define REGNO_REG_CLASS(REGNO)	aarch64_regno_regclass (REGNO)

#define INDEX_REG_CLASS	GENERAL_REGS
#define BASE_REG_CLASS  POINTER_REGS

/* Register pairs used to eliminate unneeded registers that point into
   the stack frame.  */
#define ELIMINABLE_REGS							\
{									\
  { ARG_POINTER_REGNUM,		STACK_POINTER_REGNUM		},	\
  { ARG_POINTER_REGNUM,		HARD_FRAME_POINTER_REGNUM	},	\
  { FRAME_POINTER_REGNUM,	STACK_POINTER_REGNUM		},	\
  { FRAME_POINTER_REGNUM,	HARD_FRAME_POINTER_REGNUM	},	\
}

#define INITIAL_ELIMINATION_OFFSET(FROM, TO, OFFSET) \
  (OFFSET) = aarch64_initial_elimination_offset (FROM, TO)

/* CPU/ARCH option handling.  */
#include "config/aarch64/aarch64-opts.h"

enum target_cpus
{
#define AARCH64_CORE(NAME, INTERNAL_IDENT, SCHED, ARCH, FLAGS, COSTS, IMP, PART) \
  TARGET_CPU_##INTERNAL_IDENT,
#include "aarch64-cores.def"
#undef AARCH64_CORE
  TARGET_CPU_generic
};

/* If there is no CPU defined at configure, use generic as default.  */
#ifndef TARGET_CPU_DEFAULT
#define TARGET_CPU_DEFAULT \
  (TARGET_CPU_generic | (AARCH64_CPU_DEFAULT_FLAGS << 6))
#endif

/* If inserting NOP before a mult-accumulate insn remember to adjust the
   length so that conditional branching code is updated appropriately.  */
#define ADJUST_INSN_LENGTH(insn, length)	\
  do						\
    {						\
       if (aarch64_madd_needs_nop (insn))	\
         length += 4;				\
    } while (0)

#define FINAL_PRESCAN_INSN(INSN, OPVEC, NOPERANDS)	\
    aarch64_final_prescan_insn (INSN);			\

/* The processor for which instructions should be scheduled.  */
extern enum aarch64_processor aarch64_tune;

/* RTL generation support.  */
#define INIT_EXPANDERS aarch64_init_expanders ()

/* Stack layout; function entry, exit and calling.  */
#define STACK_GROWS_DOWNWARD	1

#define FRAME_GROWS_DOWNWARD	1

#define STARTING_FRAME_OFFSET	0

#define ACCUMULATE_OUTGOING_ARGS	1

#define FIRST_PARM_OFFSET(FNDECL) 0

/* Fix for VFP */
#define LIBCALL_VALUE(MODE)  \
  gen_rtx_REG (MODE, FLOAT_MODE_P (MODE) ? V0_REGNUM : R0_REGNUM)

#define DEFAULT_PCC_STRUCT_RETURN 0

#define AARCH64_ROUND_UP(X, ALIGNMENT) \
  (((X) + ((ALIGNMENT) - 1)) & ~((ALIGNMENT) - 1))

#define AARCH64_ROUND_DOWN(X, ALIGNMENT) \
  ((X) & ~((ALIGNMENT) - 1))

#ifdef HOST_WIDE_INT
struct GTY (()) aarch64_frame
{
  HOST_WIDE_INT reg_offset[FIRST_PSEUDO_REGISTER];

  /* The number of extra stack bytes taken up by register varargs.
     This area is allocated by the callee at the very top of the
     frame.  This value is rounded up to a multiple of
     STACK_BOUNDARY.  */
  HOST_WIDE_INT saved_varargs_size;

  HOST_WIDE_INT saved_regs_size;
  /* Padding if needed after the all the callee save registers have
     been saved.  */
  HOST_WIDE_INT padding0;
  HOST_WIDE_INT hardfp_offset;	/* HARD_FRAME_POINTER_REGNUM */

  /* Offset from the base of the frame (incomming SP) to the
     hard_frame_pointer.  This value is always a multiple of
     STACK_BOUNDARY.  */
  HOST_WIDE_INT hard_fp_offset;

  /* The size of the frame.  This value is the offset from base of the
   * frame (incomming SP) to the stack_pointer.  This value is always
   * a multiple of STACK_BOUNDARY.  */

  unsigned wb_candidate1;
  unsigned wb_candidate2;

  HOST_WIDE_INT frame_size;

  bool laid_out;
};

typedef struct GTY (()) machine_function
{
  struct aarch64_frame frame;
} machine_function;
#endif

/* Which ABI to use.  */
enum aarch64_abi_type
{
  AARCH64_ABI_LP64 = 0,
  AARCH64_ABI_ILP32 = 1
};

#ifndef AARCH64_ABI_DEFAULT
#define AARCH64_ABI_DEFAULT AARCH64_ABI_LP64
#endif

#define TARGET_ILP32	(aarch64_abi & AARCH64_ABI_ILP32)

enum arm_pcs
{
  ARM_PCS_AAPCS64,		/* Base standard AAPCS for 64 bit.  */
  ARM_PCS_UNKNOWN
};




/* We can't use machine_mode inside a generator file because it
   hasn't been created yet; we shouldn't be using any code that
   needs the real definition though, so this ought to be safe.  */
#ifdef GENERATOR_FILE
#define MACHMODE int
#else
#include "insn-modes.h"
#define MACHMODE machine_mode
#endif

#ifndef USED_FOR_TARGET
/* AAPCS related state tracking.  */
typedef struct
{
  enum arm_pcs pcs_variant;
  int aapcs_arg_processed;	/* No need to lay out this argument again.  */
  int aapcs_ncrn;		/* Next Core register number.  */
  int aapcs_nextncrn;		/* Next next core register number.  */
  int aapcs_nvrn;		/* Next Vector register number.  */
  int aapcs_nextnvrn;		/* Next Next Vector register number.  */
  rtx aapcs_reg;		/* Register assigned to this argument.  This
				   is NULL_RTX if this parameter goes on
				   the stack.  */
  MACHMODE aapcs_vfp_rmode;
  int aapcs_stack_words;	/* If the argument is passed on the stack, this
				   is the number of words needed, after rounding
				   up.  Only meaningful when
				   aapcs_reg == NULL_RTX.  */
  int aapcs_stack_size;		/* The total size (in words, per 8 byte) of the
				   stack arg area so far.  */
} CUMULATIVE_ARGS;
#endif

#define FUNCTION_ARG_PADDING(MODE, TYPE) \
  (aarch64_pad_arg_upward (MODE, TYPE) ? upward : downward)

#define BLOCK_REG_PADDING(MODE, TYPE, FIRST) \
  (aarch64_pad_reg_upward (MODE, TYPE, FIRST) ? upward : downward)

#define PAD_VARARGS_DOWN	0

#define INIT_CUMULATIVE_ARGS(CUM, FNTYPE, LIBNAME, FNDECL, N_NAMED_ARGS) \
  aarch64_init_cumulative_args (&(CUM), FNTYPE, LIBNAME, FNDECL, N_NAMED_ARGS)

#define FUNCTION_ARG_REGNO_P(REGNO) \
  aarch64_function_arg_regno_p(REGNO)

/* ISA Features.  */

/* Addressing modes, etc.  */
#define HAVE_POST_INCREMENT	1
#define HAVE_PRE_INCREMENT	1
#define HAVE_POST_DECREMENT	1
#define HAVE_PRE_DECREMENT	1
#define HAVE_POST_MODIFY_DISP	1
#define HAVE_PRE_MODIFY_DISP	1

#define MAX_REGS_PER_ADDRESS	2

#define CONSTANT_ADDRESS_P(X)		aarch64_constant_address_p(X)

/* Try a machine-dependent way of reloading an illegitimate address
   operand.  If we find one, push the reload and jump to WIN.  This
   macro is used in only one place: `find_reloads_address' in reload.c.  */

#define LEGITIMIZE_RELOAD_ADDRESS(X, MODE, OPNUM, TYPE, IND_L, WIN)	     \
do {									     \
  rtx new_x = aarch64_legitimize_reload_address (&(X), MODE, OPNUM, TYPE,    \
						 IND_L);		     \
  if (new_x)								     \
    {									     \
      X = new_x;							     \
      goto WIN;								     \
    }									     \
} while (0)

#define REGNO_OK_FOR_BASE_P(REGNO)	\
  aarch64_regno_ok_for_base_p (REGNO, true)

#define REGNO_OK_FOR_INDEX_P(REGNO) \
  aarch64_regno_ok_for_index_p (REGNO, true)

#define LEGITIMATE_PIC_OPERAND_P(X) \
  aarch64_legitimate_pic_operand_p (X)

#define CASE_VECTOR_MODE Pmode

#define DEFAULT_SIGNED_CHAR 0

/* An integer expression for the size in bits of the largest integer machine
   mode that should actually be used.  We allow pairs of registers.  */
#define MAX_FIXED_MODE_SIZE GET_MODE_BITSIZE (TImode)

/* Maximum bytes moved by a single instruction (load/store pair).  */
#define MOVE_MAX (UNITS_PER_WORD * 2)

/* The base cost overhead of a memcpy call, for MOVE_RATIO and friends.  */
#define AARCH64_CALL_RATIO 8

/* MOVE_RATIO dictates when we will use the move_by_pieces infrastructure.
   move_by_pieces will continually copy the largest safe chunks.  So a
   7-byte copy is a 4-byte + 2-byte + byte copy.  This proves inefficient
   for both size and speed of copy, so we will instead use the "movmem"
   standard name to implement the copy.  This logic does not apply when
   targeting -mstrict-align, so keep a sensible default in that case.  */
#define MOVE_RATIO(speed) \
  (!STRICT_ALIGNMENT ? 2 : (((speed) ? 15 : AARCH64_CALL_RATIO) / 2))

/* For CLEAR_RATIO, when optimizing for size, give a better estimate
   of the length of a memset call, but use the default otherwise.  */
#define CLEAR_RATIO(speed) \
  ((speed) ? 15 : AARCH64_CALL_RATIO)

/* SET_RATIO is similar to CLEAR_RATIO, but for a non-zero constant, so when
   optimizing for size adjust the ratio to account for the overhead of loading
   the constant.  */
#define SET_RATIO(speed) \
  ((speed) ? 15 : AARCH64_CALL_RATIO - 2)

/* Disable auto-increment in move_by_pieces et al.  Use of auto-increment is
   rarely a good idea in straight-line code since it adds an extra address
   dependency between each instruction.  Better to use incrementing offsets.  */
#define USE_LOAD_POST_INCREMENT(MODE)   0
#define USE_LOAD_POST_DECREMENT(MODE)   0
#define USE_LOAD_PRE_INCREMENT(MODE)    0
#define USE_LOAD_PRE_DECREMENT(MODE)    0
#define USE_STORE_POST_INCREMENT(MODE)  0
#define USE_STORE_POST_DECREMENT(MODE)  0
#define USE_STORE_PRE_INCREMENT(MODE)   0
#define USE_STORE_PRE_DECREMENT(MODE)   0

/* ?? #define WORD_REGISTER_OPERATIONS  */

/* Define if loading from memory in MODE, an integral mode narrower than
   BITS_PER_WORD will either zero-extend or sign-extend.  The value of this
   macro should be the code that says which one of the two operations is
   implicitly done, or UNKNOWN if none.  */
#define LOAD_EXTEND_OP(MODE) ZERO_EXTEND

/* Define this macro to be non-zero if instructions will fail to work
   if given data not on the nominal alignment.  */
#define STRICT_ALIGNMENT		TARGET_STRICT_ALIGN

/* Define this macro to be non-zero if accessing less than a word of
   memory is no faster than accessing a word of memory, i.e., if such
   accesses require more than one instruction or if there is no
   difference in cost.
   Although there's no difference in instruction count or cycles,
   in AArch64 we don't want to expand to a sub-word to a 64-bit access
   if we don't have to, for power-saving reasons.  */
#define SLOW_BYTE_ACCESS		0

#define TRULY_NOOP_TRUNCATION(OUTPREC, INPREC) 1

#define NO_FUNCTION_CSE	1

/* Specify the machine mode that the hardware addresses have.
   After generation of rtl, the compiler makes no further distinction
   between pointers and any other objects of this machine mode.  */
#define Pmode		DImode

/* A C expression whose value is zero if pointers that need to be extended
   from being `POINTER_SIZE' bits wide to `Pmode' are sign-extended and
   greater then zero if they are zero-extended and less then zero if the
   ptr_extend instruction should be used.  */
#define POINTERS_EXTEND_UNSIGNED 1

/* Mode of a function address in a call instruction (for indexing purposes).  */
#define FUNCTION_MODE	Pmode

#define SELECT_CC_MODE(OP, X, Y)	aarch64_select_cc_mode (OP, X, Y)

#define REVERSIBLE_CC_MODE(MODE) 1

#define REVERSE_CONDITION(CODE, MODE)		\
  (((MODE) == CCFPmode || (MODE) == CCFPEmode)	\
   ? reverse_condition_maybe_unordered (CODE)	\
   : reverse_condition (CODE))

#define CLZ_DEFINED_VALUE_AT_ZERO(MODE, VALUE) \
  ((VALUE) = GET_MODE_UNIT_BITSIZE (MODE), 2)
#define CTZ_DEFINED_VALUE_AT_ZERO(MODE, VALUE) \
  ((VALUE) = GET_MODE_UNIT_BITSIZE (MODE), 2)

#define INCOMING_RETURN_ADDR_RTX gen_rtx_REG (Pmode, LR_REGNUM)

#define RETURN_ADDR_RTX aarch64_return_addr

/* 3 insns + padding + 2 pointer-sized entries.  */
#define TRAMPOLINE_SIZE	(TARGET_ILP32 ? 24 : 32)

/* Trampolines contain dwords, so must be dword aligned.  */
#define TRAMPOLINE_ALIGNMENT 64

/* Put trampolines in the text section so that mapping symbols work
   correctly.  */
#define TRAMPOLINE_SECTION text_section

/* To start with.  */
<<<<<<< HEAD
#define BRANCH_COST(SPEED_P, PREDICTABLE_P) 2
=======
#define BRANCH_COST(SPEED_P, PREDICTABLE_P) \
  (aarch64_branch_cost (SPEED_P, PREDICTABLE_P))

>>>>>>> cb40a6f7

/* Assembly output.  */

/* For now we'll make all jump tables pc-relative.  */
#define CASE_VECTOR_PC_RELATIVE	1

#define CASE_VECTOR_SHORTEN_MODE(min, max, body)	\
  ((min < -0x1fff0 || max > 0x1fff0) ? SImode		\
   : (min < -0x1f0 || max > 0x1f0) ? HImode		\
   : QImode)

/* Jump table alignment is explicit in ASM_OUTPUT_CASE_LABEL.  */
#define ADDR_VEC_ALIGN(JUMPTABLE) 0

#define PRINT_OPERAND(STREAM, X, CODE) aarch64_print_operand (STREAM, X, CODE)

#define PRINT_OPERAND_ADDRESS(STREAM, X) \
  aarch64_print_operand_address (STREAM, X)

#define MCOUNT_NAME "_mcount"

#define NO_PROFILE_COUNTERS 1

/* Emit rtl for profiling.  Output assembler code to FILE
   to call "_mcount" for profiling a function entry.  */
#define PROFILE_HOOK(LABEL)						\
  {									\
    rtx fun, lr;							\
    lr = get_hard_reg_initial_val (Pmode, LR_REGNUM);			\
    fun = gen_rtx_SYMBOL_REF (Pmode, MCOUNT_NAME);			\
    emit_library_call (fun, LCT_NORMAL, VOIDmode, 1, lr, Pmode);	\
  }

/* All the work done in PROFILE_HOOK, but still required.  */
#define FUNCTION_PROFILER(STREAM, LABELNO) do { } while (0)

/* For some reason, the Linux headers think they know how to define
   these macros.  They don't!!!  */
#undef ASM_APP_ON
#undef ASM_APP_OFF
#define ASM_APP_ON	"\t" ASM_COMMENT_START " Start of user assembly\n"
#define ASM_APP_OFF	"\t" ASM_COMMENT_START " End of user assembly\n"

#define CONSTANT_POOL_BEFORE_FUNCTION 0

/* This definition should be relocated to aarch64-elf-raw.h.  This macro
   should be undefined in aarch64-linux.h and a clear_cache pattern
   implmented to emit either the call to __aarch64_sync_cache_range()
   directly or preferably the appropriate sycall or cache clear
   instructions inline.  */
#define CLEAR_INSN_CACHE(beg, end)				\
  extern void  __aarch64_sync_cache_range (void *, void *);	\
  __aarch64_sync_cache_range (beg, end)

#define SHIFT_COUNT_TRUNCATED !TARGET_SIMD

/* Choose appropriate mode for caller saves, so we do the minimum
   required size of load/store.  */
#define HARD_REGNO_CALLER_SAVE_MODE(REGNO, NREGS, MODE) \
  aarch64_hard_regno_caller_save_mode ((REGNO), (NREGS), (MODE))

/* Callee only saves lower 64-bits of a 128-bit register.  Tell the
   compiler the callee clobbers the top 64-bits when restoring the
   bottom 64-bits.  */
#define HARD_REGNO_CALL_PART_CLOBBERED(REGNO, MODE) \
		(FP_REGNUM_P (REGNO) && GET_MODE_SIZE (MODE) > 8)

/* Check TLS Descriptors mechanism is selected.  */
#define TARGET_TLS_DESC (aarch64_tls_dialect == TLS_DESCRIPTORS)

extern enum aarch64_code_model aarch64_cmodel;

/* When using the tiny addressing model conditional and unconditional branches
   can span the whole of the available address space (1MB).  */
#define HAS_LONG_COND_BRANCH				\
  (aarch64_cmodel == AARCH64_CMODEL_TINY		\
   || aarch64_cmodel == AARCH64_CMODEL_TINY_PIC)

#define HAS_LONG_UNCOND_BRANCH				\
  (aarch64_cmodel == AARCH64_CMODEL_TINY		\
   || aarch64_cmodel == AARCH64_CMODEL_TINY_PIC)

/* Modes valid for AdvSIMD Q registers.  */
#define AARCH64_VALID_SIMD_QREG_MODE(MODE) \
  ((MODE) == V4SImode || (MODE) == V8HImode || (MODE) == V16QImode \
   || (MODE) == V4SFmode || (MODE) == V2DImode || mode == V2DFmode)

#define ENDIAN_LANE_N(mode, n)  \
  (BYTES_BIG_ENDIAN ? GET_MODE_NUNITS (mode) - 1 - n : n)

/* Support for a configure-time default CPU, etc.  We currently support
   --with-arch and --with-cpu.  Both are ignored if either is specified
   explicitly on the command line at run time.  */
#define OPTION_DEFAULT_SPECS				\
  {"arch", "%{!march=*:%{!mcpu=*:-march=%(VALUE)}}" },	\
  {"cpu",  "%{!march=*:%{!mcpu=*:-mcpu=%(VALUE)}}" },

#define BIG_LITTLE_SPEC \
   " %{mcpu=*:-mcpu=%:rewrite_mcpu(%{mcpu=*:%*})}"

extern const char *aarch64_rewrite_mcpu (int argc, const char **argv);
#define BIG_LITTLE_CPU_SPEC_FUNCTIONS \
  { "rewrite_mcpu", aarch64_rewrite_mcpu },

#if defined(__aarch64__)
extern const char *host_detect_local_cpu (int argc, const char **argv);
# define EXTRA_SPEC_FUNCTIONS						\
  { "local_cpu_detect", host_detect_local_cpu },			\
  BIG_LITTLE_CPU_SPEC_FUNCTIONS

# define MCPU_MTUNE_NATIVE_SPECS					\
   " %{march=native:%<march=native %:local_cpu_detect(arch)}"		\
   " %{mcpu=native:%<mcpu=native %:local_cpu_detect(cpu)}"		\
   " %{mtune=native:%<mtune=native %:local_cpu_detect(tune)}"
#else
# define MCPU_MTUNE_NATIVE_SPECS ""
# define EXTRA_SPEC_FUNCTIONS BIG_LITTLE_CPU_SPEC_FUNCTIONS
#endif

#define ASM_CPU_SPEC \
   BIG_LITTLE_SPEC

#define EXTRA_SPECS						\
  { "asm_cpu_spec",		ASM_CPU_SPEC }

#endif /* GCC_AARCH64_H */<|MERGE_RESOLUTION|>--- conflicted
+++ resolved
@@ -822,14 +822,8 @@
 #define TRAMPOLINE_SECTION text_section
 
 /* To start with.  */
-<<<<<<< HEAD
-#define BRANCH_COST(SPEED_P, PREDICTABLE_P) 2
-=======
 #define BRANCH_COST(SPEED_P, PREDICTABLE_P) \
   (aarch64_branch_cost (SPEED_P, PREDICTABLE_P))
--
->>>>>>> cb40a6f7
 
 /* Assembly output.  */
 
