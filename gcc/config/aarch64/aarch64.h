/* Machine description for AArch64 architecture.
   Copyright (C) 2009-2015 Free Software Foundation, Inc.
   Contributed by ARM Ltd.

   This file is part of GCC.

   GCC is free software; you can redistribute it and/or modify it
   under the terms of the GNU General Public License as published by
   the Free Software Foundation; either version 3, or (at your option)
   any later version.

   GCC is distributed in the hope that it will be useful, but
   WITHOUT ANY WARRANTY; without even the implied warranty of
   MERCHANTABILITY or FITNESS FOR A PARTICULAR PURPOSE.  See the GNU
   General Public License for more details.

   You should have received a copy of the GNU General Public License
   along with GCC; see the file COPYING3.  If not see
   <http://www.gnu.org/licenses/>.  */


#ifndef GCC_AARCH64_H
#define GCC_AARCH64_H

/* Target CPU builtins.  */
#define TARGET_CPU_CPP_BUILTINS()	\
  aarch64_cpu_cpp_builtins (pfile)

<<<<<<< HEAD
=======


#define REGISTER_TARGET_PRAGMAS() aarch64_register_pragmas ()

>>>>>>> 76402908
/* Target machine storage layout.  */

#define PROMOTE_MODE(MODE, UNSIGNEDP, TYPE)	\
  if (GET_MODE_CLASS (MODE) == MODE_INT		\
      && GET_MODE_SIZE (MODE) < 4)		\
    {						\
      if (MODE == QImode || MODE == HImode)	\
	{					\
	  MODE = SImode;			\
	}					\
    }

/* Bits are always numbered from the LSBit.  */
#define BITS_BIG_ENDIAN 0

/* Big/little-endian flavour.  */
#define BYTES_BIG_ENDIAN (TARGET_BIG_END != 0)
#define WORDS_BIG_ENDIAN (BYTES_BIG_ENDIAN)

/* AdvSIMD is supported in the default configuration, unless disabled by
   -mgeneral-regs-only or by the +nosimd extension.  */
#define TARGET_SIMD (!TARGET_GENERAL_REGS_ONLY && AARCH64_ISA_SIMD)
#define TARGET_FLOAT (!TARGET_GENERAL_REGS_ONLY && AARCH64_ISA_FP)

#define UNITS_PER_WORD		8

#define UNITS_PER_VREG		16

#define PARM_BOUNDARY		64

#define STACK_BOUNDARY		128

#define FUNCTION_BOUNDARY	32

#define EMPTY_FIELD_BOUNDARY	32

#define BIGGEST_ALIGNMENT	128

#define SHORT_TYPE_SIZE		16

#define INT_TYPE_SIZE		32

#define LONG_TYPE_SIZE		(TARGET_ILP32 ? 32 : 64)

#define POINTER_SIZE		(TARGET_ILP32 ? 32 : 64)

#define LONG_LONG_TYPE_SIZE	64

#define FLOAT_TYPE_SIZE		32

#define DOUBLE_TYPE_SIZE	64

#define LONG_DOUBLE_TYPE_SIZE	128

/* The architecture reserves all bits of the address for hardware use,
   so the vbit must go into the delta field of pointers to member
   functions.  This is the same config as that in the AArch32
   port.  */
#define TARGET_PTRMEMFUNC_VBIT_LOCATION ptrmemfunc_vbit_in_delta

/* Make strings word-aligned so that strcpy from constants will be
   faster.  */
#define CONSTANT_ALIGNMENT(EXP, ALIGN)		\
  ((TREE_CODE (EXP) == STRING_CST		\
    && !optimize_size				\
    && (ALIGN) < BITS_PER_WORD)			\
   ? BITS_PER_WORD : ALIGN)

#define DATA_ALIGNMENT(EXP, ALIGN)		\
  ((((ALIGN) < BITS_PER_WORD)			\
    && (TREE_CODE (EXP) == ARRAY_TYPE		\
	|| TREE_CODE (EXP) == UNION_TYPE	\
	|| TREE_CODE (EXP) == RECORD_TYPE))	\
   ? BITS_PER_WORD : (ALIGN))

#define LOCAL_ALIGNMENT(EXP, ALIGN) DATA_ALIGNMENT(EXP, ALIGN)

#define STRUCTURE_SIZE_BOUNDARY		8

/* Defined by the ABI */
#define WCHAR_TYPE "unsigned int"
#define WCHAR_TYPE_SIZE			32

/* Using long long breaks -ansi and -std=c90, so these will need to be
   made conditional for an LLP64 ABI.  */

#define SIZE_TYPE	"long unsigned int"

#define PTRDIFF_TYPE	"long int"

#define PCC_BITFIELD_TYPE_MATTERS	1

/* Major revision number of the ARM Architecture implemented by the target.  */
extern unsigned aarch64_architecture_version;

/* Instruction tuning/selection flags.  */

/* Bit values used to identify processor capabilities.  */
#define AARCH64_FL_SIMD       (1 << 0)	/* Has SIMD instructions.  */
#define AARCH64_FL_FP         (1 << 1)	/* Has FP.  */
#define AARCH64_FL_CRYPTO     (1 << 2)	/* Has crypto.  */
#define AARCH64_FL_CRC        (1 << 3)	/* Has CRC.  */
/* ARMv8.1 architecture extensions.  */
#define AARCH64_FL_LSE	      (1 << 4)  /* Has Large System Extensions.  */
#define AARCH64_FL_PAN	      (1 << 5)  /* Has Privileged Access Never.  */
#define AARCH64_FL_LOR	      (1 << 6)  /* Has Limited Ordering regions.  */
#define AARCH64_FL_RDMA	      (1 << 7)  /* Has ARMv8.1 Adv.SIMD.  */

/* Has FP and SIMD.  */
#define AARCH64_FL_FPSIMD     (AARCH64_FL_FP | AARCH64_FL_SIMD)

/* Has FP without SIMD.  */
#define AARCH64_FL_FPQ16      (AARCH64_FL_FP & ~AARCH64_FL_SIMD)

/* Architecture flags that effect instruction selection.  */
#define AARCH64_FL_FOR_ARCH8       (AARCH64_FL_FPSIMD)
#define AARCH64_FL_FOR_ARCH8_1			       \
  (AARCH64_FL_FOR_ARCH8 | AARCH64_FL_LSE | AARCH64_FL_PAN \
   | AARCH64_FL_LOR | AARCH64_FL_RDMA)

/* Macros to test ISA flags.  */

#define AARCH64_ISA_CRC            (aarch64_isa_flags & AARCH64_FL_CRC)
#define AARCH64_ISA_CRYPTO         (aarch64_isa_flags & AARCH64_FL_CRYPTO)
#define AARCH64_ISA_FP             (aarch64_isa_flags & AARCH64_FL_FP)
#define AARCH64_ISA_SIMD           (aarch64_isa_flags & AARCH64_FL_SIMD)
#define AARCH64_ISA_LSE		   (aarch64_isa_flags & AARCH64_FL_LSE)

/* Crypto is an optional extension to AdvSIMD.  */
#define TARGET_CRYPTO (TARGET_SIMD && AARCH64_ISA_CRYPTO)

/* CRC instructions that can be enabled through +crc arch extension.  */
#define TARGET_CRC32 (AARCH64_ISA_CRC)

/* Atomic instructions that can be enabled through the +lse extension.  */
#define TARGET_LSE (AARCH64_ISA_LSE)

/* Make sure this is always defined so we don't have to check for ifdefs
   but rather use normal ifs.  */
#ifndef TARGET_FIX_ERR_A53_835769_DEFAULT
#define TARGET_FIX_ERR_A53_835769_DEFAULT 0
#else
#undef TARGET_FIX_ERR_A53_835769_DEFAULT
#define TARGET_FIX_ERR_A53_835769_DEFAULT 1
#endif

/* Apply the workaround for Cortex-A53 erratum 835769.  */
#define TARGET_FIX_ERR_A53_835769	\
  ((aarch64_fix_a53_err835769 == 2)	\
  ? TARGET_FIX_ERR_A53_835769_DEFAULT : aarch64_fix_a53_err835769)

/* Standard register usage.  */

/* 31 64-bit general purpose registers R0-R30:
   R30		LR (link register)
   R29		FP (frame pointer)
   R19-R28	Callee-saved registers
   R18		The platform register; use as temporary register.
   R17		IP1 The second intra-procedure-call temporary register
		(can be used by call veneers and PLT code); otherwise use
		as a temporary register
   R16		IP0 The first intra-procedure-call temporary register (can
		be used by call veneers and PLT code); otherwise use as a
		temporary register
   R9-R15	Temporary registers
   R8		Structure value parameter / temporary register
   R0-R7	Parameter/result registers

   SP		stack pointer, encoded as X/R31 where permitted.
   ZR		zero register, encoded as X/R31 elsewhere

   32 x 128-bit floating-point/vector registers
   V16-V31	Caller-saved (temporary) registers
   V8-V15	Callee-saved registers
   V0-V7	Parameter/result registers

   The vector register V0 holds scalar B0, H0, S0 and D0 in its least
   significant bits.  Unlike AArch32 S1 is not packed into D0,
   etc.  */

/* Note that we don't mark X30 as a call-clobbered register.  The idea is
   that it's really the call instructions themselves which clobber X30.
   We don't care what the called function does with it afterwards.

   This approach makes it easier to implement sibcalls.  Unlike normal
   calls, sibcalls don't clobber X30, so the register reaches the
   called function intact.  EPILOGUE_USES says that X30 is useful
   to the called function.  */

#define FIXED_REGISTERS					\
  {							\
    0, 0, 0, 0,   0, 0, 0, 0,	/* R0 - R7 */		\
    0, 0, 0, 0,   0, 0, 0, 0,	/* R8 - R15 */		\
    0, 0, 0, 0,   0, 0, 0, 0,	/* R16 - R23 */		\
    0, 0, 0, 0,   0, 1, 0, 1,	/* R24 - R30, SP */	\
    0, 0, 0, 0,   0, 0, 0, 0,   /* V0 - V7 */           \
    0, 0, 0, 0,   0, 0, 0, 0,   /* V8 - V15 */		\
    0, 0, 0, 0,   0, 0, 0, 0,   /* V16 - V23 */         \
    0, 0, 0, 0,   0, 0, 0, 0,   /* V24 - V31 */         \
    1, 1, 1,			/* SFP, AP, CC */	\
  }

#define CALL_USED_REGISTERS				\
  {							\
    1, 1, 1, 1,   1, 1, 1, 1,	/* R0 - R7 */		\
    1, 1, 1, 1,   1, 1, 1, 1,	/* R8 - R15 */		\
    1, 1, 1, 0,   0, 0, 0, 0,	/* R16 - R23 */		\
    0, 0, 0, 0,   0, 1, 1, 1,	/* R24 - R30, SP */	\
    1, 1, 1, 1,   1, 1, 1, 1,	/* V0 - V7 */		\
    0, 0, 0, 0,   0, 0, 0, 0,	/* V8 - V15 */		\
    1, 1, 1, 1,   1, 1, 1, 1,   /* V16 - V23 */         \
    1, 1, 1, 1,   1, 1, 1, 1,   /* V24 - V31 */         \
    1, 1, 1,			/* SFP, AP, CC */	\
  }

#define REGISTER_NAMES						\
  {								\
    "x0",  "x1",  "x2",  "x3",  "x4",  "x5",  "x6",  "x7",	\
    "x8",  "x9",  "x10", "x11", "x12", "x13", "x14", "x15",	\
    "x16", "x17", "x18", "x19", "x20", "x21", "x22", "x23",	\
    "x24", "x25", "x26", "x27", "x28", "x29", "x30", "sp",	\
    "v0",  "v1",  "v2",  "v3",  "v4",  "v5",  "v6",  "v7",	\
    "v8",  "v9",  "v10", "v11", "v12", "v13", "v14", "v15",	\
    "v16", "v17", "v18", "v19", "v20", "v21", "v22", "v23",	\
    "v24", "v25", "v26", "v27", "v28", "v29", "v30", "v31",	\
    "sfp", "ap",  "cc",						\
  }

/* Generate the register aliases for core register N */
#define R_ALIASES(N) {"r" # N, R0_REGNUM + (N)}, \
                     {"w" # N, R0_REGNUM + (N)}

#define V_ALIASES(N) {"q" # N, V0_REGNUM + (N)}, \
                     {"d" # N, V0_REGNUM + (N)}, \
                     {"s" # N, V0_REGNUM + (N)}, \
                     {"h" # N, V0_REGNUM + (N)}, \
                     {"b" # N, V0_REGNUM + (N)}

/* Provide aliases for all of the ISA defined register name forms.
   These aliases are convenient for use in the clobber lists of inline
   asm statements.  */

#define ADDITIONAL_REGISTER_NAMES \
  { R_ALIASES(0),  R_ALIASES(1),  R_ALIASES(2),  R_ALIASES(3),  \
    R_ALIASES(4),  R_ALIASES(5),  R_ALIASES(6),  R_ALIASES(7),  \
    R_ALIASES(8),  R_ALIASES(9),  R_ALIASES(10), R_ALIASES(11), \
    R_ALIASES(12), R_ALIASES(13), R_ALIASES(14), R_ALIASES(15), \
    R_ALIASES(16), R_ALIASES(17), R_ALIASES(18), R_ALIASES(19), \
    R_ALIASES(20), R_ALIASES(21), R_ALIASES(22), R_ALIASES(23), \
    R_ALIASES(24), R_ALIASES(25), R_ALIASES(26), R_ALIASES(27), \
    R_ALIASES(28), R_ALIASES(29), R_ALIASES(30), {"wsp", R0_REGNUM + 31}, \
    V_ALIASES(0),  V_ALIASES(1),  V_ALIASES(2),  V_ALIASES(3),  \
    V_ALIASES(4),  V_ALIASES(5),  V_ALIASES(6),  V_ALIASES(7),  \
    V_ALIASES(8),  V_ALIASES(9),  V_ALIASES(10), V_ALIASES(11), \
    V_ALIASES(12), V_ALIASES(13), V_ALIASES(14), V_ALIASES(15), \
    V_ALIASES(16), V_ALIASES(17), V_ALIASES(18), V_ALIASES(19), \
    V_ALIASES(20), V_ALIASES(21), V_ALIASES(22), V_ALIASES(23), \
    V_ALIASES(24), V_ALIASES(25), V_ALIASES(26), V_ALIASES(27), \
    V_ALIASES(28), V_ALIASES(29), V_ALIASES(30), V_ALIASES(31)  \
  }

/* Say that the epilogue uses the return address register.  Note that
   in the case of sibcalls, the values "used by the epilogue" are
   considered live at the start of the called function.  */

#define EPILOGUE_USES(REGNO) \
  (epilogue_completed && (REGNO) == LR_REGNUM)

/* EXIT_IGNORE_STACK should be nonzero if, when returning from a function,
   the stack pointer does not matter.  The value is tested only in
   functions that have frame pointers.  */
#define EXIT_IGNORE_STACK	1

#define STATIC_CHAIN_REGNUM		R18_REGNUM
#define HARD_FRAME_POINTER_REGNUM	R29_REGNUM
#define FRAME_POINTER_REGNUM		SFP_REGNUM
#define STACK_POINTER_REGNUM		SP_REGNUM
#define ARG_POINTER_REGNUM		AP_REGNUM
#define FIRST_PSEUDO_REGISTER		67

/* The number of (integer) argument register available.  */
#define NUM_ARG_REGS			8
#define NUM_FP_ARG_REGS			8

/* A Homogeneous Floating-Point or Short-Vector Aggregate may have at most
   four members.  */
#define HA_MAX_NUM_FLDS		4

/* External dwarf register number scheme.  These number are used to
   identify registers in dwarf debug information, the values are
   defined by the AArch64 ABI.  The numbering scheme is independent of
   GCC's internal register numbering scheme.  */

#define AARCH64_DWARF_R0        0

/* The number of R registers, note 31! not 32.  */
#define AARCH64_DWARF_NUMBER_R 31

#define AARCH64_DWARF_SP       31
#define AARCH64_DWARF_V0       64

/* The number of V registers.  */
#define AARCH64_DWARF_NUMBER_V 32

/* For signal frames we need to use an alternative return column.  This
   value must not correspond to a hard register and must be out of the
   range of DWARF_FRAME_REGNUM().  */
#define DWARF_ALT_FRAME_RETURN_COLUMN   \
  (AARCH64_DWARF_V0 + AARCH64_DWARF_NUMBER_V)

/* We add 1 extra frame register for use as the
   DWARF_ALT_FRAME_RETURN_COLUMN.  */
#define DWARF_FRAME_REGISTERS           (DWARF_ALT_FRAME_RETURN_COLUMN + 1)


#define DBX_REGISTER_NUMBER(REGNO)	aarch64_dbx_register_number (REGNO)
/* Provide a definition of DWARF_FRAME_REGNUM here so that fallback unwinders
   can use DWARF_ALT_FRAME_RETURN_COLUMN defined below.  This is just the same
   as the default definition in dwarf2out.c.  */
#undef DWARF_FRAME_REGNUM
#define DWARF_FRAME_REGNUM(REGNO)	DBX_REGISTER_NUMBER (REGNO)

#define DWARF_FRAME_RETURN_COLUMN	DWARF_FRAME_REGNUM (LR_REGNUM)

#define HARD_REGNO_NREGS(REGNO, MODE)	aarch64_hard_regno_nregs (REGNO, MODE)

#define HARD_REGNO_MODE_OK(REGNO, MODE)	aarch64_hard_regno_mode_ok (REGNO, MODE)

#define MODES_TIEABLE_P(MODE1, MODE2) aarch64_modes_tieable_p (MODE1, MODE2)

#define DWARF2_UNWIND_INFO 1

/* Use R0 through R3 to pass exception handling information.  */
#define EH_RETURN_DATA_REGNO(N) \
  ((N) < 4 ? ((unsigned int) R0_REGNUM + (N)) : INVALID_REGNUM)

/* Select a format to encode pointers in exception handling data.  */
#define ASM_PREFERRED_EH_DATA_FORMAT(CODE, GLOBAL) \
  aarch64_asm_preferred_eh_data_format ((CODE), (GLOBAL))

/* Output the assembly strings we want to add to a function definition.  */
#define ASM_DECLARE_FUNCTION_NAME(STR, NAME, DECL)	\
  aarch64_declare_function_name (STR, NAME, DECL)

/* The register that holds the return address in exception handlers.  */
#define AARCH64_EH_STACKADJ_REGNUM	(R0_REGNUM + 4)
#define EH_RETURN_STACKADJ_RTX	gen_rtx_REG (Pmode, AARCH64_EH_STACKADJ_REGNUM)

/* Don't use __builtin_setjmp until we've defined it.  */
#undef DONT_USE_BUILTIN_SETJMP
#define DONT_USE_BUILTIN_SETJMP 1

/* Register in which the structure value is to be returned.  */
#define AARCH64_STRUCT_VALUE_REGNUM R8_REGNUM

/* Non-zero if REGNO is part of the Core register set.

   The rather unusual way of expressing this check is to avoid
   warnings when building the compiler when R0_REGNUM is 0 and REGNO
   is unsigned.  */
#define GP_REGNUM_P(REGNO)						\
  (((unsigned) (REGNO - R0_REGNUM)) <= (R30_REGNUM - R0_REGNUM))

#define FP_REGNUM_P(REGNO)			\
  (((unsigned) (REGNO - V0_REGNUM)) <= (V31_REGNUM - V0_REGNUM))

#define FP_LO_REGNUM_P(REGNO)            \
  (((unsigned) (REGNO - V0_REGNUM)) <= (V15_REGNUM - V0_REGNUM))

/* Register and constant classes.  */

enum reg_class
{
  NO_REGS,
  FIXED_REG0,
  CALLER_SAVE_REGS,
  GENERAL_REGS,
  STACK_REG,
  POINTER_REGS,
  FP_LO_REGS,
  FP_REGS,
  ALL_REGS,
  LIM_REG_CLASSES		/* Last */
};

#define N_REG_CLASSES	((int) LIM_REG_CLASSES)

#define REG_CLASS_NAMES				\
{						\
  "NO_REGS",					\
  "FIXED_REG0",					\
  "CALLER_SAVE_REGS",				\
  "GENERAL_REGS",				\
  "STACK_REG",					\
  "POINTER_REGS",				\
  "FP_LO_REGS",					\
  "FP_REGS",					\
  "ALL_REGS"					\
}

#define REG_CLASS_CONTENTS						\
{									\
  { 0x00000000, 0x00000000, 0x00000000 },	/* NO_REGS */		\
  { 0x00000001, 0x00000000, 0x00000000 },	/* FIXED_REG0 */	\
  { 0x0007ffff, 0x00000000, 0x00000000 },	/* CALLER_SAVE_REGS */	\
  { 0x7fffffff, 0x00000000, 0x00000003 },	/* GENERAL_REGS */	\
  { 0x80000000, 0x00000000, 0x00000000 },	/* STACK_REG */		\
  { 0xffffffff, 0x00000000, 0x00000003 },	/* POINTER_REGS */	\
  { 0x00000000, 0x0000ffff, 0x00000000 },       /* FP_LO_REGS  */	\
  { 0x00000000, 0xffffffff, 0x00000000 },       /* FP_REGS  */		\
  { 0xffffffff, 0xffffffff, 0x00000007 }	/* ALL_REGS */		\
}

#define REGNO_REG_CLASS(REGNO)	aarch64_regno_regclass (REGNO)

#define INDEX_REG_CLASS	GENERAL_REGS
#define BASE_REG_CLASS  POINTER_REGS

/* Register pairs used to eliminate unneeded registers that point into
   the stack frame.  */
#define ELIMINABLE_REGS							\
{									\
  { ARG_POINTER_REGNUM,		STACK_POINTER_REGNUM		},	\
  { ARG_POINTER_REGNUM,		HARD_FRAME_POINTER_REGNUM	},	\
  { FRAME_POINTER_REGNUM,	STACK_POINTER_REGNUM		},	\
  { FRAME_POINTER_REGNUM,	HARD_FRAME_POINTER_REGNUM	},	\
}

#define INITIAL_ELIMINATION_OFFSET(FROM, TO, OFFSET) \
  (OFFSET) = aarch64_initial_elimination_offset (FROM, TO)

/* CPU/ARCH option handling.  */
#include "config/aarch64/aarch64-opts.h"

enum target_cpus
{
#define AARCH64_CORE(NAME, INTERNAL_IDENT, SCHED, ARCH, FLAGS, COSTS, IMP, PART) \
  TARGET_CPU_##INTERNAL_IDENT,
#include "aarch64-cores.def"
#undef AARCH64_CORE
  TARGET_CPU_generic
};

/* If there is no CPU defined at configure, use generic as default.  */
#ifndef TARGET_CPU_DEFAULT
#define TARGET_CPU_DEFAULT \
  (TARGET_CPU_generic | (AARCH64_CPU_DEFAULT_FLAGS << 6))
#endif

/* If inserting NOP before a mult-accumulate insn remember to adjust the
   length so that conditional branching code is updated appropriately.  */
#define ADJUST_INSN_LENGTH(insn, length)	\
  do						\
    {						\
       if (aarch64_madd_needs_nop (insn))	\
         length += 4;				\
    } while (0)

#define FINAL_PRESCAN_INSN(INSN, OPVEC, NOPERANDS)	\
    aarch64_final_prescan_insn (INSN);			\

/* The processor for which instructions should be scheduled.  */
extern enum aarch64_processor aarch64_tune;

/* RTL generation support.  */
#define INIT_EXPANDERS aarch64_init_expanders ()

/* Stack layout; function entry, exit and calling.  */
#define STACK_GROWS_DOWNWARD	1

#define FRAME_GROWS_DOWNWARD	1

#define STARTING_FRAME_OFFSET	0

#define ACCUMULATE_OUTGOING_ARGS	1

#define FIRST_PARM_OFFSET(FNDECL) 0

/* Fix for VFP */
#define LIBCALL_VALUE(MODE)  \
  gen_rtx_REG (MODE, FLOAT_MODE_P (MODE) ? V0_REGNUM : R0_REGNUM)

#define DEFAULT_PCC_STRUCT_RETURN 0

#define AARCH64_ROUND_UP(X, ALIGNMENT) \
  (((X) + ((ALIGNMENT) - 1)) & ~((ALIGNMENT) - 1))

#define AARCH64_ROUND_DOWN(X, ALIGNMENT) \
  ((X) & ~((ALIGNMENT) - 1))

#ifdef HOST_WIDE_INT
struct GTY (()) aarch64_frame
{
  HOST_WIDE_INT reg_offset[FIRST_PSEUDO_REGISTER];

  /* The number of extra stack bytes taken up by register varargs.
     This area is allocated by the callee at the very top of the
     frame.  This value is rounded up to a multiple of
     STACK_BOUNDARY.  */
  HOST_WIDE_INT saved_varargs_size;

  HOST_WIDE_INT saved_regs_size;
  /* Padding if needed after the all the callee save registers have
     been saved.  */
  HOST_WIDE_INT padding0;
  HOST_WIDE_INT hardfp_offset;	/* HARD_FRAME_POINTER_REGNUM */

  /* Offset from the base of the frame (incomming SP) to the
     hard_frame_pointer.  This value is always a multiple of
     STACK_BOUNDARY.  */
  HOST_WIDE_INT hard_fp_offset;

  /* The size of the frame.  This value is the offset from base of the
   * frame (incomming SP) to the stack_pointer.  This value is always
   * a multiple of STACK_BOUNDARY.  */

  unsigned wb_candidate1;
  unsigned wb_candidate2;

  HOST_WIDE_INT frame_size;

  bool laid_out;
};

typedef struct GTY (()) machine_function
{
  struct aarch64_frame frame;
} machine_function;
#endif

/* Which ABI to use.  */
enum aarch64_abi_type
{
  AARCH64_ABI_LP64 = 0,
  AARCH64_ABI_ILP32 = 1
};

#ifndef AARCH64_ABI_DEFAULT
#define AARCH64_ABI_DEFAULT AARCH64_ABI_LP64
#endif

#define TARGET_ILP32	(aarch64_abi & AARCH64_ABI_ILP32)

enum arm_pcs
{
  ARM_PCS_AAPCS64,		/* Base standard AAPCS for 64 bit.  */
  ARM_PCS_UNKNOWN
};




/* We can't use machine_mode inside a generator file because it
   hasn't been created yet; we shouldn't be using any code that
   needs the real definition though, so this ought to be safe.  */
#ifdef GENERATOR_FILE
#define MACHMODE int
#else
#include "insn-modes.h"
#define MACHMODE machine_mode
#endif

#ifndef USED_FOR_TARGET
/* AAPCS related state tracking.  */
typedef struct
{
  enum arm_pcs pcs_variant;
  int aapcs_arg_processed;	/* No need to lay out this argument again.  */
  int aapcs_ncrn;		/* Next Core register number.  */
  int aapcs_nextncrn;		/* Next next core register number.  */
  int aapcs_nvrn;		/* Next Vector register number.  */
  int aapcs_nextnvrn;		/* Next Next Vector register number.  */
  rtx aapcs_reg;		/* Register assigned to this argument.  This
				   is NULL_RTX if this parameter goes on
				   the stack.  */
  MACHMODE aapcs_vfp_rmode;
  int aapcs_stack_words;	/* If the argument is passed on the stack, this
				   is the number of words needed, after rounding
				   up.  Only meaningful when
				   aapcs_reg == NULL_RTX.  */
  int aapcs_stack_size;		/* The total size (in words, per 8 byte) of the
				   stack arg area so far.  */
} CUMULATIVE_ARGS;
#endif

#define FUNCTION_ARG_PADDING(MODE, TYPE) \
  (aarch64_pad_arg_upward (MODE, TYPE) ? upward : downward)

#define BLOCK_REG_PADDING(MODE, TYPE, FIRST) \
  (aarch64_pad_reg_upward (MODE, TYPE, FIRST) ? upward : downward)

#define PAD_VARARGS_DOWN	0

#define INIT_CUMULATIVE_ARGS(CUM, FNTYPE, LIBNAME, FNDECL, N_NAMED_ARGS) \
  aarch64_init_cumulative_args (&(CUM), FNTYPE, LIBNAME, FNDECL, N_NAMED_ARGS)

#define FUNCTION_ARG_REGNO_P(REGNO) \
  aarch64_function_arg_regno_p(REGNO)

/* ISA Features.  */

/* Addressing modes, etc.  */
#define HAVE_POST_INCREMENT	1
#define HAVE_PRE_INCREMENT	1
#define HAVE_POST_DECREMENT	1
#define HAVE_PRE_DECREMENT	1
#define HAVE_POST_MODIFY_DISP	1
#define HAVE_PRE_MODIFY_DISP	1

#define MAX_REGS_PER_ADDRESS	2

#define CONSTANT_ADDRESS_P(X)		aarch64_constant_address_p(X)

/* Try a machine-dependent way of reloading an illegitimate address
   operand.  If we find one, push the reload and jump to WIN.  This
   macro is used in only one place: `find_reloads_address' in reload.c.  */

#define LEGITIMIZE_RELOAD_ADDRESS(X, MODE, OPNUM, TYPE, IND_L, WIN)	     \
do {									     \
  rtx new_x = aarch64_legitimize_reload_address (&(X), MODE, OPNUM, TYPE,    \
						 IND_L);		     \
  if (new_x)								     \
    {									     \
      X = new_x;							     \
      goto WIN;								     \
    }									     \
} while (0)

#define REGNO_OK_FOR_BASE_P(REGNO)	\
  aarch64_regno_ok_for_base_p (REGNO, true)

#define REGNO_OK_FOR_INDEX_P(REGNO) \
  aarch64_regno_ok_for_index_p (REGNO, true)

#define LEGITIMATE_PIC_OPERAND_P(X) \
  aarch64_legitimate_pic_operand_p (X)

#define CASE_VECTOR_MODE Pmode

#define DEFAULT_SIGNED_CHAR 0

/* An integer expression for the size in bits of the largest integer machine
   mode that should actually be used.  We allow pairs of registers.  */
#define MAX_FIXED_MODE_SIZE GET_MODE_BITSIZE (TImode)

/* Maximum bytes moved by a single instruction (load/store pair).  */
#define MOVE_MAX (UNITS_PER_WORD * 2)

/* The base cost overhead of a memcpy call, for MOVE_RATIO and friends.  */
#define AARCH64_CALL_RATIO 8

/* MOVE_RATIO dictates when we will use the move_by_pieces infrastructure.
   move_by_pieces will continually copy the largest safe chunks.  So a
   7-byte copy is a 4-byte + 2-byte + byte copy.  This proves inefficient
   for both size and speed of copy, so we will instead use the "movmem"
   standard name to implement the copy.  This logic does not apply when
   targeting -mstrict-align, so keep a sensible default in that case.  */
#define MOVE_RATIO(speed) \
  (!STRICT_ALIGNMENT ? 2 : (((speed) ? 15 : AARCH64_CALL_RATIO) / 2))

/* For CLEAR_RATIO, when optimizing for size, give a better estimate
   of the length of a memset call, but use the default otherwise.  */
#define CLEAR_RATIO(speed) \
  ((speed) ? 15 : AARCH64_CALL_RATIO)

/* SET_RATIO is similar to CLEAR_RATIO, but for a non-zero constant, so when
   optimizing for size adjust the ratio to account for the overhead of loading
   the constant.  */
#define SET_RATIO(speed) \
  ((speed) ? 15 : AARCH64_CALL_RATIO - 2)

/* Disable auto-increment in move_by_pieces et al.  Use of auto-increment is
   rarely a good idea in straight-line code since it adds an extra address
   dependency between each instruction.  Better to use incrementing offsets.  */
#define USE_LOAD_POST_INCREMENT(MODE)   0
#define USE_LOAD_POST_DECREMENT(MODE)   0
#define USE_LOAD_PRE_INCREMENT(MODE)    0
#define USE_LOAD_PRE_DECREMENT(MODE)    0
#define USE_STORE_POST_INCREMENT(MODE)  0
#define USE_STORE_POST_DECREMENT(MODE)  0
#define USE_STORE_PRE_INCREMENT(MODE)   0
#define USE_STORE_PRE_DECREMENT(MODE)   0

/* ?? #define WORD_REGISTER_OPERATIONS  */

/* Define if loading from memory in MODE, an integral mode narrower than
   BITS_PER_WORD will either zero-extend or sign-extend.  The value of this
   macro should be the code that says which one of the two operations is
   implicitly done, or UNKNOWN if none.  */
#define LOAD_EXTEND_OP(MODE) ZERO_EXTEND

/* Define this macro to be non-zero if instructions will fail to work
   if given data not on the nominal alignment.  */
#define STRICT_ALIGNMENT		TARGET_STRICT_ALIGN

/* Define this macro to be non-zero if accessing less than a word of
   memory is no faster than accessing a word of memory, i.e., if such
   accesses require more than one instruction or if there is no
   difference in cost.
   Although there's no difference in instruction count or cycles,
   in AArch64 we don't want to expand to a sub-word to a 64-bit access
   if we don't have to, for power-saving reasons.  */
#define SLOW_BYTE_ACCESS		0

#define TRULY_NOOP_TRUNCATION(OUTPREC, INPREC) 1

#define NO_FUNCTION_CSE	1

/* Specify the machine mode that the hardware addresses have.
   After generation of rtl, the compiler makes no further distinction
   between pointers and any other objects of this machine mode.  */
#define Pmode		DImode

/* A C expression whose value is zero if pointers that need to be extended
   from being `POINTER_SIZE' bits wide to `Pmode' are sign-extended and
   greater then zero if they are zero-extended and less then zero if the
   ptr_extend instruction should be used.  */
#define POINTERS_EXTEND_UNSIGNED 1

/* Mode of a function address in a call instruction (for indexing purposes).  */
#define FUNCTION_MODE	Pmode

#define SELECT_CC_MODE(OP, X, Y)	aarch64_select_cc_mode (OP, X, Y)

#define REVERSIBLE_CC_MODE(MODE) 1

#define REVERSE_CONDITION(CODE, MODE)		\
  (((MODE) == CCFPmode || (MODE) == CCFPEmode)	\
   ? reverse_condition_maybe_unordered (CODE)	\
   : reverse_condition (CODE))

#define CLZ_DEFINED_VALUE_AT_ZERO(MODE, VALUE) \
  ((VALUE) = GET_MODE_UNIT_BITSIZE (MODE), 2)
#define CTZ_DEFINED_VALUE_AT_ZERO(MODE, VALUE) \
  ((VALUE) = GET_MODE_UNIT_BITSIZE (MODE), 2)

#define INCOMING_RETURN_ADDR_RTX gen_rtx_REG (Pmode, LR_REGNUM)

#define RETURN_ADDR_RTX aarch64_return_addr

/* 3 insns + padding + 2 pointer-sized entries.  */
#define TRAMPOLINE_SIZE	(TARGET_ILP32 ? 24 : 32)

/* Trampolines contain dwords, so must be dword aligned.  */
#define TRAMPOLINE_ALIGNMENT 64

/* Put trampolines in the text section so that mapping symbols work
   correctly.  */
#define TRAMPOLINE_SECTION text_section

/* To start with.  */
#define BRANCH_COST(SPEED_P, PREDICTABLE_P) \
  (aarch64_branch_cost (SPEED_P, PREDICTABLE_P))

/* Assembly output.  */

/* For now we'll make all jump tables pc-relative.  */
#define CASE_VECTOR_PC_RELATIVE	1

#define CASE_VECTOR_SHORTEN_MODE(min, max, body)	\
  ((min < -0x1fff0 || max > 0x1fff0) ? SImode		\
   : (min < -0x1f0 || max > 0x1f0) ? HImode		\
   : QImode)

/* Jump table alignment is explicit in ASM_OUTPUT_CASE_LABEL.  */
#define ADDR_VEC_ALIGN(JUMPTABLE) 0

#define PRINT_OPERAND(STREAM, X, CODE) aarch64_print_operand (STREAM, X, CODE)

#define PRINT_OPERAND_ADDRESS(STREAM, X) \
  aarch64_print_operand_address (STREAM, X)

#define MCOUNT_NAME "_mcount"

#define NO_PROFILE_COUNTERS 1

/* Emit rtl for profiling.  Output assembler code to FILE
   to call "_mcount" for profiling a function entry.  */
#define PROFILE_HOOK(LABEL)						\
  {									\
    rtx fun, lr;							\
    lr = get_hard_reg_initial_val (Pmode, LR_REGNUM);			\
    fun = gen_rtx_SYMBOL_REF (Pmode, MCOUNT_NAME);			\
    emit_library_call (fun, LCT_NORMAL, VOIDmode, 1, lr, Pmode);	\
  }

/* All the work done in PROFILE_HOOK, but still required.  */
#define FUNCTION_PROFILER(STREAM, LABELNO) do { } while (0)

/* For some reason, the Linux headers think they know how to define
   these macros.  They don't!!!  */
#undef ASM_APP_ON
#undef ASM_APP_OFF
#define ASM_APP_ON	"\t" ASM_COMMENT_START " Start of user assembly\n"
#define ASM_APP_OFF	"\t" ASM_COMMENT_START " End of user assembly\n"

#define CONSTANT_POOL_BEFORE_FUNCTION 0

/* This definition should be relocated to aarch64-elf-raw.h.  This macro
   should be undefined in aarch64-linux.h and a clear_cache pattern
   implmented to emit either the call to __aarch64_sync_cache_range()
   directly or preferably the appropriate sycall or cache clear
   instructions inline.  */
#define CLEAR_INSN_CACHE(beg, end)				\
  extern void  __aarch64_sync_cache_range (void *, void *);	\
  __aarch64_sync_cache_range (beg, end)

#define SHIFT_COUNT_TRUNCATED !TARGET_SIMD

/* Choose appropriate mode for caller saves, so we do the minimum
   required size of load/store.  */
#define HARD_REGNO_CALLER_SAVE_MODE(REGNO, NREGS, MODE) \
  aarch64_hard_regno_caller_save_mode ((REGNO), (NREGS), (MODE))

/* Callee only saves lower 64-bits of a 128-bit register.  Tell the
   compiler the callee clobbers the top 64-bits when restoring the
   bottom 64-bits.  */
#define HARD_REGNO_CALL_PART_CLOBBERED(REGNO, MODE) \
		(FP_REGNUM_P (REGNO) && GET_MODE_SIZE (MODE) > 8)

#undef SWITCHABLE_TARGET
#define SWITCHABLE_TARGET 1

/* Check TLS Descriptors mechanism is selected.  */
#define TARGET_TLS_DESC (aarch64_tls_dialect == TLS_DESCRIPTORS)

extern enum aarch64_code_model aarch64_cmodel;

/* When using the tiny addressing model conditional and unconditional branches
   can span the whole of the available address space (1MB).  */
#define HAS_LONG_COND_BRANCH				\
  (aarch64_cmodel == AARCH64_CMODEL_TINY		\
   || aarch64_cmodel == AARCH64_CMODEL_TINY_PIC)

#define HAS_LONG_UNCOND_BRANCH				\
  (aarch64_cmodel == AARCH64_CMODEL_TINY		\
   || aarch64_cmodel == AARCH64_CMODEL_TINY_PIC)

/* Modes valid for AdvSIMD Q registers.  */
#define AARCH64_VALID_SIMD_QREG_MODE(MODE) \
  ((MODE) == V4SImode || (MODE) == V8HImode || (MODE) == V16QImode \
   || (MODE) == V4SFmode || (MODE) == V2DImode || mode == V2DFmode)

#define ENDIAN_LANE_N(mode, n)  \
  (BYTES_BIG_ENDIAN ? GET_MODE_NUNITS (mode) - 1 - n : n)

/* Support for a configure-time default CPU, etc.  We currently support
   --with-arch and --with-cpu.  Both are ignored if either is specified
   explicitly on the command line at run time.  */
#define OPTION_DEFAULT_SPECS				\
  {"arch", "%{!march=*:%{!mcpu=*:-march=%(VALUE)}}" },	\
  {"cpu",  "%{!march=*:%{!mcpu=*:-mcpu=%(VALUE)}}" },

#define MCPU_TO_MARCH_SPEC \
   " %{mcpu=*:-march=%:rewrite_mcpu(%{mcpu=*:%*})}"

extern const char *aarch64_rewrite_mcpu (int argc, const char **argv);
#define MCPU_TO_MARCH_SPEC_FUNCTIONS \
  { "rewrite_mcpu", aarch64_rewrite_mcpu },

#if defined(__aarch64__)
extern const char *host_detect_local_cpu (int argc, const char **argv);
# define EXTRA_SPEC_FUNCTIONS						\
  { "local_cpu_detect", host_detect_local_cpu },			\
  MCPU_TO_MARCH_SPEC_FUNCTIONS

# define MCPU_MTUNE_NATIVE_SPECS					\
   " %{march=native:%<march=native %:local_cpu_detect(arch)}"		\
   " %{mcpu=native:%<mcpu=native %:local_cpu_detect(cpu)}"		\
   " %{mtune=native:%<mtune=native %:local_cpu_detect(tune)}"
#else
# define MCPU_MTUNE_NATIVE_SPECS ""
# define EXTRA_SPEC_FUNCTIONS MCPU_TO_MARCH_SPEC_FUNCTIONS
#endif

#define ASM_CPU_SPEC \
   MCPU_TO_MARCH_SPEC

#define EXTRA_SPECS						\
  { "asm_cpu_spec",		ASM_CPU_SPEC }

#endif /* GCC_AARCH64_H */<|MERGE_RESOLUTION|>--- conflicted
+++ resolved
@@ -26,14 +26,10 @@
 #define TARGET_CPU_CPP_BUILTINS()	\
   aarch64_cpu_cpp_builtins (pfile)
 
-<<<<<<< HEAD
-=======
- 
 
 #define REGISTER_TARGET_PRAGMAS() aarch64_register_pragmas ()
 
->>>>>>> 76402908
 /* Target machine storage layout.  */
 
 #define PROMOTE_MODE(MODE, UNSIGNEDP, TYPE)	\
