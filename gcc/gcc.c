/* Compiler driver program that can handle many languages.
   Copyright (C) 1987-2013 Free Software Foundation, Inc.

This file is part of GCC.

GCC is free software; you can redistribute it and/or modify it under
the terms of the GNU General Public License as published by the Free
Software Foundation; either version 3, or (at your option) any later
version.

GCC is distributed in the hope that it will be useful, but WITHOUT ANY
WARRANTY; without even the implied warranty of MERCHANTABILITY or
FITNESS FOR A PARTICULAR PURPOSE.  See the GNU General Public License
for more details.

You should have received a copy of the GNU General Public License
along with GCC; see the file COPYING3.  If not see
<http://www.gnu.org/licenses/>.  */

/* This program is the user interface to the C compiler and possibly to
other compilers.  It is used because compilation is a complicated procedure
which involves running several programs and passing temporary files between
them, forwarding the users switches to those programs selectively,
and deleting the temporary files at the end.

CC recognizes how to compile each input file by suffixes in the file names.
Once it knows which kind of compilation to perform, the procedure for
compilation is specified by a string called a "spec".  */

#include "config.h"
#include "system.h"
#include "coretypes.h"
#include "multilib.h" /* before tm.h */
#include "tm.h"
#include "xregex.h"
#include "obstack.h"
#include "intl.h"
#include "prefix.h"
#include "gcc.h"
#include "diagnostic.h"
#include "flags.h"
#include "opts.h"
#include "params.h"
#include "vec.h"
#include "filenames.h"

/* By default there is no special suffix for target executables.  */
/* FIXME: when autoconf is fixed, remove the host check - dj */
#if defined(TARGET_EXECUTABLE_SUFFIX) && defined(HOST_EXECUTABLE_SUFFIX)
#define HAVE_TARGET_EXECUTABLE_SUFFIX
#endif

/* By default there is no special suffix for host executables.  */
#ifdef HOST_EXECUTABLE_SUFFIX
#define HAVE_HOST_EXECUTABLE_SUFFIX
#else
#define HOST_EXECUTABLE_SUFFIX ""
#endif

/* By default, the suffix for target object files is ".o".  */
#ifdef TARGET_OBJECT_SUFFIX
#define HAVE_TARGET_OBJECT_SUFFIX
#else
#define TARGET_OBJECT_SUFFIX ".o"
#endif

static const char dir_separator_str[] = { DIR_SEPARATOR, 0 };

/* Most every one is fine with LIBRARY_PATH.  For some, it conflicts.  */
#ifndef LIBRARY_PATH_ENV
#define LIBRARY_PATH_ENV "LIBRARY_PATH"
#endif

/* If a stage of compilation returns an exit status >= 1,
   compilation of that file ceases.  */

#define MIN_FATAL_STATUS 1

/* Flag set by cppspec.c to 1.  */
int is_cpp_driver;

/* Flag set to nonzero if an @file argument has been supplied to gcc.  */
static bool at_file_supplied;

/* Definition of string containing the arguments given to configure.  */
#include "configargs.h"

/* Flag saying to print the command line options understood by gcc and its
   sub-processes.  */

static int print_help_list;

/* Flag saying to print the version of gcc and its sub-processes.  */

static int print_version;

/* Flag indicating whether we should ONLY print the command and
   arguments (like verbose_flag) without executing the command.
   Displayed arguments are quoted so that the generated command
   line is suitable for execution.  This is intended for use in
   shell scripts to capture the driver-generated command line.  */
static int verbose_only_flag;

/* Flag indicating how to print command line options of sub-processes.  */

static int print_subprocess_help;

/* Whether we should report subprocess execution times to a file.  */

FILE *report_times_to_file = NULL;

/* Nonzero means place this string before uses of /, so that include
   and library files can be found in an alternate location.  */

#ifdef TARGET_SYSTEM_ROOT
static const char *target_system_root = TARGET_SYSTEM_ROOT;
#else
static const char *target_system_root = 0;
#endif

/* Nonzero means pass the updated target_system_root to the compiler.  */

static int target_system_root_changed;

/* Nonzero means append this string to target_system_root.  */

static const char *target_sysroot_suffix = 0;

/* Nonzero means append this string to target_system_root for headers.  */

static const char *target_sysroot_hdrs_suffix = 0;

/* Nonzero means write "temp" files in source directory
   and use the source file's name in them, and don't delete them.  */

static enum save_temps {
  SAVE_TEMPS_NONE,		/* no -save-temps */
  SAVE_TEMPS_CWD,		/* -save-temps in current directory */
  SAVE_TEMPS_OBJ		/* -save-temps in object directory */
} save_temps_flag;

/* Output file to use to get the object directory for -save-temps=obj  */
static char *save_temps_prefix = 0;
static size_t save_temps_length = 0;

/* The compiler version.  */

static const char *compiler_version;

/* The target version.  */

static const char *const spec_version = DEFAULT_TARGET_VERSION;

/* The target machine.  */

static const char *spec_machine = DEFAULT_TARGET_MACHINE;

/* Nonzero if cross-compiling.
   When -b is used, the value comes from the `specs' file.  */

#ifdef CROSS_DIRECTORY_STRUCTURE
static const char *cross_compile = "1";
#else
static const char *cross_compile = "0";
#endif

/* Greatest exit code of sub-processes that has been encountered up to
   now.  */
static int greatest_status = 1;

/* This is the obstack which we use to allocate many strings.  */

static struct obstack obstack;

/* This is the obstack to build an environment variable to pass to
   collect2 that describes all of the relevant switches of what to
   pass the compiler in building the list of pointers to constructors
   and destructors.  */

static struct obstack collect_obstack;

/* Forward declaration for prototypes.  */
struct path_prefix;
struct prefix_list;

static void init_spec (void);
static void store_arg (const char *, int, int);
static void insert_wrapper (const char *);
static char *load_specs (const char *);
static void read_specs (const char *, bool, bool);
static void set_spec (const char *, const char *, bool);
static struct compiler *lookup_compiler (const char *, size_t, const char *);
static char *build_search_list (const struct path_prefix *, const char *,
				bool, bool);
static void xputenv (const char *);
static void putenv_from_prefixes (const struct path_prefix *, const char *,
				  bool);
static int access_check (const char *, int);
static char *find_a_file (const struct path_prefix *, const char *, int, bool);
static void add_prefix (struct path_prefix *, const char *, const char *,
			int, int, int);
static void add_sysrooted_prefix (struct path_prefix *, const char *,
				  const char *, int, int, int);
static char *skip_whitespace (char *);
static void delete_if_ordinary (const char *);
static void delete_temp_files (void);
static void delete_failure_queue (void);
static void clear_failure_queue (void);
static int check_live_switch (int, int);
static const char *handle_braces (const char *);
static inline bool input_suffix_matches (const char *, const char *);
static inline bool switch_matches (const char *, const char *, int);
static inline void mark_matching_switches (const char *, const char *, int);
static inline void process_marked_switches (void);
static const char *process_brace_body (const char *, const char *, const char *, int, int);
static const struct spec_function *lookup_spec_function (const char *);
static const char *eval_spec_function (const char *, const char *);
static const char *handle_spec_function (const char *, bool *);
static char *save_string (const char *, int);
static void set_collect_gcc_options (void);
static int do_spec_1 (const char *, int, const char *);
static int do_spec_2 (const char *);
static void do_option_spec (const char *, const char *);
static void do_self_spec (const char *);
static const char *find_file (const char *);
static int is_directory (const char *, bool);
static const char *validate_switches (const char *, bool);
static void validate_all_switches (void);
static inline void validate_switches_from_spec (const char *, bool);
static void give_switch (int, int);
static int used_arg (const char *, int);
static int default_arg (const char *, int);
static void set_multilib_dir (void);
static void print_multilib_info (void);
static void perror_with_name (const char *);
static void display_help (void);
static void add_preprocessor_option (const char *, int);
static void add_assembler_option (const char *, int);
static void add_linker_option (const char *, int);
static void process_command (unsigned int, struct cl_decoded_option *);
static int execute (void);
static void alloc_args (void);
static void clear_args (void);
static void fatal_signal (int);
#if defined(ENABLE_SHARED_LIBGCC) && !defined(REAL_LIBGCC_SPEC)
static void init_gcc_specs (struct obstack *, const char *, const char *,
			    const char *);
#endif
#if defined(HAVE_TARGET_OBJECT_SUFFIX) || defined(HAVE_TARGET_EXECUTABLE_SUFFIX)
static const char *convert_filename (const char *, int, int);
#endif

static const char *getenv_spec_function (int, const char **);
static const char *if_exists_spec_function (int, const char **);
static const char *if_exists_else_spec_function (int, const char **);
static const char *sanitize_spec_function (int, const char **);
static const char *replace_outfile_spec_function (int, const char **);
static const char *remove_outfile_spec_function (int, const char **);
static const char *version_compare_spec_function (int, const char **);
static const char *include_spec_function (int, const char **);
static const char *find_file_spec_function (int, const char **);
static const char *find_plugindir_spec_function (int, const char **);
static const char *print_asm_header_spec_function (int, const char **);
static const char *compare_debug_dump_opt_spec_function (int, const char **);
static const char *compare_debug_self_opt_spec_function (int, const char **);
static const char *compare_debug_auxbase_opt_spec_function (int, const char **);
static const char *pass_through_libs_spec_func (int, const char **);
static const char *replace_extension_spec_func (int, const char **);
static char *convert_white_space (char *);

/* The Specs Language

Specs are strings containing lines, each of which (if not blank)
is made up of a program name, and arguments separated by spaces.
The program name must be exact and start from root, since no path
is searched and it is unreliable to depend on the current working directory.
Redirection of input or output is not supported; the subprograms must
accept filenames saying what files to read and write.

In addition, the specs can contain %-sequences to substitute variable text
or for conditional text.  Here is a table of all defined %-sequences.
Note that spaces are not generated automatically around the results of
expanding these sequences; therefore, you can concatenate them together
or with constant text in a single argument.

 %%	substitute one % into the program name or argument.
 %i     substitute the name of the input file being processed.
 %b     substitute the basename of the input file being processed.
	This is the substring up to (and not including) the last period
	and not including the directory unless -save-temps was specified
	to put temporaries in a different location.
 %B	same as %b, but include the file suffix (text after the last period).
 %gSUFFIX
	substitute a file name that has suffix SUFFIX and is chosen
	once per compilation, and mark the argument a la %d.  To reduce
	exposure to denial-of-service attacks, the file name is now
	chosen in a way that is hard to predict even when previously
	chosen file names are known.  For example, `%g.s ... %g.o ... %g.s'
	might turn into `ccUVUUAU.s ccXYAXZ12.o ccUVUUAU.s'.  SUFFIX matches
	the regexp "[.0-9A-Za-z]*%O"; "%O" is treated exactly as if it
	had been pre-processed.  Previously, %g was simply substituted
	with a file name chosen once per compilation, without regard
	to any appended suffix (which was therefore treated just like
	ordinary text), making such attacks more likely to succeed.
 %|SUFFIX
	like %g, but if -pipe is in effect, expands simply to "-".
 %mSUFFIX
        like %g, but if -pipe is in effect, expands to nothing.  (We have both
	%| and %m to accommodate differences between system assemblers; see
	the AS_NEEDS_DASH_FOR_PIPED_INPUT target macro.)
 %uSUFFIX
	like %g, but generates a new temporary file name even if %uSUFFIX
	was already seen.
 %USUFFIX
	substitutes the last file name generated with %uSUFFIX, generating a
	new one if there is no such last file name.  In the absence of any
	%uSUFFIX, this is just like %gSUFFIX, except they don't share
	the same suffix "space", so `%g.s ... %U.s ... %g.s ... %U.s'
	would involve the generation of two distinct file names, one
	for each `%g.s' and another for each `%U.s'.  Previously, %U was
	simply substituted with a file name chosen for the previous %u,
	without regard to any appended suffix.
 %jSUFFIX
        substitutes the name of the HOST_BIT_BUCKET, if any, and if it is
        writable, and if save-temps is off; otherwise, substitute the name
        of a temporary file, just like %u.  This temporary file is not
        meant for communication between processes, but rather as a junk
        disposal mechanism.
 %.SUFFIX
        substitutes .SUFFIX for the suffixes of a matched switch's args when
        it is subsequently output with %*. SUFFIX is terminated by the next
        space or %.
 %d	marks the argument containing or following the %d as a
	temporary file name, so that that file will be deleted if GCC exits
	successfully.  Unlike %g, this contributes no text to the argument.
 %w	marks the argument containing or following the %w as the
	"output file" of this compilation.  This puts the argument
	into the sequence of arguments that %o will substitute later.
 %V	indicates that this compilation produces no "output file".
 %W{...}
	like %{...} but mark last argument supplied within
	as a file to be deleted on failure.
 %o	substitutes the names of all the output files, with spaces
	automatically placed around them.  You should write spaces
	around the %o as well or the results are undefined.
	%o is for use in the specs for running the linker.
	Input files whose names have no recognized suffix are not compiled
	at all, but they are included among the output files, so they will
	be linked.
 %O	substitutes the suffix for object files.  Note that this is
        handled specially when it immediately follows %g, %u, or %U
	(with or without a suffix argument) because of the need for
	those to form complete file names.  The handling is such that
	%O is treated exactly as if it had already been substituted,
	except that %g, %u, and %U do not currently support additional
	SUFFIX characters following %O as they would following, for
	example, `.o'.
 %I	Substitute any of -iprefix (made from GCC_EXEC_PREFIX), -isysroot
	(made from TARGET_SYSTEM_ROOT), -isystem (made from COMPILER_PATH
	and -B options) and -imultilib as necessary.
 %s     current argument is the name of a library or startup file of some sort.
        Search for that file in a standard list of directories
	and substitute the full name found.
 %eSTR  Print STR as an error message.  STR is terminated by a newline.
        Use this when inconsistent options are detected.
 %nSTR  Print STR as a notice.  STR is terminated by a newline.
 %x{OPTION}	Accumulate an option for %X.
 %X	Output the accumulated linker options specified by compilations.
 %Y	Output the accumulated assembler options specified by compilations.
 %Z	Output the accumulated preprocessor options specified by compilations.
 %a     process ASM_SPEC as a spec.
        This allows config.h to specify part of the spec for running as.
 %A	process ASM_FINAL_SPEC as a spec.  A capital A is actually
	used here.  This can be used to run a post-processor after the
	assembler has done its job.
 %D	Dump out a -L option for each directory in startfile_prefixes.
	If multilib_dir is set, extra entries are generated with it affixed.
 %l     process LINK_SPEC as a spec.
 %L     process LIB_SPEC as a spec.
 %M     Output multilib_os_dir.
 %G     process LIBGCC_SPEC as a spec.
 %R     Output the concatenation of target_system_root and
        target_sysroot_suffix.
 %S     process STARTFILE_SPEC as a spec.  A capital S is actually used here.
 %E     process ENDFILE_SPEC as a spec.  A capital E is actually used here.
 %C     process CPP_SPEC as a spec.
 %1	process CC1_SPEC as a spec.
 %2	process CC1PLUS_SPEC as a spec.
 %*	substitute the variable part of a matched option.  (See below.)
	Note that each comma in the substituted string is replaced by
	a single space.  A space is appended after the last substition
	unless there is more text in current sequence.
 %<S    remove all occurrences of -S from the command line.
        Note - this command is position dependent.  % commands in the
        spec string before this one will see -S, % commands in the
        spec string after this one will not.
 %>S	Similar to "%<S", but keep it in the GCC command line.
 %<S*	remove all occurrences of all switches beginning with -S from the
        command line.
 %:function(args)
	Call the named function FUNCTION, passing it ARGS.  ARGS is
	first processed as a nested spec string, then split into an
	argument vector in the usual fashion.  The function returns
	a string which is processed as if it had appeared literally
	as part of the current spec.
 %{S}   substitutes the -S switch, if that switch was given to GCC.
	If that switch was not specified, this substitutes nothing.
	Here S is a metasyntactic variable.
 %{S*}  substitutes all the switches specified to GCC whose names start
	with -S.  This is used for -o, -I, etc; switches that take
	arguments.  GCC considers `-o foo' as being one switch whose
	name starts with `o'.  %{o*} would substitute this text,
	including the space; thus, two arguments would be generated.
 %{S*&T*} likewise, but preserve order of S and T options (the order
	of S and T in the spec is not significant).  Can be any number
	of ampersand-separated variables; for each the wild card is
	optional.  Useful for CPP as %{D*&U*&A*}.

 %{S:X}   substitutes X, if the -S switch was given to GCC.
 %{!S:X}  substitutes X, if the -S switch was NOT given to GCC.
 %{S*:X}  substitutes X if one or more switches whose names start
          with -S was given to GCC.  Normally X is substituted only
          once, no matter how many such switches appeared.  However,
          if %* appears somewhere in X, then X will be substituted
          once for each matching switch, with the %* replaced by the
          part of that switch that matched the '*'.  A space will be
	  appended after the last substition unless there is more
	  text in current sequence.
 %{.S:X}  substitutes X, if processing a file with suffix S.
 %{!.S:X} substitutes X, if NOT processing a file with suffix S.
 %{,S:X}  substitutes X, if processing a file which will use spec S.
 %{!,S:X} substitutes X, if NOT processing a file which will use spec S.

 %{S|T:X} substitutes X if either -S or -T was given to GCC.  This may be
	  combined with '!', '.', ',', and '*' as above binding stronger
	  than the OR.
	  If %* appears in X, all of the alternatives must be starred, and
	  only the first matching alternative is substituted.
 %{%:function(args):X}
	  Call function named FUNCTION with args ARGS.  If the function
	  returns non-NULL, then X is substituted, if it returns
	  NULL, it isn't substituted.
 %{S:X;   if S was given to GCC, substitutes X;
   T:Y;   else if T was given to GCC, substitutes Y;
    :D}   else substitutes D.  There can be as many clauses as you need.
          This may be combined with '.', '!', ',', '|', and '*' as above.

 %(Spec) processes a specification defined in a specs file as *Spec:

The conditional text X in a %{S:X} or similar construct may contain
other nested % constructs or spaces, or even newlines.  They are
processed as usual, as described above.  Trailing white space in X is
ignored.  White space may also appear anywhere on the left side of the
colon in these constructs, except between . or * and the corresponding
word.

The -O, -f, -g, -m, and -W switches are handled specifically in these
constructs.  If another value of -O or the negated form of a -f, -m, or
-W switch is found later in the command line, the earlier switch
value is ignored, except with {S*} where S is just one letter; this
passes all matching options.

The character | at the beginning of the predicate text is used to indicate
that a command should be piped to the following command, but only if -pipe
is specified.

Note that it is built into GCC which switches take arguments and which
do not.  You might think it would be useful to generalize this to
allow each compiler's spec to say which switches take arguments.  But
this cannot be done in a consistent fashion.  GCC cannot even decide
which input files have been specified without knowing which switches
take arguments, and it must know which input files to compile in order
to tell which compilers to run.

GCC also knows implicitly that arguments starting in `-l' are to be
treated as compiler output files, and passed to the linker in their
proper position among the other output files.  */

/* Define the macros used for specs %a, %l, %L, %S, %C, %1.  */

/* config.h can define ASM_SPEC to provide extra args to the assembler
   or extra switch-translations.  */
#ifndef ASM_SPEC
#define ASM_SPEC ""
#endif

/* config.h can define ASM_FINAL_SPEC to run a post processor after
   the assembler has run.  */
#ifndef ASM_FINAL_SPEC
#define ASM_FINAL_SPEC \
  "%{gsplit-dwarf: \n\
       objcopy --extract-dwo \
	 %{c:%{o*:%*}%{!o*:%b%O}}%{!c:%U%O} \
	 %{c:%{o*:%:replace-extension(%{o*:%*} .dwo)}%{!o*:%b.dwo}}%{!c:%b.dwo} \n\
       objcopy --strip-dwo \
	 %{c:%{o*:%*}%{!o*:%b%O}}%{!c:%U%O} \
    }"
#endif

/* config.h can define CPP_SPEC to provide extra args to the C preprocessor
   or extra switch-translations.  */
#ifndef CPP_SPEC
#define CPP_SPEC ""
#endif

/* config.h can define CC1_SPEC to provide extra args to cc1 and cc1plus
   or extra switch-translations.  */
#ifndef CC1_SPEC
#define CC1_SPEC ""
#endif

/* config.h can define CC1PLUS_SPEC to provide extra args to cc1plus
   or extra switch-translations.  */
#ifndef CC1PLUS_SPEC
#define CC1PLUS_SPEC ""
#endif

/* config.h can define LINK_SPEC to provide extra args to the linker
   or extra switch-translations.  */
#ifndef LINK_SPEC
#define LINK_SPEC ""
#endif

/* config.h can define LIB_SPEC to override the default libraries.  */
#ifndef LIB_SPEC
#define LIB_SPEC "%{!shared:%{g*:-lg} %{!p:%{!pg:-lc}}%{p:-lc_p}%{pg:-lc_p}}"
#endif

/* When using -fsplit-stack we need to wrap pthread_create, in order
   to initialize the stack guard.  We always use wrapping, rather than
   shared library ordering, and we keep the wrapper function in
   libgcc.  This is not yet a real spec, though it could become one;
   it is currently just stuffed into LINK_SPEC.  FIXME: This wrapping
<<<<<<< HEAD
   only works with GNU ld, gold and mcld.  FIXME: This is incompatible with
   -fmudflap when linking statically, which wants to do its own
   wrapping.  */
=======
   only works with GNU ld and gold.  */
>>>>>>> 0615484f
#define STACK_SPLIT_SPEC " %{fsplit-stack: --wrap=pthread_create}"

#ifndef LIBASAN_SPEC
#ifdef STATIC_LIBASAN_LIBS
#define ADD_STATIC_LIBASAN_LIBS \
  " %{static-libasan:" STATIC_LIBASAN_LIBS "}"
#else
#define ADD_STATIC_LIBASAN_LIBS
#endif
#ifdef LIBASAN_EARLY_SPEC
#define LIBASAN_SPEC ADD_STATIC_LIBASAN_LIBS
#elif defined(HAVE_LD_STATIC_DYNAMIC)
#define LIBASAN_SPEC "%{static-libasan:" LD_STATIC_OPTION \
		     "} -lasan %{static-libasan:" LD_DYNAMIC_OPTION "}" \
		     ADD_STATIC_LIBASAN_LIBS
#else
#define LIBASAN_SPEC "-lasan" ADD_STATIC_LIBASAN_LIBS
#endif
#endif

#ifndef LIBASAN_EARLY_SPEC
#define LIBASAN_EARLY_SPEC ""
#endif

#ifndef LIBTSAN_SPEC
#ifdef STATIC_LIBTSAN_LIBS
#define ADD_STATIC_LIBTSAN_LIBS \
  " %{static-libtsan:" STATIC_LIBTSAN_LIBS "}"
#else
#define ADD_STATIC_LIBTSAN_LIBS
#endif
#ifdef LIBTSAN_EARLY_SPEC
#define LIBTSAN_SPEC ADD_STATIC_LIBTSAN_LIBS
#elif defined(HAVE_LD_STATIC_DYNAMIC)
#define LIBTSAN_SPEC "%{static-libtsan:" LD_STATIC_OPTION \
		     "} -ltsan %{static-libtsan:" LD_DYNAMIC_OPTION "}" \
		     ADD_STATIC_LIBTSAN_LIBS
#else
#define LIBTSAN_SPEC "-ltsan" ADD_STATIC_LIBTSAN_LIBS
#endif
#endif

#ifndef LIBTSAN_EARLY_SPEC
#define LIBTSAN_EARLY_SPEC ""
#endif

#ifndef LIBUBSAN_SPEC
#ifdef STATIC_LIBUBSAN_LIBS
#define ADD_STATIC_LIBUBSAN_LIBS \
  " %{static-libubsan:" STATIC_LIBUBSAN_LIBS "}"
#else
#define ADD_STATIC_LIBUBSAN_LIBS
#endif
#ifdef LIBUBSAN_EARLY_SPEC
#define LIBUBSAN_SPEC ADD_STATIC_LIBUBSAN_LIBS
#elif defined(HAVE_LD_STATIC_DYNAMIC)
#define LIBUBSAN_SPEC "%{static-libubsan:" LD_STATIC_OPTION \
		     "} -lubsan %{static-libubsan:" LD_DYNAMIC_OPTION "}" \
		     ADD_STATIC_LIBUBSAN_LIBS
#else
#define LIBUBSAN_SPEC "-lubsan" ADD_STATIC_LIBUBSAN_LIBS
#endif
#endif

#ifndef LIBUBSAN_EARLY_SPEC
#define LIBUBSAN_EARLY_SPEC ""
#endif

/* config.h can define LIBGCC_SPEC to override how and when libgcc.a is
   included.  */
#ifndef LIBGCC_SPEC
#if defined(REAL_LIBGCC_SPEC)
#define LIBGCC_SPEC REAL_LIBGCC_SPEC
#elif defined(LINK_LIBGCC_SPECIAL_1)
/* Have gcc do the search for libgcc.a.  */
#define LIBGCC_SPEC "libgcc.a%s"
#else
#define LIBGCC_SPEC "-lgcc"
#endif
#endif

/* config.h can define STARTFILE_SPEC to override the default crt0 files.  */
#ifndef STARTFILE_SPEC
#define STARTFILE_SPEC  \
  "%{!shared:%{pg:gcrt0%O%s}%{!pg:%{p:mcrt0%O%s}%{!p:crt0%O%s}}}"
#endif

/* config.h can define ENDFILE_SPEC to override the default crtn files.  */
#ifndef ENDFILE_SPEC
#define ENDFILE_SPEC ""
#endif

#ifndef LINKER_NAME
#define LINKER_NAME "collect2"
#endif

#ifdef HAVE_AS_DEBUG_PREFIX_MAP
#define ASM_MAP " %{fdebug-prefix-map=*:--debug-prefix-map %*}"
#else
#define ASM_MAP ""
#endif

/* Define ASM_DEBUG_SPEC to be a spec suitable for translating '-g'
   to the assembler.  */
#ifndef ASM_DEBUG_SPEC
# if defined(DBX_DEBUGGING_INFO) && defined(DWARF2_DEBUGGING_INFO) \
     && defined(HAVE_AS_GDWARF2_DEBUG_FLAG) && defined(HAVE_AS_GSTABS_DEBUG_FLAG)
#  define ASM_DEBUG_SPEC						\
      (PREFERRED_DEBUGGING_TYPE == DBX_DEBUG				\
       ? "%{!g0:%{gdwarf*:--gdwarf2}%{!gdwarf*:%{g*:--gstabs}}}" ASM_MAP	\
       : "%{!g0:%{gstabs*:--gstabs}%{!gstabs*:%{g*:--gdwarf2}}}" ASM_MAP)
# else
#  if defined(DBX_DEBUGGING_INFO) && defined(HAVE_AS_GSTABS_DEBUG_FLAG)
#   define ASM_DEBUG_SPEC "%{g*:%{!g0:--gstabs}}" ASM_MAP
#  endif
#  if defined(DWARF2_DEBUGGING_INFO) && defined(HAVE_AS_GDWARF2_DEBUG_FLAG)
#   define ASM_DEBUG_SPEC "%{g*:%{!g0:--gdwarf2}}" ASM_MAP
#  endif
# endif
#endif
#ifndef ASM_DEBUG_SPEC
# define ASM_DEBUG_SPEC ""
#endif

/* Here is the spec for running the linker, after compiling all files.  */

/* This is overridable by the target in case they need to specify the
   -lgcc and -lc order specially, yet not require them to override all
   of LINK_COMMAND_SPEC.  */
#ifndef LINK_GCC_C_SEQUENCE_SPEC
#define LINK_GCC_C_SEQUENCE_SPEC "%G %L %G"
#endif

#ifndef LINK_SSP_SPEC
#ifdef TARGET_LIBC_PROVIDES_SSP
#define LINK_SSP_SPEC "%{fstack-protector:}"
#else
#define LINK_SSP_SPEC "%{fstack-protector|fstack-protector-strong|fstack-protector-all:-lssp_nonshared -lssp}"
#endif
#endif

#ifndef LINK_PIE_SPEC
#ifdef HAVE_LD_PIE
#define LINK_PIE_SPEC "%{pie:-pie} "
#else
#define LINK_PIE_SPEC "%{pie:} "
#endif
#endif

#ifndef LINK_BUILDID_SPEC
# if defined(HAVE_LD_BUILDID) && defined(ENABLE_LD_BUILDID)
#  define LINK_BUILDID_SPEC "%{!r:--build-id} "
# endif
#endif

/* Conditional to test whether the LTO plugin is used or not.
   FIXME: For slim LTO we will need to enable plugin unconditionally.  This
   still cause problems with PLUGIN_LD != LD and when plugin is built but
   not useable.  For GCC 4.6 we don't support slim LTO and thus we can enable
   plugin only when LTO is enabled.  We still honor explicit
   -fuse-linker-plugin if the linker used understands -plugin.  */

/* The linker has some plugin support.  */
#if HAVE_LTO_PLUGIN > 0
/* The linker used has full plugin support, use LTO plugin by default.  */
#if HAVE_LTO_PLUGIN == 2
#define PLUGIN_COND "!fno-use-linker-plugin:%{flto|flto=*|fuse-linker-plugin"
#define PLUGIN_COND_CLOSE "}"
#else
/* The linker used has limited plugin support, use LTO plugin with explicit
   -fuse-linker-plugin.  */
#define PLUGIN_COND "fuse-linker-plugin"
#define PLUGIN_COND_CLOSE ""
#endif
#define LINK_PLUGIN_SPEC \
    "%{"PLUGIN_COND": \
    -plugin %(linker_plugin_file) \
    -plugin-opt=%(lto_wrapper) \
    -plugin-opt=-fresolution=%u.res \
    %{!nostdlib:%{!nodefaultlibs:%:pass-through-libs(%(link_gcc_c_sequence))}} \
    }"PLUGIN_COND_CLOSE
#else
/* The linker used doesn't support -plugin, reject -fuse-linker-plugin.  */
#define LINK_PLUGIN_SPEC "%{fuse-linker-plugin:\
    %e-fuse-linker-plugin is not supported in this configuration}"
#endif

/* Linker command line options for -fsanitize= early on the command line.  */
#ifndef SANITIZER_EARLY_SPEC
#define SANITIZER_EARLY_SPEC "\
%{!nostdlib:%{!nodefaultlibs:%{%:sanitize(address):" LIBASAN_EARLY_SPEC "} \
    %{%:sanitize(thread):" LIBTSAN_EARLY_SPEC "} \
    %{%:sanitize(undefined):" LIBUBSAN_EARLY_SPEC "}}}"
#endif

/* Linker command line options for -fsanitize= late on the command line.  */
#ifndef SANITIZER_SPEC
#define SANITIZER_SPEC "\
%{!nostdlib:%{!nodefaultlibs:%{%:sanitize(address):" LIBASAN_SPEC "\
    %{static:%ecannot specify -static with -fsanitize=address}\
    %{%:sanitize(thread):%e-fsanitize=address is incompatible with -fsanitize=thread}}\
    %{%:sanitize(thread):" LIBTSAN_SPEC "\
    %{!pie:%{!shared:%e-fsanitize=thread linking must be done with -pie or -shared}}}\
    %{%:sanitize(undefined):" LIBUBSAN_SPEC "}}}"
#endif

/*  This is the spec to use, once the code for creating the vtable
    verification runtime library, libvtv.so, has been created.  Currently
    the vtable verification runtime functions are in libstdc++, so we use
    the spec just below this one.  */
#ifndef VTABLE_VERIFICATION_SPEC
#define VTABLE_VERIFICATION_SPEC "\
%{!nostdlib:%{fvtable-verify=std: -lvtv -u_vtable_map_vars_start -u_vtable_map_vars_end}\
    %{fvtable-verify=preinit: -lvtv -u_vtable_map_vars_start -u_vtable_map_vars_end}}"
#endif

/* -u* was put back because both BSD and SysV seem to support it.  */
/* %{static:} simply prevents an error message if the target machine
   doesn't handle -static.  */
/* We want %{T*} after %{L*} and %D so that it can be used to specify linker
   scripts which exist in user specified directories, or in standard
   directories.  */
/* We pass any -flto flags on to the linker, which is expected
   to understand them.  In practice, this means it had better be collect2.  */
/* %{e*} includes -export-dynamic; see comment in common.opt.  */
#ifndef LINK_COMMAND_SPEC
#define LINK_COMMAND_SPEC "\
%{!fsyntax-only:%{!c:%{!M:%{!MM:%{!E:%{!S:\
    %(linker) " \
    LINK_PLUGIN_SPEC \
   "%{flto|flto=*:%<fcompare-debug*} \
    %{flto} %{flto=*} %l " LINK_PIE_SPEC \
   "%{fuse-ld=*:-fuse-ld=%*}\
    %X %{o*} %{e*} %{N} %{n} %{r}\
    %{s} %{t} %{u*} %{z} %{Z} %{!nostdlib:%{!nostartfiles:%S}} " VTABLE_VERIFICATION_SPEC " \
    %{static:} %{L*} %(mfwrap) %(link_libgcc) " SANITIZER_EARLY_SPEC " %o\
    %{fopenmp|ftree-parallelize-loops=*:%:include(libgomp.spec)%(link_gomp)}\
    %{fgnu-tm:%:include(libitm.spec)%(link_itm)}\
    %(mflib) " STACK_SPLIT_SPEC "\
    %{fprofile-arcs|fprofile-generate*|coverage:-lgcov} " SANITIZER_SPEC " \
    %{!nostdlib:%{!nodefaultlibs:%(link_ssp) %(link_gcc_c_sequence)}}\
    %{!nostdlib:%{!nostartfiles:%E}} %{T*} }}}}}}"
#endif

#ifndef LINK_LIBGCC_SPEC
/* Generate -L options for startfile prefix list.  */
# define LINK_LIBGCC_SPEC "%D"
#endif

#ifndef STARTFILE_PREFIX_SPEC
# define STARTFILE_PREFIX_SPEC ""
#endif

#ifndef SYSROOT_SPEC
# define SYSROOT_SPEC "--sysroot=%R"
#endif

#ifndef SYSROOT_SUFFIX_SPEC
# define SYSROOT_SUFFIX_SPEC ""
#endif

#ifndef SYSROOT_HEADERS_SUFFIX_SPEC
# define SYSROOT_HEADERS_SUFFIX_SPEC ""
#endif

static const char *asm_debug = ASM_DEBUG_SPEC;
static const char *cpp_spec = CPP_SPEC;
static const char *cc1_spec = CC1_SPEC;
static const char *cc1plus_spec = CC1PLUS_SPEC;
static const char *link_gcc_c_sequence_spec = LINK_GCC_C_SEQUENCE_SPEC;
static const char *link_ssp_spec = LINK_SSP_SPEC;
static const char *asm_spec = ASM_SPEC;
static const char *asm_final_spec = ASM_FINAL_SPEC;
static const char *link_spec = LINK_SPEC;
static const char *lib_spec = LIB_SPEC;
static const char *link_gomp_spec = "";
static const char *libgcc_spec = LIBGCC_SPEC;
static const char *endfile_spec = ENDFILE_SPEC;
static const char *startfile_spec = STARTFILE_SPEC;
static const char *linker_name_spec = LINKER_NAME;
static const char *linker_plugin_file_spec = "";
static const char *lto_wrapper_spec = "";
static const char *lto_gcc_spec = "";
static const char *link_command_spec = LINK_COMMAND_SPEC;
static const char *link_libgcc_spec = LINK_LIBGCC_SPEC;
static const char *startfile_prefix_spec = STARTFILE_PREFIX_SPEC;
static const char *sysroot_spec = SYSROOT_SPEC;
static const char *sysroot_suffix_spec = SYSROOT_SUFFIX_SPEC;
static const char *sysroot_hdrs_suffix_spec = SYSROOT_HEADERS_SUFFIX_SPEC;
static const char *self_spec = "";

/* Standard options to cpp, cc1, and as, to reduce duplication in specs.
   There should be no need to override these in target dependent files,
   but we need to copy them to the specs file so that newer versions
   of the GCC driver can correctly drive older tool chains with the
   appropriate -B options.  */

/* When cpplib handles traditional preprocessing, get rid of this, and
   call cc1 (or cc1obj in objc/lang-specs.h) from the main specs so
   that we default the front end language better.  */
static const char *trad_capable_cpp =
"cc1 -E %{traditional|traditional-cpp:-traditional-cpp}";

/* We don't wrap .d files in %W{} since a missing .d file, and
   therefore no dependency entry, confuses make into thinking a .o
   file that happens to exist is up-to-date.  */
static const char *cpp_unique_options =
"%{!Q:-quiet} %{nostdinc*} %{C} %{CC} %{v} %{I*&F*} %{P} %I\
 %{MD:-MD %{!o:%b.d}%{o*:%.d%*}}\
 %{MMD:-MMD %{!o:%b.d}%{o*:%.d%*}}\
 %{M} %{MM} %{MF*} %{MG} %{MP} %{MQ*} %{MT*}\
 %{!E:%{!M:%{!MM:%{!MT:%{!MQ:%{MD|MMD:%{o*:-MQ %*}}}}}}}\
 %{remap} %{g3|ggdb3|gstabs3|gcoff3|gxcoff3|gvms3:-dD}\
 %{!iplugindir*:%{fplugin*:%:find-plugindir()}}\
 %{H} %C %{D*&U*&A*} %{i*} %Z %i\
 %{E|M|MM:%W{o*}}";

/* This contains cpp options which are common with cc1_options and are passed
   only when preprocessing only to avoid duplication.  We pass the cc1 spec
   options to the preprocessor so that it the cc1 spec may manipulate
   options used to set target flags.  Those special target flags settings may
   in turn cause preprocessor symbols to be defined specially.  */
static const char *cpp_options =
"%(cpp_unique_options) %1 %{m*} %{std*&ansi&trigraphs} %{W*&pedantic*} %{w}\
 %{f*} %{g*:%{!g0:%{g*} %{!fno-working-directory:-fworking-directory}}} %{O*}\
 %{undef} %{save-temps*:-fpch-preprocess}";

/* This contains cpp options which are not passed when the preprocessor
   output will be used by another program.  */
static const char *cpp_debug_options = "%{d*}";

/* NB: This is shared amongst all front-ends, except for Ada.  */
static const char *cc1_options =
"%{pg:%{fomit-frame-pointer:%e-pg and -fomit-frame-pointer are incompatible}}\
 %{!iplugindir*:%{fplugin*:%:find-plugindir()}}\
 %1 %{!Q:-quiet} %{!dumpbase:-dumpbase %B} %{d*} %{m*} %{aux-info*}\
 %{fcompare-debug-second:%:compare-debug-auxbase-opt(%b)} \
 %{!fcompare-debug-second:%{c|S:%{o*:-auxbase-strip %*}%{!o*:-auxbase %b}}}%{!c:%{!S:-auxbase %b}} \
 %{g*} %{O*} %{W*&pedantic*} %{w} %{std*&ansi&trigraphs}\
 %{v:-version} %{pg:-p} %{p} %{f*} %{undef}\
 %{Qn:-fno-ident} %{Qy:} %{-help:--help}\
 %{-target-help:--target-help}\
 %{-version:--version}\
 %{-help=*:--help=%*}\
 %{!fsyntax-only:%{S:%W{o*}%{!o*:-o %b.s}}}\
 %{fsyntax-only:-o %j} %{-param*}\
 %{coverage:-fprofile-arcs -ftest-coverage}";

static const char *asm_options =
"%{-target-help:%:print-asm-header()} "
#if HAVE_GNU_AS
/* If GNU AS is used, then convert -w (no warnings), -I, and -v
   to the assembler equivalents.  */
"%{v} %{w:-W} %{I*} "
#endif
"%a %Y %{c:%W{o*}%{!o*:-o %w%b%O}}%{!c:-o %d%w%u%O}";

static const char *invoke_as =
#ifdef AS_NEEDS_DASH_FOR_PIPED_INPUT
"%{!fwpa:\
   %{fcompare-debug=*|fdump-final-insns=*:%:compare-debug-dump-opt()}\
   %{!S:-o %|.s |\n as %(asm_options) %|.s %A }\
  }";
#else
"%{!fwpa:\
   %{fcompare-debug=*|fdump-final-insns=*:%:compare-debug-dump-opt()}\
   %{!S:-o %|.s |\n as %(asm_options) %m.s %A }\
  }";
#endif

/* Some compilers have limits on line lengths, and the multilib_select
   and/or multilib_matches strings can be very long, so we build them at
   run time.  */
static struct obstack multilib_obstack;
static const char *multilib_select;
static const char *multilib_matches;
static const char *multilib_defaults;
static const char *multilib_exclusions;
static const char *multilib_reuse;

/* Check whether a particular argument is a default argument.  */

#ifndef MULTILIB_DEFAULTS
#define MULTILIB_DEFAULTS { "" }
#endif

static const char *const multilib_defaults_raw[] = MULTILIB_DEFAULTS;

#ifndef DRIVER_SELF_SPECS
#define DRIVER_SELF_SPECS ""
#endif

/* Linking to libgomp implies pthreads.  This is particularly important
   for targets that use different start files and suchlike.  */
#ifndef GOMP_SELF_SPECS
#define GOMP_SELF_SPECS "%{fopenmp|ftree-parallelize-loops=*: -pthread}"
#endif

/* Likewise for -fgnu-tm.  */
#ifndef GTM_SELF_SPECS
#define GTM_SELF_SPECS "%{fgnu-tm: -pthread}"
#endif

static const char *const driver_self_specs[] = {
  "%{fdump-final-insns:-fdump-final-insns=.} %<fdump-final-insns",
  DRIVER_SELF_SPECS, CONFIGURE_SPECS, GOMP_SELF_SPECS, GTM_SELF_SPECS
};

#ifndef OPTION_DEFAULT_SPECS
#define OPTION_DEFAULT_SPECS { "", "" }
#endif

struct default_spec
{
  const char *name;
  const char *spec;
};

static const struct default_spec
  option_default_specs[] = { OPTION_DEFAULT_SPECS };

struct user_specs
{
  struct user_specs *next;
  const char *filename;
};

static struct user_specs *user_specs_head, *user_specs_tail;


/* Record the mapping from file suffixes for compilation specs.  */

struct compiler
{
  const char *suffix;		/* Use this compiler for input files
				   whose names end in this suffix.  */

  const char *spec;		/* To use this compiler, run this spec.  */

  const char *cpp_spec;         /* If non-NULL, substitute this spec
				   for `%C', rather than the usual
				   cpp_spec.  */
  const int combinable;          /* If nonzero, compiler can deal with
				    multiple source files at once (IMA).  */
  const int needs_preprocessing; /* If nonzero, source files need to
				    be run through a preprocessor.  */
};

/* Pointer to a vector of `struct compiler' that gives the spec for
   compiling a file, based on its suffix.
   A file that does not end in any of these suffixes will be passed
   unchanged to the loader and nothing else will be done to it.

   An entry containing two 0s is used to terminate the vector.

   If multiple entries match a file, the last matching one is used.  */

static struct compiler *compilers;

/* Number of entries in `compilers', not counting the null terminator.  */

static int n_compilers;

/* The default list of file name suffixes and their compilation specs.  */

static const struct compiler default_compilers[] =
{
  /* Add lists of suffixes of known languages here.  If those languages
     were not present when we built the driver, we will hit these copies
     and be given a more meaningful error than "file not used since
     linking is not done".  */
  {".m",  "#Objective-C", 0, 0, 0}, {".mi",  "#Objective-C", 0, 0, 0},
  {".mm", "#Objective-C++", 0, 0, 0}, {".M", "#Objective-C++", 0, 0, 0},
  {".mii", "#Objective-C++", 0, 0, 0},
  {".cc", "#C++", 0, 0, 0}, {".cxx", "#C++", 0, 0, 0},
  {".cpp", "#C++", 0, 0, 0}, {".cp", "#C++", 0, 0, 0},
  {".c++", "#C++", 0, 0, 0}, {".C", "#C++", 0, 0, 0},
  {".CPP", "#C++", 0, 0, 0}, {".ii", "#C++", 0, 0, 0},
  {".ads", "#Ada", 0, 0, 0}, {".adb", "#Ada", 0, 0, 0},
  {".f", "#Fortran", 0, 0, 0}, {".F", "#Fortran", 0, 0, 0},
  {".for", "#Fortran", 0, 0, 0}, {".FOR", "#Fortran", 0, 0, 0},
  {".ftn", "#Fortran", 0, 0, 0}, {".FTN", "#Fortran", 0, 0, 0},
  {".fpp", "#Fortran", 0, 0, 0}, {".FPP", "#Fortran", 0, 0, 0},
  {".f90", "#Fortran", 0, 0, 0}, {".F90", "#Fortran", 0, 0, 0},
  {".f95", "#Fortran", 0, 0, 0}, {".F95", "#Fortran", 0, 0, 0},
  {".f03", "#Fortran", 0, 0, 0}, {".F03", "#Fortran", 0, 0, 0},
  {".f08", "#Fortran", 0, 0, 0}, {".F08", "#Fortran", 0, 0, 0},
  {".r", "#Ratfor", 0, 0, 0},
  {".p", "#Pascal", 0, 0, 0}, {".pas", "#Pascal", 0, 0, 0},
  {".java", "#Java", 0, 0, 0}, {".class", "#Java", 0, 0, 0},
  {".zip", "#Java", 0, 0, 0}, {".jar", "#Java", 0, 0, 0},
  {".go", "#Go", 0, 1, 0},
  /* Next come the entries for C.  */
  {".c", "@c", 0, 0, 1},
  {"@c",
   /* cc1 has an integrated ISO C preprocessor.  We should invoke the
      external preprocessor if -save-temps is given.  */
     "%{E|M|MM:%(trad_capable_cpp) %(cpp_options) %(cpp_debug_options)}\
      %{!E:%{!M:%{!MM:\
          %{traditional:\
%eGNU C no longer supports -traditional without -E}\
      %{save-temps*|traditional-cpp|no-integrated-cpp:%(trad_capable_cpp) \
	  %(cpp_options) -o %{save-temps*:%b.i} %{!save-temps*:%g.i} \n\
	    cc1 -fpreprocessed %{save-temps*:%b.i} %{!save-temps*:%g.i} \
	  %(cc1_options)}\
      %{!save-temps*:%{!traditional-cpp:%{!no-integrated-cpp:\
	  cc1 %(cpp_unique_options) %(cc1_options)}}}\
      %{!fsyntax-only:%(invoke_as)}}}}", 0, 0, 1},
  {"-",
   "%{!E:%e-E or -x required when input is from standard input}\
    %(trad_capable_cpp) %(cpp_options) %(cpp_debug_options)", 0, 0, 0},
  {".h", "@c-header", 0, 0, 0},
  {"@c-header",
   /* cc1 has an integrated ISO C preprocessor.  We should invoke the
      external preprocessor if -save-temps is given.  */
     "%{E|M|MM:%(trad_capable_cpp) %(cpp_options) %(cpp_debug_options)}\
      %{!E:%{!M:%{!MM:\
	  %{save-temps*|traditional-cpp|no-integrated-cpp:%(trad_capable_cpp) \
		%(cpp_options) -o %{save-temps*:%b.i} %{!save-temps*:%g.i} \n\
		    cc1 -fpreprocessed %{save-temps*:%b.i} %{!save-temps*:%g.i} \
			%(cc1_options)\
                        %{!fdump-ada-spec*:-o %g.s %{!o*:--output-pch=%i.gch}\
                        %W{o*:--output-pch=%*}}%V}\
	  %{!save-temps*:%{!traditional-cpp:%{!no-integrated-cpp:\
		cc1 %(cpp_unique_options) %(cc1_options)\
                    %{!fdump-ada-spec*:-o %g.s %{!o*:--output-pch=%i.gch}\
                    %W{o*:--output-pch=%*}}%V}}}}}}", 0, 0, 0},
  {".i", "@cpp-output", 0, 0, 0},
  {"@cpp-output",
   "%{!M:%{!MM:%{!E:cc1 -fpreprocessed %i %(cc1_options) %{!fsyntax-only:%(invoke_as)}}}}", 0, 0, 0},
  {".s", "@assembler", 0, 0, 0},
  {"@assembler",
   "%{!M:%{!MM:%{!E:%{!S:as %(asm_debug) %(asm_options) %i %A }}}}", 0, 0, 0},
  {".sx", "@assembler-with-cpp", 0, 0, 0},
  {".S", "@assembler-with-cpp", 0, 0, 0},
  {"@assembler-with-cpp",
#ifdef AS_NEEDS_DASH_FOR_PIPED_INPUT
   "%(trad_capable_cpp) -lang-asm %(cpp_options) -fno-directives-only\
      %{E|M|MM:%(cpp_debug_options)}\
      %{!M:%{!MM:%{!E:%{!S:-o %|.s |\n\
       as %(asm_debug) %(asm_options) %|.s %A }}}}"
#else
   "%(trad_capable_cpp) -lang-asm %(cpp_options) -fno-directives-only\
      %{E|M|MM:%(cpp_debug_options)}\
      %{!M:%{!MM:%{!E:%{!S:-o %|.s |\n\
       as %(asm_debug) %(asm_options) %m.s %A }}}}"
#endif
   , 0, 0, 0},

#include "specs.h"
  /* Mark end of table.  */
  {0, 0, 0, 0, 0}
};

/* Number of elements in default_compilers, not counting the terminator.  */

static const int n_default_compilers = ARRAY_SIZE (default_compilers) - 1;

typedef char *char_p; /* For DEF_VEC_P.  */

/* A vector of options to give to the linker.
   These options are accumulated by %x,
   and substituted into the linker command with %X.  */
static vec<char_p> linker_options;

/* A vector of options to give to the assembler.
   These options are accumulated by -Wa,
   and substituted into the assembler command with %Y.  */
static vec<char_p> assembler_options;

/* A vector of options to give to the preprocessor.
   These options are accumulated by -Wp,
   and substituted into the preprocessor command with %Z.  */
static vec<char_p> preprocessor_options;

static char *
skip_whitespace (char *p)
{
  while (1)
    {
      /* A fully-blank line is a delimiter in the SPEC file and shouldn't
	 be considered whitespace.  */
      if (p[0] == '\n' && p[1] == '\n' && p[2] == '\n')
	return p + 1;
      else if (*p == '\n' || *p == ' ' || *p == '\t')
	p++;
      else if (*p == '#')
	{
	  while (*p != '\n')
	    p++;
	  p++;
	}
      else
	break;
    }

  return p;
}
/* Structures to keep track of prefixes to try when looking for files.  */

struct prefix_list
{
  const char *prefix;	      /* String to prepend to the path.  */
  struct prefix_list *next;   /* Next in linked list.  */
  int require_machine_suffix; /* Don't use without machine_suffix.  */
  /* 2 means try both machine_suffix and just_machine_suffix.  */
  int priority;		      /* Sort key - priority within list.  */
  int os_multilib;	      /* 1 if OS multilib scheme should be used,
				 0 for GCC multilib scheme.  */
};

struct path_prefix
{
  struct prefix_list *plist;  /* List of prefixes to try */
  int max_len;                /* Max length of a prefix in PLIST */
  const char *name;           /* Name of this list (used in config stuff) */
};

/* List of prefixes to try when looking for executables.  */

static struct path_prefix exec_prefixes = { 0, 0, "exec" };

/* List of prefixes to try when looking for startup (crt0) files.  */

static struct path_prefix startfile_prefixes = { 0, 0, "startfile" };

/* List of prefixes to try when looking for include files.  */

static struct path_prefix include_prefixes = { 0, 0, "include" };

/* Suffix to attach to directories searched for commands.
   This looks like `MACHINE/VERSION/'.  */

static const char *machine_suffix = 0;

/* Suffix to attach to directories searched for commands.
   This is just `MACHINE/'.  */

static const char *just_machine_suffix = 0;

/* Adjusted value of GCC_EXEC_PREFIX envvar.  */

static const char *gcc_exec_prefix;

/* Adjusted value of standard_libexec_prefix.  */

static const char *gcc_libexec_prefix;

/* Default prefixes to attach to command names.  */

#ifndef STANDARD_STARTFILE_PREFIX_1
#define STANDARD_STARTFILE_PREFIX_1 "/lib/"
#endif
#ifndef STANDARD_STARTFILE_PREFIX_2
#define STANDARD_STARTFILE_PREFIX_2 "/usr/lib/"
#endif

#ifdef CROSS_DIRECTORY_STRUCTURE  /* Don't use these prefixes for a cross compiler.  */
#undef MD_EXEC_PREFIX
#undef MD_STARTFILE_PREFIX
#undef MD_STARTFILE_PREFIX_1
#endif

/* If no prefixes defined, use the null string, which will disable them.  */
#ifndef MD_EXEC_PREFIX
#define MD_EXEC_PREFIX ""
#endif
#ifndef MD_STARTFILE_PREFIX
#define MD_STARTFILE_PREFIX ""
#endif
#ifndef MD_STARTFILE_PREFIX_1
#define MD_STARTFILE_PREFIX_1 ""
#endif

/* These directories are locations set at configure-time based on the
   --prefix option provided to configure.  Their initializers are
   defined in Makefile.in.  These paths are not *directly* used when
   gcc_exec_prefix is set because, in that case, we know where the
   compiler has been installed, and use paths relative to that
   location instead.  */
static const char *const standard_exec_prefix = STANDARD_EXEC_PREFIX;
static const char *const standard_libexec_prefix = STANDARD_LIBEXEC_PREFIX;
static const char *const standard_bindir_prefix = STANDARD_BINDIR_PREFIX;
static const char *const standard_startfile_prefix = STANDARD_STARTFILE_PREFIX;

/* For native compilers, these are well-known paths containing
   components that may be provided by the system.  For cross
   compilers, these paths are not used.  */
static const char *md_exec_prefix = MD_EXEC_PREFIX;
static const char *md_startfile_prefix = MD_STARTFILE_PREFIX;
static const char *md_startfile_prefix_1 = MD_STARTFILE_PREFIX_1;
static const char *const standard_startfile_prefix_1
  = STANDARD_STARTFILE_PREFIX_1;
static const char *const standard_startfile_prefix_2
  = STANDARD_STARTFILE_PREFIX_2;

/* A relative path to be used in finding the location of tools
   relative to the driver.  */
static const char *const tooldir_base_prefix = TOOLDIR_BASE_PREFIX;

/* Subdirectory to use for locating libraries.  Set by
   set_multilib_dir based on the compilation options.  */

static const char *multilib_dir;

/* Subdirectory to use for locating libraries in OS conventions.  Set by
   set_multilib_dir based on the compilation options.  */

static const char *multilib_os_dir;

/* Subdirectory to use for locating libraries in multiarch conventions.  Set by
   set_multilib_dir based on the compilation options.  */

static const char *multiarch_dir;

/* Structure to keep track of the specs that have been defined so far.
   These are accessed using %(specname) in a compiler or link
   spec.  */

struct spec_list
{
				/* The following 2 fields must be first */
				/* to allow EXTRA_SPECS to be initialized */
  const char *name;		/* name of the spec.  */
  const char *ptr;		/* available ptr if no static pointer */

				/* The following fields are not initialized */
				/* by EXTRA_SPECS */
  const char **ptr_spec;	/* pointer to the spec itself.  */
  struct spec_list *next;	/* Next spec in linked list.  */
  int name_len;			/* length of the name */
  bool user_p;			/* whether string come from file spec.  */
  bool alloc_p;			/* whether string was allocated */
};

#define INIT_STATIC_SPEC(NAME,PTR) \
  { NAME, NULL, PTR, (struct spec_list *) 0, sizeof (NAME) - 1, false, false }

/* List of statically defined specs.  */
static struct spec_list static_specs[] =
{
  INIT_STATIC_SPEC ("asm",			&asm_spec),
  INIT_STATIC_SPEC ("asm_debug",		&asm_debug),
  INIT_STATIC_SPEC ("asm_final",		&asm_final_spec),
  INIT_STATIC_SPEC ("asm_options",		&asm_options),
  INIT_STATIC_SPEC ("invoke_as",		&invoke_as),
  INIT_STATIC_SPEC ("cpp",			&cpp_spec),
  INIT_STATIC_SPEC ("cpp_options",		&cpp_options),
  INIT_STATIC_SPEC ("cpp_debug_options",	&cpp_debug_options),
  INIT_STATIC_SPEC ("cpp_unique_options",	&cpp_unique_options),
  INIT_STATIC_SPEC ("trad_capable_cpp",		&trad_capable_cpp),
  INIT_STATIC_SPEC ("cc1",			&cc1_spec),
  INIT_STATIC_SPEC ("cc1_options",		&cc1_options),
  INIT_STATIC_SPEC ("cc1plus",			&cc1plus_spec),
  INIT_STATIC_SPEC ("link_gcc_c_sequence",	&link_gcc_c_sequence_spec),
  INIT_STATIC_SPEC ("link_ssp",			&link_ssp_spec),
  INIT_STATIC_SPEC ("endfile",			&endfile_spec),
  INIT_STATIC_SPEC ("link",			&link_spec),
  INIT_STATIC_SPEC ("lib",			&lib_spec),
  INIT_STATIC_SPEC ("link_gomp",		&link_gomp_spec),
  INIT_STATIC_SPEC ("libgcc",			&libgcc_spec),
  INIT_STATIC_SPEC ("startfile",		&startfile_spec),
  INIT_STATIC_SPEC ("cross_compile",		&cross_compile),
  INIT_STATIC_SPEC ("version",			&compiler_version),
  INIT_STATIC_SPEC ("multilib",			&multilib_select),
  INIT_STATIC_SPEC ("multilib_defaults",	&multilib_defaults),
  INIT_STATIC_SPEC ("multilib_extra",		&multilib_extra),
  INIT_STATIC_SPEC ("multilib_matches",		&multilib_matches),
  INIT_STATIC_SPEC ("multilib_exclusions",	&multilib_exclusions),
  INIT_STATIC_SPEC ("multilib_options",		&multilib_options),
  INIT_STATIC_SPEC ("multilib_reuse",		&multilib_reuse),
  INIT_STATIC_SPEC ("linker",			&linker_name_spec),
  INIT_STATIC_SPEC ("linker_plugin_file",	&linker_plugin_file_spec),
  INIT_STATIC_SPEC ("lto_wrapper",		&lto_wrapper_spec),
  INIT_STATIC_SPEC ("lto_gcc",			&lto_gcc_spec),
  INIT_STATIC_SPEC ("link_libgcc",		&link_libgcc_spec),
  INIT_STATIC_SPEC ("md_exec_prefix",		&md_exec_prefix),
  INIT_STATIC_SPEC ("md_startfile_prefix",	&md_startfile_prefix),
  INIT_STATIC_SPEC ("md_startfile_prefix_1",	&md_startfile_prefix_1),
  INIT_STATIC_SPEC ("startfile_prefix_spec",	&startfile_prefix_spec),
  INIT_STATIC_SPEC ("sysroot_spec",             &sysroot_spec),
  INIT_STATIC_SPEC ("sysroot_suffix_spec",	&sysroot_suffix_spec),
  INIT_STATIC_SPEC ("sysroot_hdrs_suffix_spec",	&sysroot_hdrs_suffix_spec),
  INIT_STATIC_SPEC ("self_spec",		&self_spec),
};

#ifdef EXTRA_SPECS		/* additional specs needed */
/* Structure to keep track of just the first two args of a spec_list.
   That is all that the EXTRA_SPECS macro gives us.  */
struct spec_list_1
{
  const char *const name;
  const char *const ptr;
};

static const struct spec_list_1 extra_specs_1[] = { EXTRA_SPECS };
static struct spec_list *extra_specs = (struct spec_list *) 0;
#endif

/* List of dynamically allocates specs that have been defined so far.  */

static struct spec_list *specs = (struct spec_list *) 0;

/* List of static spec functions.  */

static const struct spec_function static_spec_functions[] =
{
  { "getenv",                   getenv_spec_function },
  { "if-exists",		if_exists_spec_function },
  { "if-exists-else",		if_exists_else_spec_function },
  { "sanitize",			sanitize_spec_function },
  { "replace-outfile",		replace_outfile_spec_function },
  { "remove-outfile",		remove_outfile_spec_function },
  { "version-compare",		version_compare_spec_function },
  { "include",			include_spec_function },
  { "find-file",		find_file_spec_function },
  { "find-plugindir",		find_plugindir_spec_function },
  { "print-asm-header",		print_asm_header_spec_function },
  { "compare-debug-dump-opt",	compare_debug_dump_opt_spec_function },
  { "compare-debug-self-opt",	compare_debug_self_opt_spec_function },
  { "compare-debug-auxbase-opt", compare_debug_auxbase_opt_spec_function },
  { "pass-through-libs",	pass_through_libs_spec_func },
  { "replace-extension",	replace_extension_spec_func },
#ifdef EXTRA_SPEC_FUNCTIONS
  EXTRA_SPEC_FUNCTIONS
#endif
  { 0, 0 }
};

static int processing_spec_function;

/* Add appropriate libgcc specs to OBSTACK, taking into account
   various permutations of -shared-libgcc, -shared, and such.  */

#if defined(ENABLE_SHARED_LIBGCC) && !defined(REAL_LIBGCC_SPEC)

#ifndef USE_LD_AS_NEEDED
#define USE_LD_AS_NEEDED 0
#endif

static void
init_gcc_specs (struct obstack *obstack, const char *shared_name,
		const char *static_name, const char *eh_name)
{
  char *buf;

  buf = concat ("%{static|static-libgcc:", static_name, " ", eh_name, "}"
		"%{!static:%{!static-libgcc:"
#if USE_LD_AS_NEEDED
		"%{!shared-libgcc:",
		static_name, " " LD_AS_NEEDED_OPTION " ",
		shared_name, " " LD_NO_AS_NEEDED_OPTION
		"}"
		"%{shared-libgcc:",
		shared_name, "%{!shared: ", static_name, "}"
		"}"
#else
		"%{!shared:"
		"%{!shared-libgcc:", static_name, " ", eh_name, "}"
		"%{shared-libgcc:", shared_name, " ", static_name, "}"
		"}"
#ifdef LINK_EH_SPEC
		"%{shared:"
		"%{shared-libgcc:", shared_name, "}"
		"%{!shared-libgcc:", static_name, "}"
		"}"
#else
		"%{shared:", shared_name, "}"
#endif
#endif
		"}}", NULL);

  obstack_grow (obstack, buf, strlen (buf));
  free (buf);
}
#endif /* ENABLE_SHARED_LIBGCC */

/* Initialize the specs lookup routines.  */

static void
init_spec (void)
{
  struct spec_list *next = (struct spec_list *) 0;
  struct spec_list *sl   = (struct spec_list *) 0;
  int i;

  if (specs)
    return;			/* Already initialized.  */

  if (verbose_flag)
    fnotice (stderr, "Using built-in specs.\n");

#ifdef EXTRA_SPECS
  extra_specs = XCNEWVEC (struct spec_list, ARRAY_SIZE (extra_specs_1));

  for (i = ARRAY_SIZE (extra_specs_1) - 1; i >= 0; i--)
    {
      sl = &extra_specs[i];
      sl->name = extra_specs_1[i].name;
      sl->ptr = extra_specs_1[i].ptr;
      sl->next = next;
      sl->name_len = strlen (sl->name);
      sl->ptr_spec = &sl->ptr;
      next = sl;
    }
#endif

  for (i = ARRAY_SIZE (static_specs) - 1; i >= 0; i--)
    {
      sl = &static_specs[i];
      sl->next = next;
      next = sl;
    }

#if defined(ENABLE_SHARED_LIBGCC) && !defined(REAL_LIBGCC_SPEC)
  /* ??? If neither -shared-libgcc nor --static-libgcc was
     seen, then we should be making an educated guess.  Some proposed
     heuristics for ELF include:

	(1) If "-Wl,--export-dynamic", then it's a fair bet that the
	    program will be doing dynamic loading, which will likely
	    need the shared libgcc.

	(2) If "-ldl", then it's also a fair bet that we're doing
	    dynamic loading.

	(3) For each ET_DYN we're linking against (either through -lfoo
	    or /some/path/foo.so), check to see whether it or one of
	    its dependencies depends on a shared libgcc.

	(4) If "-shared"

	    If the runtime is fixed to look for program headers instead
	    of calling __register_frame_info at all, for each object,
	    use the shared libgcc if any EH symbol referenced.

	    If crtstuff is fixed to not invoke __register_frame_info
	    automatically, for each object, use the shared libgcc if
	    any non-empty unwind section found.

     Doing any of this probably requires invoking an external program to
     do the actual object file scanning.  */
  {
    const char *p = libgcc_spec;
    int in_sep = 1;

    /* Transform the extant libgcc_spec into one that uses the shared libgcc
       when given the proper command line arguments.  */
    while (*p)
      {
	if (in_sep && *p == '-' && strncmp (p, "-lgcc", 5) == 0)
	  {
	    init_gcc_specs (&obstack,
			    "-lgcc_s"
#ifdef USE_LIBUNWIND_EXCEPTIONS
			    " -lunwind"
#endif
			    ,
			    "-lgcc",
			    "-lgcc_eh"
#ifdef USE_LIBUNWIND_EXCEPTIONS
# ifdef HAVE_LD_STATIC_DYNAMIC
			    " %{!static:" LD_STATIC_OPTION "} -lunwind"
			    " %{!static:" LD_DYNAMIC_OPTION "}"
# else
			    " -lunwind"
# endif
#endif
			    );

	    p += 5;
	    in_sep = 0;
	  }
	else if (in_sep && *p == 'l' && strncmp (p, "libgcc.a%s", 10) == 0)
	  {
	    /* Ug.  We don't know shared library extensions.  Hope that
	       systems that use this form don't do shared libraries.  */
	    init_gcc_specs (&obstack,
			    "-lgcc_s",
			    "libgcc.a%s",
			    "libgcc_eh.a%s"
#ifdef USE_LIBUNWIND_EXCEPTIONS
			    " -lunwind"
#endif
			    );
	    p += 10;
	    in_sep = 0;
	  }
	else
	  {
	    obstack_1grow (&obstack, *p);
	    in_sep = (*p == ' ');
	    p += 1;
	  }
      }

    obstack_1grow (&obstack, '\0');
    libgcc_spec = XOBFINISH (&obstack, const char *);
  }
#endif
#ifdef USE_AS_TRADITIONAL_FORMAT
  /* Prepend "--traditional-format" to whatever asm_spec we had before.  */
  {
    static const char tf[] = "--traditional-format ";
    obstack_grow (&obstack, tf, sizeof (tf) - 1);
    obstack_grow0 (&obstack, asm_spec, strlen (asm_spec));
    asm_spec = XOBFINISH (&obstack, const char *);
  }
#endif

#if defined LINK_EH_SPEC || defined LINK_BUILDID_SPEC || \
    defined LINKER_HASH_STYLE
# ifdef LINK_BUILDID_SPEC
  /* Prepend LINK_BUILDID_SPEC to whatever link_spec we had before.  */
  obstack_grow (&obstack, LINK_BUILDID_SPEC, sizeof (LINK_BUILDID_SPEC) - 1);
# endif
# ifdef LINK_EH_SPEC
  /* Prepend LINK_EH_SPEC to whatever link_spec we had before.  */
  obstack_grow (&obstack, LINK_EH_SPEC, sizeof (LINK_EH_SPEC) - 1);
# endif
# ifdef LINKER_HASH_STYLE
  /* Prepend --hash-style=LINKER_HASH_STYLE to whatever link_spec we had
     before.  */
  {
    static const char hash_style[] = "--hash-style=";
    obstack_grow (&obstack, hash_style, sizeof (hash_style) - 1);
    obstack_grow (&obstack, LINKER_HASH_STYLE, sizeof (LINKER_HASH_STYLE) - 1);
    obstack_1grow (&obstack, ' ');
  }
# endif
  obstack_grow0 (&obstack, link_spec, strlen (link_spec));
  link_spec = XOBFINISH (&obstack, const char *);
#endif

  specs = sl;
}

/* Change the value of spec NAME to SPEC.  If SPEC is empty, then the spec is
   removed; If the spec starts with a + then SPEC is added to the end of the
   current spec.  */

static void
set_spec (const char *name, const char *spec, bool user_p)
{
  struct spec_list *sl;
  const char *old_spec;
  int name_len = strlen (name);
  int i;

  /* If this is the first call, initialize the statically allocated specs.  */
  if (!specs)
    {
      struct spec_list *next = (struct spec_list *) 0;
      for (i = ARRAY_SIZE (static_specs) - 1; i >= 0; i--)
	{
	  sl = &static_specs[i];
	  sl->next = next;
	  next = sl;
	}
      specs = sl;
    }

  /* See if the spec already exists.  */
  for (sl = specs; sl; sl = sl->next)
    if (name_len == sl->name_len && !strcmp (sl->name, name))
      break;

  if (!sl)
    {
      /* Not found - make it.  */
      sl = XNEW (struct spec_list);
      sl->name = xstrdup (name);
      sl->name_len = name_len;
      sl->ptr_spec = &sl->ptr;
      sl->alloc_p = 0;
      *(sl->ptr_spec) = "";
      sl->next = specs;
      specs = sl;
    }

  old_spec = *(sl->ptr_spec);
  *(sl->ptr_spec) = ((spec[0] == '+' && ISSPACE ((unsigned char)spec[1]))
		     ? concat (old_spec, spec + 1, NULL)
		     : xstrdup (spec));

#ifdef DEBUG_SPECS
  if (verbose_flag)
    fnotice (stderr, "Setting spec %s to '%s'\n\n", name, *(sl->ptr_spec));
#endif

  /* Free the old spec.  */
  if (old_spec && sl->alloc_p)
    free (CONST_CAST (char *, old_spec));

  sl->user_p = user_p;
  sl->alloc_p = true;
}

/* Accumulate a command (program name and args), and run it.  */

typedef const char *const_char_p; /* For DEF_VEC_P.  */

/* Vector of pointers to arguments in the current line of specifications.  */

static vec<const_char_p> argbuf;

/* Position in the argbuf vector containing the name of the output file
   (the value associated with the "-o" flag).  */

static int have_o_argbuf_index = 0;

/* Were the options -c, -S or -E passed.  */
static int have_c = 0;

/* Was the option -o passed.  */
static int have_o = 0;

/* This is the list of suffixes and codes (%g/%u/%U/%j) and the associated
   temp file.  If the HOST_BIT_BUCKET is used for %j, no entry is made for
   it here.  */

static struct temp_name {
  const char *suffix;	/* suffix associated with the code.  */
  int length;		/* strlen (suffix).  */
  int unique;		/* Indicates whether %g or %u/%U was used.  */
  const char *filename;	/* associated filename.  */
  int filename_length;	/* strlen (filename).  */
  struct temp_name *next;
} *temp_names;

/* Number of commands executed so far.  */

static int execution_count;

/* Number of commands that exited with a signal.  */

static int signal_count;

/* Allocate the argument vector.  */

static void
alloc_args (void)
{
  argbuf.create (10);
}

/* Clear out the vector of arguments (after a command is executed).  */

static void
clear_args (void)
{
  argbuf.truncate (0);
}

/* Add one argument to the vector at the end.
   This is done when a space is seen or at the end of the line.
   If DELETE_ALWAYS is nonzero, the arg is a filename
    and the file should be deleted eventually.
   If DELETE_FAILURE is nonzero, the arg is a filename
    and the file should be deleted if this compilation fails.  */

static void
store_arg (const char *arg, int delete_always, int delete_failure)
{
  argbuf.safe_push (arg);

  if (strcmp (arg, "-o") == 0)
    have_o_argbuf_index = argbuf.length ();
  if (delete_always || delete_failure)
    {
      const char *p;
      /* If the temporary file we should delete is specified as
	 part of a joined argument extract the filename.  */
      if (arg[0] == '-'
	  && (p = strrchr (arg, '=')))
	arg = p + 1;
      record_temp_file (arg, delete_always, delete_failure);
    }
}

/* Load specs from a file name named FILENAME, replacing occurrences of
   various different types of line-endings, \r\n, \n\r and just \r, with
   a single \n.  */

static char *
load_specs (const char *filename)
{
  int desc;
  int readlen;
  struct stat statbuf;
  char *buffer;
  char *buffer_p;
  char *specs;
  char *specs_p;

  if (verbose_flag)
    fnotice (stderr, "Reading specs from %s\n", filename);

  /* Open and stat the file.  */
  desc = open (filename, O_RDONLY, 0);
  if (desc < 0)
    pfatal_with_name (filename);
  if (stat (filename, &statbuf) < 0)
    pfatal_with_name (filename);

  /* Read contents of file into BUFFER.  */
  buffer = XNEWVEC (char, statbuf.st_size + 1);
  readlen = read (desc, buffer, (unsigned) statbuf.st_size);
  if (readlen < 0)
    pfatal_with_name (filename);
  buffer[readlen] = 0;
  close (desc);

  specs = XNEWVEC (char, readlen + 1);
  specs_p = specs;
  for (buffer_p = buffer; buffer_p && *buffer_p; buffer_p++)
    {
      int skip = 0;
      char c = *buffer_p;
      if (c == '\r')
	{
	  if (buffer_p > buffer && *(buffer_p - 1) == '\n')	/* \n\r */
	    skip = 1;
	  else if (*(buffer_p + 1) == '\n')			/* \r\n */
	    skip = 1;
	  else							/* \r */
	    c = '\n';
	}
      if (! skip)
	*specs_p++ = c;
    }
  *specs_p = '\0';

  free (buffer);
  return (specs);
}

/* Read compilation specs from a file named FILENAME,
   replacing the default ones.

   A suffix which starts with `*' is a definition for
   one of the machine-specific sub-specs.  The "suffix" should be
   *asm, *cc1, *cpp, *link, *startfile, etc.
   The corresponding spec is stored in asm_spec, etc.,
   rather than in the `compilers' vector.

   Anything invalid in the file is a fatal error.  */

static void
read_specs (const char *filename, bool main_p, bool user_p)
{
  char *buffer;
  char *p;

  buffer = load_specs (filename);

  /* Scan BUFFER for specs, putting them in the vector.  */
  p = buffer;
  while (1)
    {
      char *suffix;
      char *spec;
      char *in, *out, *p1, *p2, *p3;

      /* Advance P in BUFFER to the next nonblank nocomment line.  */
      p = skip_whitespace (p);
      if (*p == 0)
	break;

      /* Is this a special command that starts with '%'? */
      /* Don't allow this for the main specs file, since it would
	 encourage people to overwrite it.  */
      if (*p == '%' && !main_p)
	{
	  p1 = p;
	  while (*p && *p != '\n')
	    p++;

	  /* Skip '\n'.  */
	  p++;

	  if (!strncmp (p1, "%include", sizeof ("%include") - 1)
	      && (p1[sizeof "%include" - 1] == ' '
		  || p1[sizeof "%include" - 1] == '\t'))
	    {
	      char *new_filename;

	      p1 += sizeof ("%include");
	      while (*p1 == ' ' || *p1 == '\t')
		p1++;

	      if (*p1++ != '<' || p[-2] != '>')
		fatal_error ("specs %%include syntax malformed after "
			     "%ld characters",
			     (long) (p1 - buffer + 1));

	      p[-2] = '\0';
	      new_filename = find_a_file (&startfile_prefixes, p1, R_OK, true);
	      read_specs (new_filename ? new_filename : p1, false, user_p);
	      continue;
	    }
	  else if (!strncmp (p1, "%include_noerr", sizeof "%include_noerr" - 1)
		   && (p1[sizeof "%include_noerr" - 1] == ' '
		       || p1[sizeof "%include_noerr" - 1] == '\t'))
	    {
	      char *new_filename;

	      p1 += sizeof "%include_noerr";
	      while (*p1 == ' ' || *p1 == '\t')
		p1++;

	      if (*p1++ != '<' || p[-2] != '>')
		fatal_error ("specs %%include syntax malformed after "
			     "%ld characters",
			     (long) (p1 - buffer + 1));

	      p[-2] = '\0';
	      new_filename = find_a_file (&startfile_prefixes, p1, R_OK, true);
	      if (new_filename)
		read_specs (new_filename, false, user_p);
	      else if (verbose_flag)
		fnotice (stderr, "could not find specs file %s\n", p1);
	      continue;
	    }
	  else if (!strncmp (p1, "%rename", sizeof "%rename" - 1)
		   && (p1[sizeof "%rename" - 1] == ' '
		       || p1[sizeof "%rename" - 1] == '\t'))
	    {
	      int name_len;
	      struct spec_list *sl;
	      struct spec_list *newsl;

	      /* Get original name.  */
	      p1 += sizeof "%rename";
	      while (*p1 == ' ' || *p1 == '\t')
		p1++;

	      if (! ISALPHA ((unsigned char) *p1))
		fatal_error ("specs %%rename syntax malformed after "
			     "%ld characters",
			     (long) (p1 - buffer));

	      p2 = p1;
	      while (*p2 && !ISSPACE ((unsigned char) *p2))
		p2++;

	      if (*p2 != ' ' && *p2 != '\t')
		fatal_error ("specs %%rename syntax malformed after "
			     "%ld characters",
			     (long) (p2 - buffer));

	      name_len = p2 - p1;
	      *p2++ = '\0';
	      while (*p2 == ' ' || *p2 == '\t')
		p2++;

	      if (! ISALPHA ((unsigned char) *p2))
		fatal_error ("specs %%rename syntax malformed after "
			     "%ld characters",
			     (long) (p2 - buffer));

	      /* Get new spec name.  */
	      p3 = p2;
	      while (*p3 && !ISSPACE ((unsigned char) *p3))
		p3++;

	      if (p3 != p - 1)
		fatal_error ("specs %%rename syntax malformed after "
			     "%ld characters",
			     (long) (p3 - buffer));
	      *p3 = '\0';

	      for (sl = specs; sl; sl = sl->next)
		if (name_len == sl->name_len && !strcmp (sl->name, p1))
		  break;

	      if (!sl)
		fatal_error ("specs %s spec was not found to be renamed", p1);

	      if (strcmp (p1, p2) == 0)
		continue;

	      for (newsl = specs; newsl; newsl = newsl->next)
		if (strcmp (newsl->name, p2) == 0)
		  fatal_error ("%s: attempt to rename spec %qs to "
			       "already defined spec %qs",
		    filename, p1, p2);

	      if (verbose_flag)
		{
		  fnotice (stderr, "rename spec %s to %s\n", p1, p2);
#ifdef DEBUG_SPECS
		  fnotice (stderr, "spec is '%s'\n\n", *(sl->ptr_spec));
#endif
		}

	      set_spec (p2, *(sl->ptr_spec), user_p);
	      if (sl->alloc_p)
		free (CONST_CAST (char *, *(sl->ptr_spec)));

	      *(sl->ptr_spec) = "";
	      sl->alloc_p = 0;
	      continue;
	    }
	  else
	    fatal_error ("specs unknown %% command after %ld characters",
			 (long) (p1 - buffer));
	}

      /* Find the colon that should end the suffix.  */
      p1 = p;
      while (*p1 && *p1 != ':' && *p1 != '\n')
	p1++;

      /* The colon shouldn't be missing.  */
      if (*p1 != ':')
	fatal_error ("specs file malformed after %ld characters",
		     (long) (p1 - buffer));

      /* Skip back over trailing whitespace.  */
      p2 = p1;
      while (p2 > buffer && (p2[-1] == ' ' || p2[-1] == '\t'))
	p2--;

      /* Copy the suffix to a string.  */
      suffix = save_string (p, p2 - p);
      /* Find the next line.  */
      p = skip_whitespace (p1 + 1);
      if (p[1] == 0)
	fatal_error ("specs file malformed after %ld characters",
		     (long) (p - buffer));

      p1 = p;
      /* Find next blank line or end of string.  */
      while (*p1 && !(*p1 == '\n' && (p1[1] == '\n' || p1[1] == '\0')))
	p1++;

      /* Specs end at the blank line and do not include the newline.  */
      spec = save_string (p, p1 - p);
      p = p1;

      /* Delete backslash-newline sequences from the spec.  */
      in = spec;
      out = spec;
      while (*in != 0)
	{
	  if (in[0] == '\\' && in[1] == '\n')
	    in += 2;
	  else if (in[0] == '#')
	    while (*in && *in != '\n')
	      in++;

	  else
	    *out++ = *in++;
	}
      *out = 0;

      if (suffix[0] == '*')
	{
	  if (! strcmp (suffix, "*link_command"))
	    link_command_spec = spec;
	  else
	    set_spec (suffix + 1, spec, user_p);
	}
      else
	{
	  /* Add this pair to the vector.  */
	  compilers
	    = XRESIZEVEC (struct compiler, compilers, n_compilers + 2);

	  compilers[n_compilers].suffix = suffix;
	  compilers[n_compilers].spec = spec;
	  n_compilers++;
	  memset (&compilers[n_compilers], 0, sizeof compilers[n_compilers]);
	}

      if (*suffix == 0)
	link_command_spec = spec;
    }

  if (link_command_spec == 0)
    fatal_error ("spec file has no spec for linking");
}

/* Record the names of temporary files we tell compilers to write,
   and delete them at the end of the run.  */

/* This is the common prefix we use to make temp file names.
   It is chosen once for each run of this program.
   It is substituted into a spec by %g or %j.
   Thus, all temp file names contain this prefix.
   In practice, all temp file names start with this prefix.

   This prefix comes from the envvar TMPDIR if it is defined;
   otherwise, from the P_tmpdir macro if that is defined;
   otherwise, in /usr/tmp or /tmp;
   or finally the current directory if all else fails.  */

static const char *temp_filename;

/* Length of the prefix.  */

static int temp_filename_length;

/* Define the list of temporary files to delete.  */

struct temp_file
{
  const char *name;
  struct temp_file *next;
};

/* Queue of files to delete on success or failure of compilation.  */
static struct temp_file *always_delete_queue;
/* Queue of files to delete on failure of compilation.  */
static struct temp_file *failure_delete_queue;

/* Record FILENAME as a file to be deleted automatically.
   ALWAYS_DELETE nonzero means delete it if all compilation succeeds;
   otherwise delete it in any case.
   FAIL_DELETE nonzero means delete it if a compilation step fails;
   otherwise delete it in any case.  */

void
record_temp_file (const char *filename, int always_delete, int fail_delete)
{
  char *const name = xstrdup (filename);

  if (always_delete)
    {
      struct temp_file *temp;
      for (temp = always_delete_queue; temp; temp = temp->next)
	if (! filename_cmp (name, temp->name))
	  goto already1;

      temp = XNEW (struct temp_file);
      temp->next = always_delete_queue;
      temp->name = name;
      always_delete_queue = temp;

    already1:;
    }

  if (fail_delete)
    {
      struct temp_file *temp;
      for (temp = failure_delete_queue; temp; temp = temp->next)
	if (! filename_cmp (name, temp->name))
	  {
	    free (name);
	    goto already2;
	  }

      temp = XNEW (struct temp_file);
      temp->next = failure_delete_queue;
      temp->name = name;
      failure_delete_queue = temp;

    already2:;
    }
}

/* Delete all the temporary files whose names we previously recorded.  */

#ifndef DELETE_IF_ORDINARY
#define DELETE_IF_ORDINARY(NAME,ST,VERBOSE_FLAG)        \
do                                                      \
  {                                                     \
    if (stat (NAME, &ST) >= 0 && S_ISREG (ST.st_mode))  \
      if (unlink (NAME) < 0)                            \
	if (VERBOSE_FLAG)                               \
	  perror_with_name (NAME);                      \
  } while (0)
#endif

static void
delete_if_ordinary (const char *name)
{
  struct stat st;
#ifdef DEBUG
  int i, c;

  printf ("Delete %s? (y or n) ", name);
  fflush (stdout);
  i = getchar ();
  if (i != '\n')
    while ((c = getchar ()) != '\n' && c != EOF)
      ;

  if (i == 'y' || i == 'Y')
#endif /* DEBUG */
  DELETE_IF_ORDINARY (name, st, verbose_flag);
}

static void
delete_temp_files (void)
{
  struct temp_file *temp;

  for (temp = always_delete_queue; temp; temp = temp->next)
    delete_if_ordinary (temp->name);
  always_delete_queue = 0;
}

/* Delete all the files to be deleted on error.  */

static void
delete_failure_queue (void)
{
  struct temp_file *temp;

  for (temp = failure_delete_queue; temp; temp = temp->next)
    delete_if_ordinary (temp->name);
}

static void
clear_failure_queue (void)
{
  failure_delete_queue = 0;
}

/* Call CALLBACK for each path in PATHS, breaking out early if CALLBACK
   returns non-NULL.
   If DO_MULTI is true iterate over the paths twice, first with multilib
   suffix then without, otherwise iterate over the paths once without
   adding a multilib suffix.  When DO_MULTI is true, some attempt is made
   to avoid visiting the same path twice, but we could do better.  For
   instance, /usr/lib/../lib is considered different from /usr/lib.
   At least EXTRA_SPACE chars past the end of the path passed to
   CALLBACK are available for use by the callback.
   CALLBACK_INFO allows extra parameters to be passed to CALLBACK.

   Returns the value returned by CALLBACK.  */

static void *
for_each_path (const struct path_prefix *paths,
	       bool do_multi,
	       size_t extra_space,
	       void *(*callback) (char *, void *),
	       void *callback_info)
{
  struct prefix_list *pl;
  const char *multi_dir = NULL;
  const char *multi_os_dir = NULL;
  const char *multiarch_suffix = NULL;
  const char *multi_suffix;
  const char *just_multi_suffix;
  char *path = NULL;
  void *ret = NULL;
  bool skip_multi_dir = false;
  bool skip_multi_os_dir = false;

  multi_suffix = machine_suffix;
  just_multi_suffix = just_machine_suffix;
  if (do_multi && multilib_dir && strcmp (multilib_dir, ".") != 0)
    {
      multi_dir = concat (multilib_dir, dir_separator_str, NULL);
      multi_suffix = concat (multi_suffix, multi_dir, NULL);
      just_multi_suffix = concat (just_multi_suffix, multi_dir, NULL);
    }
  if (do_multi && multilib_os_dir && strcmp (multilib_os_dir, ".") != 0)
    multi_os_dir = concat (multilib_os_dir, dir_separator_str, NULL);
  if (multiarch_dir)
    multiarch_suffix = concat (multiarch_dir, dir_separator_str, NULL);

  while (1)
    {
      size_t multi_dir_len = 0;
      size_t multi_os_dir_len = 0;
      size_t multiarch_len = 0;
      size_t suffix_len;
      size_t just_suffix_len;
      size_t len;

      if (multi_dir)
	multi_dir_len = strlen (multi_dir);
      if (multi_os_dir)
	multi_os_dir_len = strlen (multi_os_dir);
      if (multiarch_suffix)
	multiarch_len = strlen (multiarch_suffix);
      suffix_len = strlen (multi_suffix);
      just_suffix_len = strlen (just_multi_suffix);

      if (path == NULL)
	{
	  len = paths->max_len + extra_space + 1;
	  len += MAX (MAX (suffix_len, multi_os_dir_len), multiarch_len);
	  path = XNEWVEC (char, len);
	}

      for (pl = paths->plist; pl != 0; pl = pl->next)
	{
	  len = strlen (pl->prefix);
	  memcpy (path, pl->prefix, len);

	  /* Look first in MACHINE/VERSION subdirectory.  */
	  if (!skip_multi_dir)
	    {
	      memcpy (path + len, multi_suffix, suffix_len + 1);
	      ret = callback (path, callback_info);
	      if (ret)
		break;
	    }

	  /* Some paths are tried with just the machine (ie. target)
	     subdir.  This is used for finding as, ld, etc.  */
	  if (!skip_multi_dir
	      && pl->require_machine_suffix == 2)
	    {
	      memcpy (path + len, just_multi_suffix, just_suffix_len + 1);
	      ret = callback (path, callback_info);
	      if (ret)
		break;
	    }

	  /* Now try the multiarch path.  */
	  if (!skip_multi_dir
	      && !pl->require_machine_suffix && multiarch_dir)
	    {
	      memcpy (path + len, multiarch_suffix, multiarch_len + 1);
	      ret = callback (path, callback_info);
	      if (ret)
		break;
	    }

	  /* Now try the base path.  */
	  if (!pl->require_machine_suffix
	      && !(pl->os_multilib ? skip_multi_os_dir : skip_multi_dir))
	    {
	      const char *this_multi;
	      size_t this_multi_len;

	      if (pl->os_multilib)
		{
		  this_multi = multi_os_dir;
		  this_multi_len = multi_os_dir_len;
		}
	      else
		{
		  this_multi = multi_dir;
		  this_multi_len = multi_dir_len;
		}

	      if (this_multi_len)
		memcpy (path + len, this_multi, this_multi_len + 1);
	      else
		path[len] = '\0';

	      ret = callback (path, callback_info);
	      if (ret)
		break;
	    }
	}
      if (pl)
	break;

      if (multi_dir == NULL && multi_os_dir == NULL)
	break;

      /* Run through the paths again, this time without multilibs.
	 Don't repeat any we have already seen.  */
      if (multi_dir)
	{
	  free (CONST_CAST (char *, multi_dir));
	  multi_dir = NULL;
	  free (CONST_CAST (char *, multi_suffix));
	  multi_suffix = machine_suffix;
	  free (CONST_CAST (char *, just_multi_suffix));
	  just_multi_suffix = just_machine_suffix;
	}
      else
	skip_multi_dir = true;
      if (multi_os_dir)
	{
	  free (CONST_CAST (char *, multi_os_dir));
	  multi_os_dir = NULL;
	}
      else
	skip_multi_os_dir = true;
    }

  if (multi_dir)
    {
      free (CONST_CAST (char *, multi_dir));
      free (CONST_CAST (char *, multi_suffix));
      free (CONST_CAST (char *, just_multi_suffix));
    }
  if (multi_os_dir)
    free (CONST_CAST (char *, multi_os_dir));
  if (ret != path)
    free (path);
  return ret;
}

/* Callback for build_search_list.  Adds path to obstack being built.  */

struct add_to_obstack_info {
  struct obstack *ob;
  bool check_dir;
  bool first_time;
};

static void *
add_to_obstack (char *path, void *data)
{
  struct add_to_obstack_info *info = (struct add_to_obstack_info *) data;

  if (info->check_dir && !is_directory (path, false))
    return NULL;

  if (!info->first_time)
    obstack_1grow (info->ob, PATH_SEPARATOR);

  obstack_grow (info->ob, path, strlen (path));

  info->first_time = false;
  return NULL;
}

/* Add or change the value of an environment variable, outputting the
   change to standard error if in verbose mode.  */
static void
xputenv (const char *string)
{
  if (verbose_flag)
    fnotice (stderr, "%s\n", string);
  putenv (CONST_CAST (char *, string));
}

/* Build a list of search directories from PATHS.
   PREFIX is a string to prepend to the list.
   If CHECK_DIR_P is true we ensure the directory exists.
   If DO_MULTI is true, multilib paths are output first, then
   non-multilib paths.
   This is used mostly by putenv_from_prefixes so we use `collect_obstack'.
   It is also used by the --print-search-dirs flag.  */

static char *
build_search_list (const struct path_prefix *paths, const char *prefix,
		   bool check_dir, bool do_multi)
{
  struct add_to_obstack_info info;

  info.ob = &collect_obstack;
  info.check_dir = check_dir;
  info.first_time = true;

  obstack_grow (&collect_obstack, prefix, strlen (prefix));
  obstack_1grow (&collect_obstack, '=');

  for_each_path (paths, do_multi, 0, add_to_obstack, &info);

  obstack_1grow (&collect_obstack, '\0');
  return XOBFINISH (&collect_obstack, char *);
}

/* Rebuild the COMPILER_PATH and LIBRARY_PATH environment variables
   for collect.  */

static void
putenv_from_prefixes (const struct path_prefix *paths, const char *env_var,
		      bool do_multi)
{
  xputenv (build_search_list (paths, env_var, true, do_multi));
}

/* Check whether NAME can be accessed in MODE.  This is like access,
   except that it never considers directories to be executable.  */

static int
access_check (const char *name, int mode)
{
  if (mode == X_OK)
    {
      struct stat st;

      if (stat (name, &st) < 0
	  || S_ISDIR (st.st_mode))
	return -1;
    }

  return access (name, mode);
}

/* Callback for find_a_file.  Appends the file name to the directory
   path.  If the resulting file exists in the right mode, return the
   full pathname to the file.  */

struct file_at_path_info {
  const char *name;
  const char *suffix;
  int name_len;
  int suffix_len;
  int mode;
};

static void *
file_at_path (char *path, void *data)
{
  struct file_at_path_info *info = (struct file_at_path_info *) data;
  size_t len = strlen (path);

  memcpy (path + len, info->name, info->name_len);
  len += info->name_len;

  /* Some systems have a suffix for executable files.
     So try appending that first.  */
  if (info->suffix_len)
    {
      memcpy (path + len, info->suffix, info->suffix_len + 1);
      if (access_check (path, info->mode) == 0)
	return path;
    }

  path[len] = '\0';
  if (access_check (path, info->mode) == 0)
    return path;

  return NULL;
}

/* Search for NAME using the prefix list PREFIXES.  MODE is passed to
   access to check permissions.  If DO_MULTI is true, search multilib
   paths then non-multilib paths, otherwise do not search multilib paths.
   Return 0 if not found, otherwise return its name, allocated with malloc.  */

static char *
find_a_file (const struct path_prefix *pprefix, const char *name, int mode,
	     bool do_multi)
{
  struct file_at_path_info info;

#ifdef DEFAULT_ASSEMBLER
  if (! strcmp (name, "as") && access (DEFAULT_ASSEMBLER, mode) == 0)
    return xstrdup (DEFAULT_ASSEMBLER);
#endif

#ifdef DEFAULT_LINKER
  if (! strcmp (name, "ld") && access (DEFAULT_LINKER, mode) == 0)
    return xstrdup (DEFAULT_LINKER);
#endif

  /* Determine the filename to execute (special case for absolute paths).  */

  if (IS_ABSOLUTE_PATH (name))
    {
      if (access (name, mode) == 0)
	return xstrdup (name);

      return NULL;
    }

  info.name = name;
  info.suffix = (mode & X_OK) != 0 ? HOST_EXECUTABLE_SUFFIX : "";
  info.name_len = strlen (info.name);
  info.suffix_len = strlen (info.suffix);
  info.mode = mode;

  return (char*) for_each_path (pprefix, do_multi,
				info.name_len + info.suffix_len,
				file_at_path, &info);
}

/* Ranking of prefixes in the sort list. -B prefixes are put before
   all others.  */

enum path_prefix_priority
{
  PREFIX_PRIORITY_B_OPT,
  PREFIX_PRIORITY_LAST
};

/* Add an entry for PREFIX in PLIST.  The PLIST is kept in ascending
   order according to PRIORITY.  Within each PRIORITY, new entries are
   appended.

   If WARN is nonzero, we will warn if no file is found
   through this prefix.  WARN should point to an int
   which will be set to 1 if this entry is used.

   COMPONENT is the value to be passed to update_path.

   REQUIRE_MACHINE_SUFFIX is 1 if this prefix can't be used without
   the complete value of machine_suffix.
   2 means try both machine_suffix and just_machine_suffix.  */

static void
add_prefix (struct path_prefix *pprefix, const char *prefix,
	    const char *component, /* enum prefix_priority */ int priority,
	    int require_machine_suffix, int os_multilib)
{
  struct prefix_list *pl, **prev;
  int len;

  for (prev = &pprefix->plist;
       (*prev) != NULL && (*prev)->priority <= priority;
       prev = &(*prev)->next)
    ;

  /* Keep track of the longest prefix.  */

  prefix = update_path (prefix, component);
  len = strlen (prefix);
  if (len > pprefix->max_len)
    pprefix->max_len = len;

  pl = XNEW (struct prefix_list);
  pl->prefix = prefix;
  pl->require_machine_suffix = require_machine_suffix;
  pl->priority = priority;
  pl->os_multilib = os_multilib;

  /* Insert after PREV.  */
  pl->next = (*prev);
  (*prev) = pl;
}

/* Same as add_prefix, but prepending target_system_root to prefix.  */
/* The target_system_root prefix has been relocated by gcc_exec_prefix.  */
static void
add_sysrooted_prefix (struct path_prefix *pprefix, const char *prefix,
		      const char *component,
		      /* enum prefix_priority */ int priority,
		      int require_machine_suffix, int os_multilib)
{
  if (!IS_ABSOLUTE_PATH (prefix))
    fatal_error ("system path %qs is not absolute", prefix);

  if (target_system_root)
    {
      char *sysroot_no_trailing_dir_separator = xstrdup (target_system_root);
      size_t sysroot_len = strlen (target_system_root);

      if (sysroot_len > 0
	  && target_system_root[sysroot_len - 1] == DIR_SEPARATOR)
	sysroot_no_trailing_dir_separator[sysroot_len - 1] = '\0';

      if (target_sysroot_suffix)
	prefix = concat (sysroot_no_trailing_dir_separator,
			 target_sysroot_suffix, prefix, NULL);
      else
	prefix = concat (sysroot_no_trailing_dir_separator, prefix, NULL);

      free (sysroot_no_trailing_dir_separator);

      /* We have to override this because GCC's notion of sysroot
	 moves along with GCC.  */
      component = "GCC";
    }

  add_prefix (pprefix, prefix, component, priority,
	      require_machine_suffix, os_multilib);
}

/* Execute the command specified by the arguments on the current line of spec.
   When using pipes, this includes several piped-together commands
   with `|' between them.

   Return 0 if successful, -1 if failed.  */

static int
execute (void)
{
  int i;
  int n_commands;		/* # of command.  */
  char *string;
  struct pex_obj *pex;
  struct command
  {
    const char *prog;		/* program name.  */
    const char **argv;		/* vector of args.  */
  };
  const char *arg;

  struct command *commands;	/* each command buffer with above info.  */

  gcc_assert (!processing_spec_function);

  if (wrapper_string)
    {
      string = find_a_file (&exec_prefixes,
			    argbuf[0], X_OK, false);
      if (string)
	argbuf[0] = string;
      insert_wrapper (wrapper_string);
    }

  /* Count # of piped commands.  */
  for (n_commands = 1, i = 0; argbuf.iterate (i, &arg); i++)
    if (strcmp (arg, "|") == 0)
      n_commands++;

  /* Get storage for each command.  */
  commands = (struct command *) alloca (n_commands * sizeof (struct command));

  /* Split argbuf into its separate piped processes,
     and record info about each one.
     Also search for the programs that are to be run.  */

  argbuf.safe_push (0);

  commands[0].prog = argbuf[0]; /* first command.  */
  commands[0].argv = argbuf.address ();

  if (!wrapper_string)
    {
      string = find_a_file (&exec_prefixes, commands[0].prog, X_OK, false);
      commands[0].argv[0] = (string) ? string : commands[0].argv[0];
    }

  for (n_commands = 1, i = 0; argbuf.iterate (i, &arg); i++)
    if (arg && strcmp (arg, "|") == 0)
      {				/* each command.  */
#if defined (__MSDOS__) || defined (OS2) || defined (VMS)
	fatal_error ("-pipe not supported");
#endif
	argbuf[i] = 0; /* Termination of
						     command args.  */
	commands[n_commands].prog = argbuf[i + 1];
	commands[n_commands].argv
	  = &(argbuf.address ())[i + 1];
	string = find_a_file (&exec_prefixes, commands[n_commands].prog,
			      X_OK, false);
	if (string)
	  commands[n_commands].argv[0] = string;
	n_commands++;
      }

  /* If -v, print what we are about to do, and maybe query.  */

  if (verbose_flag)
    {
      /* For help listings, put a blank line between sub-processes.  */
      if (print_help_list)
	fputc ('\n', stderr);

      /* Print each piped command as a separate line.  */
      for (i = 0; i < n_commands; i++)
	{
	  const char *const *j;

	  if (verbose_only_flag)
	    {
	      for (j = commands[i].argv; *j; j++)
		{
		  const char *p;
		  for (p = *j; *p; ++p)
		    if (!ISALNUM ((unsigned char) *p)
			&& *p != '_' && *p != '/' && *p != '-' && *p != '.')
		      break;
		  if (*p || !*j)
		    {
		      fprintf (stderr, " \"");
		      for (p = *j; *p; ++p)
			{
			  if (*p == '"' || *p == '\\' || *p == '$')
			    fputc ('\\', stderr);
			  fputc (*p, stderr);
			}
		      fputc ('"', stderr);
		    }
		  /* If it's empty, print "".  */
		  else if (!**j)
		    fprintf (stderr, " \"\"");
		  else
		    fprintf (stderr, " %s", *j);
		}
	    }
	  else
	    for (j = commands[i].argv; *j; j++)
	      /* If it's empty, print "".  */
	      if (!**j)
		fprintf (stderr, " \"\"");
	      else
		fprintf (stderr, " %s", *j);

	  /* Print a pipe symbol after all but the last command.  */
	  if (i + 1 != n_commands)
	    fprintf (stderr, " |");
	  fprintf (stderr, "\n");
	}
      fflush (stderr);
      if (verbose_only_flag != 0)
        {
	  /* verbose_only_flag should act as if the spec was
	     executed, so increment execution_count before
	     returning.  This prevents spurious warnings about
	     unused linker input files, etc.  */
	  execution_count++;
	  return 0;
        }
#ifdef DEBUG
      fnotice (stderr, "\nGo ahead? (y or n) ");
      fflush (stderr);
      i = getchar ();
      if (i != '\n')
	while (getchar () != '\n')
	  ;

      if (i != 'y' && i != 'Y')
	return 0;
#endif /* DEBUG */
    }

#ifdef ENABLE_VALGRIND_CHECKING
  /* Run the each command through valgrind.  To simplify prepending the
     path to valgrind and the option "-q" (for quiet operation unless
     something triggers), we allocate a separate argv array.  */

  for (i = 0; i < n_commands; i++)
    {
      const char **argv;
      int argc;
      int j;

      for (argc = 0; commands[i].argv[argc] != NULL; argc++)
	;

      argv = XALLOCAVEC (const char *, argc + 3);

      argv[0] = VALGRIND_PATH;
      argv[1] = "-q";
      for (j = 2; j < argc + 2; j++)
	argv[j] = commands[i].argv[j - 2];
      argv[j] = NULL;

      commands[i].argv = argv;
      commands[i].prog = argv[0];
    }
#endif

  /* Run each piped subprocess.  */

  pex = pex_init (PEX_USE_PIPES | ((report_times || report_times_to_file)
				   ? PEX_RECORD_TIMES : 0),
		  progname, temp_filename);
  if (pex == NULL)
    fatal_error ("pex_init failed: %m");

  for (i = 0; i < n_commands; i++)
    {
      const char *errmsg;
      int err;
      const char *string = commands[i].argv[0];

      errmsg = pex_run (pex,
			((i + 1 == n_commands ? PEX_LAST : 0)
			 | (string == commands[i].prog ? PEX_SEARCH : 0)),
			string, CONST_CAST (char **, commands[i].argv),
			NULL, NULL, &err);
      if (errmsg != NULL)
	{
	  if (err == 0)
	    fatal_error (errmsg);
	  else
	    {
	      errno = err;
	      pfatal_with_name (errmsg);
	    }
	}

      if (string != commands[i].prog)
	free (CONST_CAST (char *, string));
    }

  execution_count++;

  /* Wait for all the subprocesses to finish.  */

  {
    int *statuses;
    struct pex_time *times = NULL;
    int ret_code = 0;

    statuses = (int *) alloca (n_commands * sizeof (int));
    if (!pex_get_status (pex, n_commands, statuses))
      fatal_error ("failed to get exit status: %m");

    if (report_times || report_times_to_file)
      {
	times = (struct pex_time *) alloca (n_commands * sizeof (struct pex_time));
	if (!pex_get_times (pex, n_commands, times))
	  fatal_error ("failed to get process times: %m");
      }

    pex_free (pex);

    for (i = 0; i < n_commands; ++i)
      {
	int status = statuses[i];

	if (WIFSIGNALED (status))
	  {
#ifdef SIGPIPE
	    /* SIGPIPE is a special case.  It happens in -pipe mode
	       when the compiler dies before the preprocessor is done,
	       or the assembler dies before the compiler is done.
	       There's generally been an error already, and this is
	       just fallout.  So don't generate another error unless
	       we would otherwise have succeeded.  */
	    if (WTERMSIG (status) == SIGPIPE
		&& (signal_count || greatest_status >= MIN_FATAL_STATUS))
	      {
		signal_count++;
		ret_code = -1;
	      }
	    else
#endif
	      internal_error ("%s (program %s)",
			      strsignal (WTERMSIG (status)), commands[i].prog);
	  }
	else if (WIFEXITED (status)
		 && WEXITSTATUS (status) >= MIN_FATAL_STATUS)
	  {
	    if (WEXITSTATUS (status) > greatest_status)
	      greatest_status = WEXITSTATUS (status);
	    ret_code = -1;
	  }

	if (report_times || report_times_to_file)
	  {
	    struct pex_time *pt = &times[i];
	    double ut, st;

	    ut = ((double) pt->user_seconds
		  + (double) pt->user_microseconds / 1.0e6);
	    st = ((double) pt->system_seconds
		  + (double) pt->system_microseconds / 1.0e6);

	    if (ut + st != 0)
	      {
		if (report_times)
		  fnotice (stderr, "# %s %.2f %.2f\n",
			   commands[i].prog, ut, st);

		if (report_times_to_file)
		  {
		    int c = 0;
		    const char *const *j;

		    fprintf (report_times_to_file, "%g %g", ut, st);

		    for (j = &commands[i].prog; *j; j = &commands[i].argv[++c])
		      {
			const char *p;
			for (p = *j; *p; ++p)
			  if (*p == '"' || *p == '\\' || *p == '$'
			      || ISSPACE (*p))
			    break;

			if (*p)
			  {
			    fprintf (report_times_to_file, " \"");
			    for (p = *j; *p; ++p)
			      {
				if (*p == '"' || *p == '\\' || *p == '$')
				  fputc ('\\', report_times_to_file);
				fputc (*p, report_times_to_file);
			      }
			    fputc ('"', report_times_to_file);
			  }
			else
			  fprintf (report_times_to_file, " %s", *j);
		      }

		    fputc ('\n', report_times_to_file);
		  }
	      }
	  }
      }

    return ret_code;
  }
}

/* Find all the switches given to us
   and make a vector describing them.
   The elements of the vector are strings, one per switch given.
   If a switch uses following arguments, then the `part1' field
   is the switch itself and the `args' field
   is a null-terminated vector containing the following arguments.
   Bits in the `live_cond' field are:
   SWITCH_LIVE to indicate this switch is true in a conditional spec.
   SWITCH_FALSE to indicate this switch is overridden by a later switch.
   SWITCH_IGNORE to indicate this switch should be ignored (used in %<S).
   SWITCH_IGNORE_PERMANENTLY to indicate this switch should be ignored
   in all do_spec calls afterwards.  Used for %<S from self specs.
   The `validated' field is nonzero if any spec has looked at this switch;
   if it remains zero at the end of the run, it must be meaningless.  */

#define SWITCH_LIVE    			(1 << 0)
#define SWITCH_FALSE   			(1 << 1)
#define SWITCH_IGNORE			(1 << 2)
#define SWITCH_IGNORE_PERMANENTLY	(1 << 3)
#define SWITCH_KEEP_FOR_GCC		(1 << 4)

struct switchstr
{
  const char *part1;
  const char **args;
  unsigned int live_cond;
  bool known;
  bool validated;
  bool ordering;
};

static struct switchstr *switches;

static int n_switches;

static int n_switches_alloc;

/* Set to zero if -fcompare-debug is disabled, positive if it's
   enabled and we're running the first compilation, negative if it's
   enabled and we're running the second compilation.  For most of the
   time, it's in the range -1..1, but it can be temporarily set to 2
   or 3 to indicate that the -fcompare-debug flags didn't come from
   the command-line, but rather from the GCC_COMPARE_DEBUG environment
   variable, until a synthesized -fcompare-debug flag is added to the
   command line.  */
int compare_debug;

/* Set to nonzero if we've seen the -fcompare-debug-second flag.  */
int compare_debug_second;

/* Set to the flags that should be passed to the second compilation in
   a -fcompare-debug compilation.  */
const char *compare_debug_opt;

static struct switchstr *switches_debug_check[2];

static int n_switches_debug_check[2];

static int n_switches_alloc_debug_check[2];

static char *debug_check_temp_file[2];

/* Language is one of three things:

   1) The name of a real programming language.
   2) NULL, indicating that no one has figured out
   what it is yet.
   3) '*', indicating that the file should be passed
   to the linker.  */
struct infile
{
  const char *name;
  const char *language;
  struct compiler *incompiler;
  bool compiled;
  bool preprocessed;
};

/* Also a vector of input files specified.  */

static struct infile *infiles;

int n_infiles;

static int n_infiles_alloc;

/* True if multiple input files are being compiled to a single
   assembly file.  */

static bool combine_inputs;

/* This counts the number of libraries added by lang_specific_driver, so that
   we can tell if there were any user supplied any files or libraries.  */

static int added_libraries;

/* And a vector of corresponding output files is made up later.  */

const char **outfiles;

#if defined(HAVE_TARGET_OBJECT_SUFFIX) || defined(HAVE_TARGET_EXECUTABLE_SUFFIX)

/* Convert NAME to a new name if it is the standard suffix.  DO_EXE
   is true if we should look for an executable suffix.  DO_OBJ
   is true if we should look for an object suffix.  */

static const char *
convert_filename (const char *name, int do_exe ATTRIBUTE_UNUSED,
		  int do_obj ATTRIBUTE_UNUSED)
{
#if defined(HAVE_TARGET_EXECUTABLE_SUFFIX)
  int i;
#endif
  int len;

  if (name == NULL)
    return NULL;

  len = strlen (name);

#ifdef HAVE_TARGET_OBJECT_SUFFIX
  /* Convert x.o to x.obj if TARGET_OBJECT_SUFFIX is ".obj".  */
  if (do_obj && len > 2
      && name[len - 2] == '.'
      && name[len - 1] == 'o')
    {
      obstack_grow (&obstack, name, len - 2);
      obstack_grow0 (&obstack, TARGET_OBJECT_SUFFIX, strlen (TARGET_OBJECT_SUFFIX));
      name = XOBFINISH (&obstack, const char *);
    }
#endif

#if defined(HAVE_TARGET_EXECUTABLE_SUFFIX)
  /* If there is no filetype, make it the executable suffix (which includes
     the ".").  But don't get confused if we have just "-o".  */
  if (! do_exe || TARGET_EXECUTABLE_SUFFIX[0] == 0 || (len == 2 && name[0] == '-'))
    return name;

  for (i = len - 1; i >= 0; i--)
    if (IS_DIR_SEPARATOR (name[i]))
      break;

  for (i++; i < len; i++)
    if (name[i] == '.')
      return name;

  obstack_grow (&obstack, name, len);
  obstack_grow0 (&obstack, TARGET_EXECUTABLE_SUFFIX,
		 strlen (TARGET_EXECUTABLE_SUFFIX));
  name = XOBFINISH (&obstack, const char *);
#endif

  return name;
}
#endif

/* Display the command line switches accepted by gcc.  */
static void
display_help (void)
{
  printf (_("Usage: %s [options] file...\n"), progname);
  fputs (_("Options:\n"), stdout);

  fputs (_("  -pass-exit-codes         Exit with highest error code from a phase\n"), stdout);
  fputs (_("  --help                   Display this information\n"), stdout);
  fputs (_("  --target-help            Display target specific command line options\n"), stdout);
  fputs (_("  --help={common|optimizers|params|target|warnings|[^]{joined|separate|undocumented}}[,...]\n"), stdout);
  fputs (_("                           Display specific types of command line options\n"), stdout);
  if (! verbose_flag)
    fputs (_("  (Use '-v --help' to display command line options of sub-processes)\n"), stdout);
  fputs (_("  --version                Display compiler version information\n"), stdout);
  fputs (_("  -dumpspecs               Display all of the built in spec strings\n"), stdout);
  fputs (_("  -dumpversion             Display the version of the compiler\n"), stdout);
  fputs (_("  -dumpmachine             Display the compiler's target processor\n"), stdout);
  fputs (_("  -print-search-dirs       Display the directories in the compiler's search path\n"), stdout);
  fputs (_("  -print-libgcc-file-name  Display the name of the compiler's companion library\n"), stdout);
  fputs (_("  -print-file-name=<lib>   Display the full path to library <lib>\n"), stdout);
  fputs (_("  -print-prog-name=<prog>  Display the full path to compiler component <prog>\n"), stdout);
  fputs (_("\
  -print-multiarch         Display the target's normalized GNU triplet, used as\n\
                           a component in the library path\n"), stdout);
  fputs (_("  -print-multi-directory   Display the root directory for versions of libgcc\n"), stdout);
  fputs (_("\
  -print-multi-lib         Display the mapping between command line options and\n\
                           multiple library search directories\n"), stdout);
  fputs (_("  -print-multi-os-directory Display the relative path to OS libraries\n"), stdout);
  fputs (_("  -print-sysroot           Display the target libraries directory\n"), stdout);
  fputs (_("  -print-sysroot-headers-suffix Display the sysroot suffix used to find headers\n"), stdout);
  fputs (_("  -Wa,<options>            Pass comma-separated <options> on to the assembler\n"), stdout);
  fputs (_("  -Wp,<options>            Pass comma-separated <options> on to the preprocessor\n"), stdout);
  fputs (_("  -Wl,<options>            Pass comma-separated <options> on to the linker\n"), stdout);
  fputs (_("  -Xassembler <arg>        Pass <arg> on to the assembler\n"), stdout);
  fputs (_("  -Xpreprocessor <arg>     Pass <arg> on to the preprocessor\n"), stdout);
  fputs (_("  -Xlinker <arg>           Pass <arg> on to the linker\n"), stdout);
  fputs (_("  -save-temps              Do not delete intermediate files\n"), stdout);
  fputs (_("  -save-temps=<arg>        Do not delete intermediate files\n"), stdout);
  fputs (_("\
  -no-canonical-prefixes   Do not canonicalize paths when building relative\n\
                           prefixes to other gcc components\n"), stdout);
  fputs (_("  -pipe                    Use pipes rather than intermediate files\n"), stdout);
  fputs (_("  -time                    Time the execution of each subprocess\n"), stdout);
  fputs (_("  -specs=<file>            Override built-in specs with the contents of <file>\n"), stdout);
  fputs (_("  -std=<standard>          Assume that the input sources are for <standard>\n"), stdout);
  fputs (_("\
  --sysroot=<directory>    Use <directory> as the root directory for headers\n\
                           and libraries\n"), stdout);
  fputs (_("  -B <directory>           Add <directory> to the compiler's search paths\n"), stdout);
  fputs (_("  -v                       Display the programs invoked by the compiler\n"), stdout);
  fputs (_("  -###                     Like -v but options quoted and commands not executed\n"), stdout);
  fputs (_("  -E                       Preprocess only; do not compile, assemble or link\n"), stdout);
  fputs (_("  -S                       Compile only; do not assemble or link\n"), stdout);
  fputs (_("  -c                       Compile and assemble, but do not link\n"), stdout);
  fputs (_("  -o <file>                Place the output into <file>\n"), stdout);
  fputs (_("  -pie                     Create a position independent executable\n"), stdout);
  fputs (_("  -shared                  Create a shared library\n"), stdout);
  fputs (_("\
  -x <language>            Specify the language of the following input files\n\
                           Permissible languages include: c c++ assembler none\n\
                           'none' means revert to the default behavior of\n\
                           guessing the language based on the file's extension\n\
"), stdout);

  printf (_("\
\nOptions starting with -g, -f, -m, -O, -W, or --param are automatically\n\
 passed on to the various sub-processes invoked by %s.  In order to pass\n\
 other options on to these processes the -W<letter> options must be used.\n\
"), progname);

  /* The rest of the options are displayed by invocations of the various
     sub-processes.  */
}

static void
add_preprocessor_option (const char *option, int len)
{
  preprocessor_options.safe_push (save_string (option, len));
}

static void
add_assembler_option (const char *option, int len)
{
  assembler_options.safe_push (save_string (option, len));
}

static void
add_linker_option (const char *option, int len)
{
  linker_options.safe_push (save_string (option, len));
}

/* Allocate space for an input file in infiles.  */

static void
alloc_infile (void)
{
  if (n_infiles_alloc == 0)
    {
      n_infiles_alloc = 16;
      infiles = XNEWVEC (struct infile, n_infiles_alloc);
    }
  else if (n_infiles_alloc == n_infiles)
    {
      n_infiles_alloc *= 2;
      infiles = XRESIZEVEC (struct infile, infiles, n_infiles_alloc);
    }
}

/* Store an input file with the given NAME and LANGUAGE in
   infiles.  */

static void
add_infile (const char *name, const char *language)
{
  alloc_infile ();
  infiles[n_infiles].name = name;
  infiles[n_infiles++].language = language;
}

/* Allocate space for a switch in switches.  */

static void
alloc_switch (void)
{
  if (n_switches_alloc == 0)
    {
      n_switches_alloc = 16;
      switches = XNEWVEC (struct switchstr, n_switches_alloc);
    }
  else if (n_switches_alloc == n_switches)
    {
      n_switches_alloc *= 2;
      switches = XRESIZEVEC (struct switchstr, switches, n_switches_alloc);
    }
}

/* Save an option OPT with N_ARGS arguments in array ARGS, marking it
   as validated if VALIDATED and KNOWN if it is an internal switch.  */

static void
save_switch (const char *opt, size_t n_args, const char *const *args,
	     bool validated, bool known)
{
  alloc_switch ();
  switches[n_switches].part1 = opt + 1;
  if (n_args == 0)
    switches[n_switches].args = 0;
  else
    {
      switches[n_switches].args = XNEWVEC (const char *, n_args + 1);
      memcpy (switches[n_switches].args, args, n_args * sizeof (const char *));
      switches[n_switches].args[n_args] = NULL;
    }

  switches[n_switches].live_cond = 0;
  switches[n_switches].validated = validated;
  switches[n_switches].known = known;
  switches[n_switches].ordering = 0;
  n_switches++;
}

/* Handle an option DECODED that is unknown to the option-processing
   machinery.  */

static bool
driver_unknown_option_callback (const struct cl_decoded_option *decoded)
{
  const char *opt = decoded->arg;
  if (opt[1] == 'W' && opt[2] == 'n' && opt[3] == 'o' && opt[4] == '-'
      && !(decoded->errors & CL_ERR_NEGATIVE))
    {
      /* Leave unknown -Wno-* options for the compiler proper, to be
	 diagnosed only if there are warnings.  */
      save_switch (decoded->canonical_option[0],
		   decoded->canonical_option_num_elements - 1,
		   &decoded->canonical_option[1], false, true);
      return false;
    }
  if (decoded->opt_index == OPT_SPECIAL_unknown)
    {
      /* Give it a chance to define it a a spec file.  */
      save_switch (decoded->canonical_option[0],
		   decoded->canonical_option_num_elements - 1,
		   &decoded->canonical_option[1], false, false);
      return false;
    }
  else
    return true;
}

/* Handle an option DECODED that is not marked as CL_DRIVER.
   LANG_MASK will always be CL_DRIVER.  */

static void
driver_wrong_lang_callback (const struct cl_decoded_option *decoded,
			    unsigned int lang_mask ATTRIBUTE_UNUSED)
{
  /* At this point, non-driver options are accepted (and expected to
     be passed down by specs) unless marked to be rejected by the
     driver.  Options to be rejected by the driver but accepted by the
     compilers proper are treated just like completely unknown
     options.  */
  const struct cl_option *option = &cl_options[decoded->opt_index];

  if (option->cl_reject_driver)
    error ("unrecognized command line option %qs",
	   decoded->orig_option_with_args_text);
  else
    save_switch (decoded->canonical_option[0],
		 decoded->canonical_option_num_elements - 1,
		 &decoded->canonical_option[1], false, true);
}

static const char *spec_lang = 0;
static int last_language_n_infiles;

/* Handle a driver option; arguments and return value as for
   handle_option.  */

static bool
driver_handle_option (struct gcc_options *opts,
		      struct gcc_options *opts_set,
		      const struct cl_decoded_option *decoded,
		      unsigned int lang_mask ATTRIBUTE_UNUSED, int kind,
		      location_t loc,
		      const struct cl_option_handlers *handlers ATTRIBUTE_UNUSED,
		      diagnostic_context *dc)
{
  size_t opt_index = decoded->opt_index;
  const char *arg = decoded->arg;
  const char *compare_debug_replacement_opt;
  int value = decoded->value;
  bool validated = false;
  bool do_save = true;

  gcc_assert (opts == &global_options);
  gcc_assert (opts_set == &global_options_set);
  gcc_assert (kind == DK_UNSPECIFIED);
  gcc_assert (loc == UNKNOWN_LOCATION);
  gcc_assert (dc == global_dc);

  switch (opt_index)
    {
    case OPT_dumpspecs:
      {
	struct spec_list *sl;
	init_spec ();
	for (sl = specs; sl; sl = sl->next)
	  printf ("*%s:\n%s\n\n", sl->name, *(sl->ptr_spec));
	if (link_command_spec)
	  printf ("*link_command:\n%s\n\n", link_command_spec);
	exit (0);
      }

    case OPT_dumpversion:
      printf ("%s\n", spec_version);
      exit (0);

    case OPT_dumpmachine:
      printf ("%s\n", spec_machine);
      exit (0);

    case OPT__version:
      print_version = 1;

      /* CPP driver cannot obtain switch from cc1_options.  */
      if (is_cpp_driver)
	add_preprocessor_option ("--version", strlen ("--version"));
      add_assembler_option ("--version", strlen ("--version"));
      add_linker_option ("--version", strlen ("--version"));
      break;

    case OPT__help:
      print_help_list = 1;

      /* CPP driver cannot obtain switch from cc1_options.  */
      if (is_cpp_driver)
	add_preprocessor_option ("--help", 6);
      add_assembler_option ("--help", 6);
      add_linker_option ("--help", 6);
      break;

    case OPT__help_:
      print_subprocess_help = 2;
      break;

    case OPT__target_help:
      print_subprocess_help = 1;

      /* CPP driver cannot obtain switch from cc1_options.  */
      if (is_cpp_driver)
	add_preprocessor_option ("--target-help", 13);
      add_assembler_option ("--target-help", 13);
      add_linker_option ("--target-help", 13);
      break;

    case OPT__no_sysroot_suffix:
    case OPT_pass_exit_codes:
    case OPT_print_search_dirs:
    case OPT_print_file_name_:
    case OPT_print_prog_name_:
    case OPT_print_multi_lib:
    case OPT_print_multi_directory:
    case OPT_print_sysroot:
    case OPT_print_multi_os_directory:
    case OPT_print_multiarch:
    case OPT_print_sysroot_headers_suffix:
    case OPT_time:
    case OPT_wrapper:
      /* These options set the variables specified in common.opt
	 automatically, and do not need to be saved for spec
	 processing.  */
      do_save = false;
      break;

    case OPT_print_libgcc_file_name:
      print_file_name = "libgcc.a";
      do_save = false;
      break;

    case OPT_fcompare_debug_second:
      compare_debug_second = 1;
      break;

    case OPT_fcompare_debug:
      switch (value)
	{
	case 0:
	  compare_debug_replacement_opt = "-fcompare-debug=";
	  arg = "";
	  goto compare_debug_with_arg;

	case 1:
	  compare_debug_replacement_opt = "-fcompare-debug=-gtoggle";
	  arg = "-gtoggle";
	  goto compare_debug_with_arg;

	default:
	  gcc_unreachable ();
	}
      break;

    case OPT_fcompare_debug_:
      compare_debug_replacement_opt = decoded->canonical_option[0];
    compare_debug_with_arg:
      gcc_assert (decoded->canonical_option_num_elements == 1);
      gcc_assert (arg != NULL);
      if (*arg)
	compare_debug = 1;
      else
	compare_debug = -1;
      if (compare_debug < 0)
	compare_debug_opt = NULL;
      else
	compare_debug_opt = arg;
      save_switch (compare_debug_replacement_opt, 0, NULL, validated, true);
      return true;

    case OPT_Wa_:
      {
	int prev, j;
	/* Pass the rest of this option to the assembler.  */

	/* Split the argument at commas.  */
	prev = 0;
	for (j = 0; arg[j]; j++)
	  if (arg[j] == ',')
	    {
	      add_assembler_option (arg + prev, j - prev);
	      prev = j + 1;
	    }

	/* Record the part after the last comma.  */
	add_assembler_option (arg + prev, j - prev);
      }
      do_save = false;
      break;

    case OPT_Wp_:
      {
	int prev, j;
	/* Pass the rest of this option to the preprocessor.  */

	/* Split the argument at commas.  */
	prev = 0;
	for (j = 0; arg[j]; j++)
	  if (arg[j] == ',')
	    {
	      add_preprocessor_option (arg + prev, j - prev);
	      prev = j + 1;
	    }

	/* Record the part after the last comma.  */
	add_preprocessor_option (arg + prev, j - prev);
      }
      do_save = false;
      break;

    case OPT_Wl_:
      {
	int prev, j;
	/* Split the argument at commas.  */
	prev = 0;
	for (j = 0; arg[j]; j++)
	  if (arg[j] == ',')
	    {
	      add_infile (save_string (arg + prev, j - prev), "*");
	      prev = j + 1;
	    }
	/* Record the part after the last comma.  */
	add_infile (arg + prev, "*");
      }
      do_save = false;
      break;

    case OPT_Xlinker:
      add_infile (arg, "*");
      do_save = false;
      break;

    case OPT_Xpreprocessor:
      add_preprocessor_option (arg, strlen (arg));
      do_save = false;
      break;

    case OPT_Xassembler:
      add_assembler_option (arg, strlen (arg));
      do_save = false;
      break;

    case OPT_l:
      /* POSIX allows separation of -l and the lib arg; canonicalize
	 by concatenating -l with its arg */
      add_infile (concat ("-l", arg, NULL), "*");
      do_save = false;
      break;

    case OPT_L:
      /* Similarly, canonicalize -L for linkers that may not accept
	 separate arguments.  */
      save_switch (concat ("-L", arg, NULL), 0, NULL, validated, true);
      return true;

    case OPT_F:
      /* Likewise -F.  */
      save_switch (concat ("-F", arg, NULL), 0, NULL, validated, true);
      return true;

    case OPT_save_temps:
      save_temps_flag = SAVE_TEMPS_CWD;
      validated = true;
      break;

    case OPT_save_temps_:
      if (strcmp (arg, "cwd") == 0)
	save_temps_flag = SAVE_TEMPS_CWD;
      else if (strcmp (arg, "obj") == 0
	       || strcmp (arg, "object") == 0)
	save_temps_flag = SAVE_TEMPS_OBJ;
      else
	fatal_error ("%qs is an unknown -save-temps option",
		     decoded->orig_option_with_args_text);
      break;

    case OPT_no_canonical_prefixes:
      /* Already handled as a special case, so ignored here.  */
      do_save = false;
      break;

    case OPT_pipe:
      validated = true;
      /* These options set the variables specified in common.opt
	 automatically, but do need to be saved for spec
	 processing.  */
      break;

    case OPT_specs_:
      {
	struct user_specs *user = XNEW (struct user_specs);

	user->next = (struct user_specs *) 0;
	user->filename = arg;
	if (user_specs_tail)
	  user_specs_tail->next = user;
	else
	  user_specs_head = user;
	user_specs_tail = user;
      }
      validated = true;
      break;

    case OPT__sysroot_:
      target_system_root = arg;
      target_system_root_changed = 1;
      do_save = false;
      break;

    case OPT_time_:
      if (report_times_to_file)
	fclose (report_times_to_file);
      report_times_to_file = fopen (arg, "a");
      do_save = false;
      break;

    case OPT____:
      /* "-###"
	 This is similar to -v except that there is no execution
	 of the commands and the echoed arguments are quoted.  It
	 is intended for use in shell scripts to capture the
	 driver-generated command line.  */
      verbose_only_flag++;
      verbose_flag = 1;
      do_save = false;
      break;

    case OPT_B:
      {
	size_t len = strlen (arg);

	/* Catch the case where the user has forgotten to append a
	   directory separator to the path.  Note, they may be using
	   -B to add an executable name prefix, eg "i386-elf-", in
	   order to distinguish between multiple installations of
	   GCC in the same directory.  Hence we must check to see
	   if appending a directory separator actually makes a
	   valid directory name.  */
	if (!IS_DIR_SEPARATOR (arg[len - 1])
	    && is_directory (arg, false))
	  {
	    char *tmp = XNEWVEC (char, len + 2);
	    strcpy (tmp, arg);
	    tmp[len] = DIR_SEPARATOR;
	    tmp[++len] = 0;
	    arg = tmp;
	  }

	add_prefix (&exec_prefixes, arg, NULL,
		    PREFIX_PRIORITY_B_OPT, 0, 0);
	add_prefix (&startfile_prefixes, arg, NULL,
		    PREFIX_PRIORITY_B_OPT, 0, 0);
	add_prefix (&include_prefixes, arg, NULL,
		    PREFIX_PRIORITY_B_OPT, 0, 0);
      }
      validated = true;
      break;

    case OPT_x:
      spec_lang = arg;
      if (!strcmp (spec_lang, "none"))
	/* Suppress the warning if -xnone comes after the last input
	   file, because alternate command interfaces like g++ might
	   find it useful to place -xnone after each input file.  */
	spec_lang = 0;
      else
	last_language_n_infiles = n_infiles;
      do_save = false;
      break;

    case OPT_o:
      have_o = 1;
#if defined(HAVE_TARGET_EXECUTABLE_SUFFIX) || defined(HAVE_TARGET_OBJECT_SUFFIX)
      arg = convert_filename (arg, ! have_c, 0);
#endif
      /* Save the output name in case -save-temps=obj was used.  */
      save_temps_prefix = xstrdup (arg);
      /* On some systems, ld cannot handle "-o" without a space.  So
	 split the option from its argument.  */
      save_switch ("-o", 1, &arg, validated, true);
      return true;

    case OPT_static_libgcc:
    case OPT_shared_libgcc:
    case OPT_static_libgfortran:
    case OPT_static_libstdc__:
      /* These are always valid, since gcc.c itself understands the
	 first two, gfortranspec.c understands -static-libgfortran and
	 g++spec.c understands -static-libstdc++ */
      validated = true;
      break;

    default:
      /* Various driver options need no special processing at this
	 point, having been handled in a prescan above or being
	 handled by specs.  */
      break;
    }

  if (do_save)
    save_switch (decoded->canonical_option[0],
		 decoded->canonical_option_num_elements - 1,
		 &decoded->canonical_option[1], validated, true);
  return true;
}

/* Put the driver's standard set of option handlers in *HANDLERS.  */

static void
set_option_handlers (struct cl_option_handlers *handlers)
{
  handlers->unknown_option_callback = driver_unknown_option_callback;
  handlers->wrong_lang_callback = driver_wrong_lang_callback;
  handlers->num_handlers = 3;
  handlers->handlers[0].handler = driver_handle_option;
  handlers->handlers[0].mask = CL_DRIVER;
  handlers->handlers[1].handler = common_handle_option;
  handlers->handlers[1].mask = CL_COMMON;
  handlers->handlers[2].handler = target_handle_option;
  handlers->handlers[2].mask = CL_TARGET;
}

/* Create the vector `switches' and its contents.
   Store its length in `n_switches'.  */

static void
process_command (unsigned int decoded_options_count,
		 struct cl_decoded_option *decoded_options)
{
  const char *temp;
  char *temp1;
  char *tooldir_prefix, *tooldir_prefix2;
  char *(*get_relative_prefix) (const char *, const char *,
				const char *) = NULL;
  struct cl_option_handlers handlers;
  unsigned int j;

  gcc_exec_prefix = getenv ("GCC_EXEC_PREFIX");

  n_switches = 0;
  n_infiles = 0;
  added_libraries = 0;

  /* Figure compiler version from version string.  */

  compiler_version = temp1 = xstrdup (version_string);

  for (; *temp1; ++temp1)
    {
      if (*temp1 == ' ')
	{
	  *temp1 = '\0';
	  break;
	}
    }

  /* Handle any -no-canonical-prefixes flag early, to assign the function
     that builds relative prefixes.  This function creates default search
     paths that are needed later in normal option handling.  */

  for (j = 1; j < decoded_options_count; j++)
    {
      if (decoded_options[j].opt_index == OPT_no_canonical_prefixes)
	{
	  get_relative_prefix = make_relative_prefix_ignore_links;
	  break;
	}
    }
  if (! get_relative_prefix)
    get_relative_prefix = make_relative_prefix;

  /* Set up the default search paths.  If there is no GCC_EXEC_PREFIX,
     see if we can create it from the pathname specified in
     decoded_options[0].arg.  */

  gcc_libexec_prefix = standard_libexec_prefix;
#ifndef VMS
  /* FIXME: make_relative_prefix doesn't yet work for VMS.  */
  if (!gcc_exec_prefix)
    {
      gcc_exec_prefix = get_relative_prefix (decoded_options[0].arg,
					     standard_bindir_prefix,
					     standard_exec_prefix);
      gcc_libexec_prefix = get_relative_prefix (decoded_options[0].arg,
					     standard_bindir_prefix,
					     standard_libexec_prefix);
      if (gcc_exec_prefix)
	xputenv (concat ("GCC_EXEC_PREFIX=", gcc_exec_prefix, NULL));
    }
  else
    {
      /* make_relative_prefix requires a program name, but
	 GCC_EXEC_PREFIX is typically a directory name with a trailing
	 / (which is ignored by make_relative_prefix), so append a
	 program name.  */
      char *tmp_prefix = concat (gcc_exec_prefix, "gcc", NULL);
      gcc_libexec_prefix = get_relative_prefix (tmp_prefix,
						standard_exec_prefix,
						standard_libexec_prefix);

      /* The path is unrelocated, so fallback to the original setting.  */
      if (!gcc_libexec_prefix)
	gcc_libexec_prefix = standard_libexec_prefix;

      free (tmp_prefix);
    }
#else
#endif
  /* From this point onward, gcc_exec_prefix is non-null if the toolchain
     is relocated. The toolchain was either relocated using GCC_EXEC_PREFIX
     or an automatically created GCC_EXEC_PREFIX from
     decoded_options[0].arg.  */

  /* Do language-specific adjustment/addition of flags.  */
  lang_specific_driver (&decoded_options, &decoded_options_count,
			&added_libraries);

  if (gcc_exec_prefix)
    {
      int len = strlen (gcc_exec_prefix);

      if (len > (int) sizeof ("/lib/gcc/") - 1
	  && (IS_DIR_SEPARATOR (gcc_exec_prefix[len-1])))
	{
	  temp = gcc_exec_prefix + len - sizeof ("/lib/gcc/") + 1;
	  if (IS_DIR_SEPARATOR (*temp)
	      && filename_ncmp (temp + 1, "lib", 3) == 0
	      && IS_DIR_SEPARATOR (temp[4])
	      && filename_ncmp (temp + 5, "gcc", 3) == 0)
	    len -= sizeof ("/lib/gcc/") - 1;
	}

      set_std_prefix (gcc_exec_prefix, len);
      add_prefix (&exec_prefixes, gcc_libexec_prefix, "GCC",
		  PREFIX_PRIORITY_LAST, 0, 0);
      add_prefix (&startfile_prefixes, gcc_exec_prefix, "GCC",
		  PREFIX_PRIORITY_LAST, 0, 0);
    }

  /* COMPILER_PATH and LIBRARY_PATH have values
     that are lists of directory names with colons.  */

  temp = getenv ("COMPILER_PATH");
  if (temp)
    {
      const char *startp, *endp;
      char *nstore = (char *) alloca (strlen (temp) + 3);

      startp = endp = temp;
      while (1)
	{
	  if (*endp == PATH_SEPARATOR || *endp == 0)
	    {
	      strncpy (nstore, startp, endp - startp);
	      if (endp == startp)
		strcpy (nstore, concat (".", dir_separator_str, NULL));
	      else if (!IS_DIR_SEPARATOR (endp[-1]))
		{
		  nstore[endp - startp] = DIR_SEPARATOR;
		  nstore[endp - startp + 1] = 0;
		}
	      else
		nstore[endp - startp] = 0;
	      add_prefix (&exec_prefixes, nstore, 0,
			  PREFIX_PRIORITY_LAST, 0, 0);
	      add_prefix (&include_prefixes, nstore, 0,
			  PREFIX_PRIORITY_LAST, 0, 0);
	      if (*endp == 0)
		break;
	      endp = startp = endp + 1;
	    }
	  else
	    endp++;
	}
    }

  temp = getenv (LIBRARY_PATH_ENV);
  if (temp && *cross_compile == '0')
    {
      const char *startp, *endp;
      char *nstore = (char *) alloca (strlen (temp) + 3);

      startp = endp = temp;
      while (1)
	{
	  if (*endp == PATH_SEPARATOR || *endp == 0)
	    {
	      strncpy (nstore, startp, endp - startp);
	      if (endp == startp)
		strcpy (nstore, concat (".", dir_separator_str, NULL));
	      else if (!IS_DIR_SEPARATOR (endp[-1]))
		{
		  nstore[endp - startp] = DIR_SEPARATOR;
		  nstore[endp - startp + 1] = 0;
		}
	      else
		nstore[endp - startp] = 0;
	      add_prefix (&startfile_prefixes, nstore, NULL,
			  PREFIX_PRIORITY_LAST, 0, 1);
	      if (*endp == 0)
		break;
	      endp = startp = endp + 1;
	    }
	  else
	    endp++;
	}
    }

  /* Use LPATH like LIBRARY_PATH (for the CMU build program).  */
  temp = getenv ("LPATH");
  if (temp && *cross_compile == '0')
    {
      const char *startp, *endp;
      char *nstore = (char *) alloca (strlen (temp) + 3);

      startp = endp = temp;
      while (1)
	{
	  if (*endp == PATH_SEPARATOR || *endp == 0)
	    {
	      strncpy (nstore, startp, endp - startp);
	      if (endp == startp)
		strcpy (nstore, concat (".", dir_separator_str, NULL));
	      else if (!IS_DIR_SEPARATOR (endp[-1]))
		{
		  nstore[endp - startp] = DIR_SEPARATOR;
		  nstore[endp - startp + 1] = 0;
		}
	      else
		nstore[endp - startp] = 0;
	      add_prefix (&startfile_prefixes, nstore, NULL,
			  PREFIX_PRIORITY_LAST, 0, 1);
	      if (*endp == 0)
		break;
	      endp = startp = endp + 1;
	    }
	  else
	    endp++;
	}
    }

  /* Process the options and store input files and switches in their
     vectors.  */

  last_language_n_infiles = -1;

  set_option_handlers (&handlers);

  for (j = 1; j < decoded_options_count; j++)
    {
      switch (decoded_options[j].opt_index)
	{
	case OPT_S:
	case OPT_c:
	case OPT_E:
	  have_c = 1;
	  break;
	}
      if (have_c)
	break;
    }

  for (j = 1; j < decoded_options_count; j++)
    {
      if (decoded_options[j].opt_index == OPT_SPECIAL_input_file)
	{
	  const char *arg = decoded_options[j].arg;
          const char *p = strrchr (arg, '@');
          char *fname;
	  long offset;
	  int consumed;
#ifdef HAVE_TARGET_OBJECT_SUFFIX
	  arg = convert_filename (arg, 0, access (arg, F_OK));
#endif
	  /* For LTO static archive support we handle input file
	     specifications that are composed of a filename and
	     an offset like FNAME@OFFSET.  */
	  if (p
	      && p != arg
	      && sscanf (p, "@%li%n", &offset, &consumed) >= 1
	      && strlen (p) == (unsigned int)consumed)
	    {
              fname = (char *)xmalloc (p - arg + 1);
              memcpy (fname, arg, p - arg);
              fname[p - arg] = '\0';
	      /* Only accept non-stdin and existing FNAME parts, otherwise
		 try with the full name.  */
	      if (strcmp (fname, "-") == 0 || access (fname, F_OK) < 0)
		{
		  free (fname);
		  fname = xstrdup (arg);
		}
	    }
	  else
	    fname = xstrdup (arg);

          if (strcmp (fname, "-") != 0 && access (fname, F_OK) < 0)
	    perror_with_name (fname);
          else
	    add_infile (arg, spec_lang);

          free (fname);
	  continue;
	}

      read_cmdline_option (&global_options, &global_options_set,
			   decoded_options + j, UNKNOWN_LOCATION,
			   CL_DRIVER, &handlers, global_dc);
    }

  /* If -save-temps=obj and -o name, create the prefix to use for %b.
     Otherwise just make -save-temps=obj the same as -save-temps=cwd.  */
  if (save_temps_flag == SAVE_TEMPS_OBJ && save_temps_prefix != NULL)
    {
      save_temps_length = strlen (save_temps_prefix);
      temp = strrchr (lbasename (save_temps_prefix), '.');
      if (temp)
	{
	  save_temps_length -= strlen (temp);
	  save_temps_prefix[save_temps_length] = '\0';
	}

    }
  else if (save_temps_prefix != NULL)
    {
      free (save_temps_prefix);
      save_temps_prefix = NULL;
    }

  if (save_temps_flag && use_pipes)
    {
      /* -save-temps overrides -pipe, so that temp files are produced */
      if (save_temps_flag)
	warning (0, "-pipe ignored because -save-temps specified");
      use_pipes = 0;
    }

  if (!compare_debug)
    {
      const char *gcd = getenv ("GCC_COMPARE_DEBUG");

      if (gcd && gcd[0] == '-')
	{
	  compare_debug = 2;
	  compare_debug_opt = gcd;
	}
      else if (gcd && *gcd && strcmp (gcd, "0"))
	{
	  compare_debug = 3;
	  compare_debug_opt = "-gtoggle";
	}
    }
  else if (compare_debug < 0)
    {
      compare_debug = 0;
      gcc_assert (!compare_debug_opt);
    }

  /* Set up the search paths.  We add directories that we expect to
     contain GNU Toolchain components before directories specified by
     the machine description so that we will find GNU components (like
     the GNU assembler) before those of the host system.  */

  /* If we don't know where the toolchain has been installed, use the
     configured-in locations.  */
  if (!gcc_exec_prefix)
    {
#ifndef OS2
      add_prefix (&exec_prefixes, standard_libexec_prefix, "GCC",
		  PREFIX_PRIORITY_LAST, 1, 0);
      add_prefix (&exec_prefixes, standard_libexec_prefix, "BINUTILS",
		  PREFIX_PRIORITY_LAST, 2, 0);
      add_prefix (&exec_prefixes, standard_exec_prefix, "BINUTILS",
		  PREFIX_PRIORITY_LAST, 2, 0);
#endif
      add_prefix (&startfile_prefixes, standard_exec_prefix, "BINUTILS",
		  PREFIX_PRIORITY_LAST, 1, 0);
    }

  gcc_assert (!IS_ABSOLUTE_PATH (tooldir_base_prefix));
  tooldir_prefix2 = concat (tooldir_base_prefix, spec_machine,
			    dir_separator_str, NULL);

  /* Look for tools relative to the location from which the driver is
     running, or, if that is not available, the configured prefix.  */
  tooldir_prefix
    = concat (gcc_exec_prefix ? gcc_exec_prefix : standard_exec_prefix,
	      spec_machine, dir_separator_str,
	      spec_version, dir_separator_str, tooldir_prefix2, NULL);
  free (tooldir_prefix2);

  add_prefix (&exec_prefixes,
	      concat (tooldir_prefix, "bin", dir_separator_str, NULL),
	      "BINUTILS", PREFIX_PRIORITY_LAST, 0, 0);
  add_prefix (&startfile_prefixes,
	      concat (tooldir_prefix, "lib", dir_separator_str, NULL),
	      "BINUTILS", PREFIX_PRIORITY_LAST, 0, 1);
  free (tooldir_prefix);

#if defined(TARGET_SYSTEM_ROOT_RELOCATABLE) && !defined(VMS)
  /* If the normal TARGET_SYSTEM_ROOT is inside of $exec_prefix,
     then consider it to relocate with the rest of the GCC installation
     if GCC_EXEC_PREFIX is set.
     ``make_relative_prefix'' is not compiled for VMS, so don't call it.  */
  if (target_system_root && !target_system_root_changed && gcc_exec_prefix)
    {
      char *tmp_prefix = get_relative_prefix (decoded_options[0].arg,
					      standard_bindir_prefix,
					      target_system_root);
      if (tmp_prefix && access_check (tmp_prefix, F_OK) == 0)
	{
	  target_system_root = tmp_prefix;
	  target_system_root_changed = 1;
	}
    }
#endif

  /* More prefixes are enabled in main, after we read the specs file
     and determine whether this is cross-compilation or not.  */

  if (n_infiles == last_language_n_infiles && spec_lang != 0)
    warning (0, "%<-x %s%> after last input file has no effect", spec_lang);

  /* Synthesize -fcompare-debug flag from the GCC_COMPARE_DEBUG
     environment variable.  */
  if (compare_debug == 2 || compare_debug == 3)
    {
      const char *opt = concat ("-fcompare-debug=", compare_debug_opt, NULL);
      save_switch (opt, 0, NULL, false, true);
      compare_debug = 1;
    }

  /* Ensure we only invoke each subprocess once.  */
  if (print_subprocess_help || print_help_list || print_version)
    {
      n_infiles = 0;

      /* Create a dummy input file, so that we can pass
	 the help option on to the various sub-processes.  */
      add_infile ("help-dummy", "c");
    }

  alloc_switch ();
  switches[n_switches].part1 = 0;
  alloc_infile ();
  infiles[n_infiles].name = 0;
}

/* Store switches not filtered out by %<S in spec in COLLECT_GCC_OPTIONS
   and place that in the environment.  */

static void
set_collect_gcc_options (void)
{
  int i;
  int first_time;

  /* Build COLLECT_GCC_OPTIONS to have all of the options specified to
     the compiler.  */
  obstack_grow (&collect_obstack, "COLLECT_GCC_OPTIONS=",
		sizeof ("COLLECT_GCC_OPTIONS=") - 1);

  first_time = TRUE;
  for (i = 0; (int) i < n_switches; i++)
    {
      const char *const *args;
      const char *p, *q;
      if (!first_time)
	obstack_grow (&collect_obstack, " ", 1);

      first_time = FALSE;

      /* Ignore elided switches.  */
      if ((switches[i].live_cond
	   & (SWITCH_IGNORE | SWITCH_KEEP_FOR_GCC))
	  == SWITCH_IGNORE)
	continue;

      obstack_grow (&collect_obstack, "'-", 2);
      q = switches[i].part1;
      while ((p = strchr (q, '\'')))
	{
	  obstack_grow (&collect_obstack, q, p - q);
	  obstack_grow (&collect_obstack, "'\\''", 4);
	  q = ++p;
	}
      obstack_grow (&collect_obstack, q, strlen (q));
      obstack_grow (&collect_obstack, "'", 1);

      for (args = switches[i].args; args && *args; args++)
	{
	  obstack_grow (&collect_obstack, " '", 2);
	  q = *args;
	  while ((p = strchr (q, '\'')))
	    {
	      obstack_grow (&collect_obstack, q, p - q);
	      obstack_grow (&collect_obstack, "'\\''", 4);
	      q = ++p;
	    }
	  obstack_grow (&collect_obstack, q, strlen (q));
	  obstack_grow (&collect_obstack, "'", 1);
	}
    }
  obstack_grow (&collect_obstack, "\0", 1);
  xputenv (XOBFINISH (&collect_obstack, char *));
}

/* Process a spec string, accumulating and running commands.  */

/* These variables describe the input file name.
   input_file_number is the index on outfiles of this file,
   so that the output file name can be stored for later use by %o.
   input_basename is the start of the part of the input file
   sans all directory names, and basename_length is the number
   of characters starting there excluding the suffix .c or whatever.  */

static const char *gcc_input_filename;
static int input_file_number;
size_t input_filename_length;
static int basename_length;
static int suffixed_basename_length;
static const char *input_basename;
static const char *input_suffix;
#ifndef HOST_LACKS_INODE_NUMBERS
static struct stat input_stat;
#endif
static int input_stat_set;

/* The compiler used to process the current input file.  */
static struct compiler *input_file_compiler;

/* These are variables used within do_spec and do_spec_1.  */

/* Nonzero if an arg has been started and not yet terminated
   (with space, tab or newline).  */
static int arg_going;

/* Nonzero means %d or %g has been seen; the next arg to be terminated
   is a temporary file name.  */
static int delete_this_arg;

/* Nonzero means %w has been seen; the next arg to be terminated
   is the output file name of this compilation.  */
static int this_is_output_file;

/* Nonzero means %s has been seen; the next arg to be terminated
   is the name of a library file and we should try the standard
   search dirs for it.  */
static int this_is_library_file;

/* Nonzero means %T has been seen; the next arg to be terminated
   is the name of a linker script and we should try all of the
   standard search dirs for it.  If it is found insert a --script
   command line switch and then substitute the full path in place,
   otherwise generate an error message.  */
static int this_is_linker_script;

/* Nonzero means that the input of this command is coming from a pipe.  */
static int input_from_pipe;

/* Nonnull means substitute this for any suffix when outputting a switches
   arguments.  */
static const char *suffix_subst;

/* If there is an argument being accumulated, terminate it and store it.  */

static void
end_going_arg (void)
{
  if (arg_going)
    {
      const char *string;

      obstack_1grow (&obstack, 0);
      string = XOBFINISH (&obstack, const char *);
      if (this_is_library_file)
	string = find_file (string);
      if (this_is_linker_script)
	{
	  char * full_script_path = find_a_file (&startfile_prefixes, string, R_OK, true);

	  if (full_script_path == NULL)
	    {
	      error ("unable to locate default linker script %qs in the library search paths", string);
	      /* Script was not found on search path.  */
	      return;
	    }
	  store_arg ("--script", false, false);
	  string = full_script_path;
	}
      store_arg (string, delete_this_arg, this_is_output_file);
      if (this_is_output_file)
	outfiles[input_file_number] = string;
      arg_going = 0;
    }
}


/* Parse the WRAPPER string which is a comma separated list of the command line
   and insert them into the beginning of argbuf.  */

static void
insert_wrapper (const char *wrapper)
{
  int n = 0;
  int i;
  char *buf = xstrdup (wrapper);
  char *p = buf;
  unsigned int old_length = argbuf.length ();

  do
    {
      n++;
      while (*p == ',')
        p++;
    }
  while ((p = strchr (p, ',')) != NULL);

  argbuf.safe_grow (old_length + n);
  memmove (argbuf.address () + n,
	   argbuf.address (),
	   old_length * sizeof (const_char_p));

  i = 0;
  p = buf;
  do
    {
      while (*p == ',')
        {
          *p = 0;
          p++;
        }
      argbuf[i] = p;
      i++;
    }
  while ((p = strchr (p, ',')) != NULL);
  gcc_assert (i == n);
}

/* Process the spec SPEC and run the commands specified therein.
   Returns 0 if the spec is successfully processed; -1 if failed.  */

int
do_spec (const char *spec)
{
  int value;

  value = do_spec_2 (spec);

  /* Force out any unfinished command.
     If -pipe, this forces out the last command if it ended in `|'.  */
  if (value == 0)
    {
      if (argbuf.length () > 0
	  && !strcmp (argbuf.last (), "|"))
	argbuf.pop ();

      set_collect_gcc_options ();

      if (argbuf.length () > 0)
	value = execute ();
    }

  return value;
}

static int
do_spec_2 (const char *spec)
{
  int result;

  clear_args ();
  arg_going = 0;
  delete_this_arg = 0;
  this_is_output_file = 0;
  this_is_library_file = 0;
  this_is_linker_script = 0;
  input_from_pipe = 0;
  suffix_subst = NULL;

  result = do_spec_1 (spec, 0, NULL);

  end_going_arg ();

  return result;
}


/* Process the given spec string and add any new options to the end
   of the switches/n_switches array.  */

static void
do_option_spec (const char *name, const char *spec)
{
  unsigned int i, value_count, value_len;
  const char *p, *q, *value;
  char *tmp_spec, *tmp_spec_p;

  if (configure_default_options[0].name == NULL)
    return;

  for (i = 0; i < ARRAY_SIZE (configure_default_options); i++)
    if (strcmp (configure_default_options[i].name, name) == 0)
      break;
  if (i == ARRAY_SIZE (configure_default_options))
    return;

  value = configure_default_options[i].value;
  value_len = strlen (value);

  /* Compute the size of the final spec.  */
  value_count = 0;
  p = spec;
  while ((p = strstr (p, "%(VALUE)")) != NULL)
    {
      p ++;
      value_count ++;
    }

  /* Replace each %(VALUE) by the specified value.  */
  tmp_spec = (char *) alloca (strlen (spec) + 1
		     + value_count * (value_len - strlen ("%(VALUE)")));
  tmp_spec_p = tmp_spec;
  q = spec;
  while ((p = strstr (q, "%(VALUE)")) != NULL)
    {
      memcpy (tmp_spec_p, q, p - q);
      tmp_spec_p = tmp_spec_p + (p - q);
      memcpy (tmp_spec_p, value, value_len);
      tmp_spec_p += value_len;
      q = p + strlen ("%(VALUE)");
    }
  strcpy (tmp_spec_p, q);

  do_self_spec (tmp_spec);
}

/* Process the given spec string and add any new options to the end
   of the switches/n_switches array.  */

static void
do_self_spec (const char *spec)
{
  int i;

  do_spec_2 (spec);
  do_spec_1 (" ", 0, NULL);

  /* Mark %<S switches processed by do_self_spec to be ignored permanently.
     do_self_specs adds the replacements to switches array, so it shouldn't
     be processed afterwards.  */
  for (i = 0; i < n_switches; i++)
    if ((switches[i].live_cond & SWITCH_IGNORE))
      switches[i].live_cond |= SWITCH_IGNORE_PERMANENTLY;

  if (argbuf.length () > 0)
    {
      const char **argbuf_copy;
      struct cl_decoded_option *decoded_options;
      struct cl_option_handlers handlers;
      unsigned int decoded_options_count;
      unsigned int j;

      /* Create a copy of argbuf with a dummy argv[0] entry for
	 decode_cmdline_options_to_array.  */
      argbuf_copy = XNEWVEC (const char *,
			     argbuf.length () + 1);
      argbuf_copy[0] = "";
      memcpy (argbuf_copy + 1, argbuf.address (),
	      argbuf.length () * sizeof (const char *));

      decode_cmdline_options_to_array (argbuf.length () + 1,
				       argbuf_copy,
				       CL_DRIVER, &decoded_options,
				       &decoded_options_count);
      free (argbuf_copy);

      set_option_handlers (&handlers);

      for (j = 1; j < decoded_options_count; j++)
	{
	  switch (decoded_options[j].opt_index)
	    {
	    case OPT_SPECIAL_input_file:
	      /* Specs should only generate options, not input
		 files.  */
	      if (strcmp (decoded_options[j].arg, "-") != 0)
		fatal_error ("switch %qs does not start with %<-%>",
			     decoded_options[j].arg);
	      else
		fatal_error ("spec-generated switch is just %<-%>");
	      break;

	    case OPT_fcompare_debug_second:
	    case OPT_fcompare_debug:
	    case OPT_fcompare_debug_:
	    case OPT_o:
	      /* Avoid duplicate processing of some options from
		 compare-debug specs; just save them here.  */
	      save_switch (decoded_options[j].canonical_option[0],
			   (decoded_options[j].canonical_option_num_elements
			    - 1),
			   &decoded_options[j].canonical_option[1], false, true);
	      break;

	    default:
	      read_cmdline_option (&global_options, &global_options_set,
				   decoded_options + j, UNKNOWN_LOCATION,
				   CL_DRIVER, &handlers, global_dc);
	      break;
	    }
	}

      alloc_switch ();
      switches[n_switches].part1 = 0;
    }
}

/* Callback for processing %D and %I specs.  */

struct spec_path_info {
  const char *option;
  const char *append;
  size_t append_len;
  bool omit_relative;
  bool separate_options;
};

static void *
spec_path (char *path, void *data)
{
  struct spec_path_info *info = (struct spec_path_info *) data;
  size_t len = 0;
  char save = 0;

  if (info->omit_relative && !IS_ABSOLUTE_PATH (path))
    return NULL;

  if (info->append_len != 0)
    {
      len = strlen (path);
      memcpy (path + len, info->append, info->append_len + 1);
    }

  if (!is_directory (path, true))
    return NULL;

  do_spec_1 (info->option, 1, NULL);
  if (info->separate_options)
    do_spec_1 (" ", 0, NULL);

  if (info->append_len == 0)
    {
      len = strlen (path);
      save = path[len - 1];
      if (IS_DIR_SEPARATOR (path[len - 1]))
	path[len - 1] = '\0';
    }

  do_spec_1 (path, 1, NULL);
  do_spec_1 (" ", 0, NULL);

  /* Must not damage the original path.  */
  if (info->append_len == 0)
    path[len - 1] = save;

  return NULL;
}

/* Create a temporary FILE with the contents of ARGV. Add @FILE to the
   argument list. */

static void
create_at_file (char **argv)
{
  char *temp_file = make_temp_file ("");
  char *at_argument = concat ("@", temp_file, NULL);
  FILE *f = fopen (temp_file, "w");
  int status;

  if (f == NULL)
    fatal_error ("could not open temporary response file %s",
		 temp_file);

  status = writeargv (argv, f);

  if (status)
    fatal_error ("could not write to temporary response file %s",
		 temp_file);

  status = fclose (f);

  if (EOF == status)
    fatal_error ("could not close temporary response file %s",
		 temp_file);

  store_arg (at_argument, 0, 0);

  record_temp_file (temp_file, !save_temps_flag, !save_temps_flag);
}

/* True if we should compile INFILE. */

static bool
compile_input_file_p (struct infile *infile)
{
  if ((!infile->language) || (infile->language[0] != '*'))
    if (infile->incompiler == input_file_compiler)
      return true;
  return false;
}

/* Process each member of VEC as a spec.  */

static void
do_specs_vec (vec<char_p> vec)
{
  unsigned ix;
  char *opt;

  FOR_EACH_VEC_ELT (vec, ix, opt)
    {
      do_spec_1 (opt, 1, NULL);
      /* Make each accumulated option a separate argument.  */
      do_spec_1 (" ", 0, NULL);
    }
}

/* Process the sub-spec SPEC as a portion of a larger spec.
   This is like processing a whole spec except that we do
   not initialize at the beginning and we do not supply a
   newline by default at the end.
   INSWITCH nonzero means don't process %-sequences in SPEC;
   in this case, % is treated as an ordinary character.
   This is used while substituting switches.
   INSWITCH nonzero also causes SPC not to terminate an argument.

   Value is zero unless a line was finished
   and the command on that line reported an error.  */

static int
do_spec_1 (const char *spec, int inswitch, const char *soft_matched_part)
{
  const char *p = spec;
  int c;
  int i;
  int value;

  /* If it's an empty string argument to a switch, keep it as is.  */
  if (inswitch && !*p)
    arg_going = 1;

  while ((c = *p++))
    /* If substituting a switch, treat all chars like letters.
       Otherwise, NL, SPC, TAB and % are special.  */
    switch (inswitch ? 'a' : c)
      {
      case '\n':
	end_going_arg ();

	if (argbuf.length () > 0
	    && !strcmp (argbuf.last (), "|"))
	  {
	    /* A `|' before the newline means use a pipe here,
	       but only if -pipe was specified.
	       Otherwise, execute now and don't pass the `|' as an arg.  */
	    if (use_pipes)
	      {
		input_from_pipe = 1;
		break;
	      }
	    else
	      argbuf.pop ();
	  }

	set_collect_gcc_options ();

	if (argbuf.length () > 0)
	  {
	    value = execute ();
	    if (value)
	      return value;
	  }
	/* Reinitialize for a new command, and for a new argument.  */
	clear_args ();
	arg_going = 0;
	delete_this_arg = 0;
	this_is_output_file = 0;
	this_is_library_file = 0;
	this_is_linker_script = 0;
	input_from_pipe = 0;
	break;

      case '|':
	end_going_arg ();

	/* Use pipe */
	obstack_1grow (&obstack, c);
	arg_going = 1;
	break;

      case '\t':
      case ' ':
	end_going_arg ();

	/* Reinitialize for a new argument.  */
	delete_this_arg = 0;
	this_is_output_file = 0;
	this_is_library_file = 0;
	this_is_linker_script = 0;
	break;

      case '%':
	switch (c = *p++)
	  {
	  case 0:
	    fatal_error ("spec %qs invalid", spec);

	  case 'b':
	    if (save_temps_length)
	      obstack_grow (&obstack, save_temps_prefix, save_temps_length);
	    else
	      obstack_grow (&obstack, input_basename, basename_length);
	    if (compare_debug < 0)
	      obstack_grow (&obstack, ".gk", 3);
	    arg_going = 1;
	    break;

	  case 'B':
	    if (save_temps_length)
	      obstack_grow (&obstack, save_temps_prefix, save_temps_length);
	    else
	      obstack_grow (&obstack, input_basename, suffixed_basename_length);
	    if (compare_debug < 0)
	      obstack_grow (&obstack, ".gk", 3);
	    arg_going = 1;
	    break;

	  case 'd':
	    delete_this_arg = 2;
	    break;

	  /* Dump out the directories specified with LIBRARY_PATH,
	     followed by the absolute directories
	     that we search for startfiles.  */
	  case 'D':
	    {
	      struct spec_path_info info;

	      info.option = "-L";
	      info.append_len = 0;
#ifdef RELATIVE_PREFIX_NOT_LINKDIR
	      /* Used on systems which record the specified -L dirs
		 and use them to search for dynamic linking.
		 Relative directories always come from -B,
		 and it is better not to use them for searching
		 at run time.  In particular, stage1 loses.  */
	      info.omit_relative = true;
#else
	      info.omit_relative = false;
#endif
	      info.separate_options = false;

	      for_each_path (&startfile_prefixes, true, 0, spec_path, &info);
	    }
	    break;

	  case 'e':
	    /* %efoo means report an error with `foo' as error message
	       and don't execute any more commands for this file.  */
	    {
	      const char *q = p;
	      char *buf;
	      while (*p != 0 && *p != '\n')
		p++;
	      buf = (char *) alloca (p - q + 1);
	      strncpy (buf, q, p - q);
	      buf[p - q] = 0;
	      error ("%s", _(buf));
	      return -1;
	    }
	    break;
	  case 'n':
	    /* %nfoo means report a notice with `foo' on stderr.  */
	    {
	      const char *q = p;
	      char *buf;
	      while (*p != 0 && *p != '\n')
		p++;
	      buf = (char *) alloca (p - q + 1);
	      strncpy (buf, q, p - q);
	      buf[p - q] = 0;
	      inform (0, "%s", _(buf));
	      if (*p)
		p++;
	    }
	    break;

	  case 'j':
	    {
	      struct stat st;

	      /* If save_temps_flag is off, and the HOST_BIT_BUCKET is
		 defined, and it is not a directory, and it is
		 writable, use it.  Otherwise, treat this like any
		 other temporary file.  */

	      if ((!save_temps_flag)
		  && (stat (HOST_BIT_BUCKET, &st) == 0) && (!S_ISDIR (st.st_mode))
		  && (access (HOST_BIT_BUCKET, W_OK) == 0))
		{
		  obstack_grow (&obstack, HOST_BIT_BUCKET,
				strlen (HOST_BIT_BUCKET));
		  delete_this_arg = 0;
		  arg_going = 1;
		  break;
		}
	    }
	    goto create_temp_file;
	  case '|':
	    if (use_pipes)
	      {
		obstack_1grow (&obstack, '-');
		delete_this_arg = 0;
		arg_going = 1;

		/* consume suffix */
		while (*p == '.' || ISALNUM ((unsigned char) *p))
		  p++;
		if (p[0] == '%' && p[1] == 'O')
		  p += 2;

		break;
	      }
	    goto create_temp_file;
	  case 'm':
	    if (use_pipes)
	      {
		/* consume suffix */
		while (*p == '.' || ISALNUM ((unsigned char) *p))
		  p++;
		if (p[0] == '%' && p[1] == 'O')
		  p += 2;

		break;
	      }
	    goto create_temp_file;
	  case 'g':
	  case 'u':
	  case 'U':
	  create_temp_file:
	      {
		struct temp_name *t;
		int suffix_length;
		const char *suffix = p;
		char *saved_suffix = NULL;

		while (*p == '.' || ISALNUM ((unsigned char) *p))
		  p++;
		suffix_length = p - suffix;
		if (p[0] == '%' && p[1] == 'O')
		  {
		    p += 2;
		    /* We don't support extra suffix characters after %O.  */
		    if (*p == '.' || ISALNUM ((unsigned char) *p))
		      fatal_error ("spec %qs has invalid %<%%0%c%>", spec, *p);
		    if (suffix_length == 0)
		      suffix = TARGET_OBJECT_SUFFIX;
		    else
		      {
			saved_suffix
			  = XNEWVEC (char, suffix_length
				     + strlen (TARGET_OBJECT_SUFFIX));
			strncpy (saved_suffix, suffix, suffix_length);
			strcpy (saved_suffix + suffix_length,
				TARGET_OBJECT_SUFFIX);
		      }
		    suffix_length += strlen (TARGET_OBJECT_SUFFIX);
		  }

		if (compare_debug < 0)
		  {
		    suffix = concat (".gk", suffix, NULL);
		    suffix_length += 3;
		  }

		/* If -save-temps=obj and -o were specified, use that for the
		   temp file.  */
		if (save_temps_length)
		  {
		    char *tmp;
		    temp_filename_length
		      = save_temps_length + suffix_length + 1;
		    tmp = (char *) alloca (temp_filename_length);
		    memcpy (tmp, save_temps_prefix, save_temps_length);
		    memcpy (tmp + save_temps_length, suffix, suffix_length);
		    tmp[save_temps_length + suffix_length] = '\0';
		    temp_filename = save_string (tmp, save_temps_length
						      + suffix_length);
		    obstack_grow (&obstack, temp_filename,
				  temp_filename_length);
		    arg_going = 1;
		    delete_this_arg = 0;
		    break;
		  }

		/* If the gcc_input_filename has the same suffix specified
		   for the %g, %u, or %U, and -save-temps is specified,
		   we could end up using that file as an intermediate
		   thus clobbering the user's source file (.e.g.,
		   gcc -save-temps foo.s would clobber foo.s with the
		   output of cpp0).  So check for this condition and
		   generate a temp file as the intermediate.  */

		if (save_temps_flag)
		  {
		    char *tmp;
		    temp_filename_length = basename_length + suffix_length + 1;
		    tmp = (char *) alloca (temp_filename_length);
		    memcpy (tmp, input_basename, basename_length);
		    memcpy (tmp + basename_length, suffix, suffix_length);
		    tmp[basename_length + suffix_length] = '\0';
		    temp_filename = tmp;

		    if (filename_cmp (temp_filename, gcc_input_filename) != 0)
		      {
#ifndef HOST_LACKS_INODE_NUMBERS
			struct stat st_temp;

			/* Note, set_input() resets input_stat_set to 0.  */
			if (input_stat_set == 0)
			  {
			    input_stat_set = stat (gcc_input_filename,
						   &input_stat);
			    if (input_stat_set >= 0)
			      input_stat_set = 1;
			  }

			/* If we have the stat for the gcc_input_filename
			   and we can do the stat for the temp_filename
			   then the they could still refer to the same
			   file if st_dev/st_ino's are the same.  */
			if (input_stat_set != 1
			    || stat (temp_filename, &st_temp) < 0
			    || input_stat.st_dev != st_temp.st_dev
			    || input_stat.st_ino != st_temp.st_ino)
#else
			/* Just compare canonical pathnames.  */
			char* input_realname = lrealpath (gcc_input_filename);
			char* temp_realname = lrealpath (temp_filename);
			bool files_differ = filename_cmp (input_realname, temp_realname);
			free (input_realname);
			free (temp_realname);
			if (files_differ)
#endif
			  {
			    temp_filename = save_string (temp_filename,
							 temp_filename_length + 1);
			    obstack_grow (&obstack, temp_filename,
						    temp_filename_length);
			    arg_going = 1;
			    delete_this_arg = 0;
			    break;
			  }
		      }
		  }

		/* See if we already have an association of %g/%u/%U and
		   suffix.  */
		for (t = temp_names; t; t = t->next)
		  if (t->length == suffix_length
		      && strncmp (t->suffix, suffix, suffix_length) == 0
		      && t->unique == (c == 'u' || c == 'U' || c == 'j'))
		    break;

		/* Make a new association if needed.  %u and %j
		   require one.  */
		if (t == 0 || c == 'u' || c == 'j')
		  {
		    if (t == 0)
		      {
			t = XNEW (struct temp_name);
			t->next = temp_names;
			temp_names = t;
		      }
		    t->length = suffix_length;
		    if (saved_suffix)
		      {
			t->suffix = saved_suffix;
			saved_suffix = NULL;
		      }
		    else
		      t->suffix = save_string (suffix, suffix_length);
		    t->unique = (c == 'u' || c == 'U' || c == 'j');
		    temp_filename = make_temp_file (t->suffix);
		    temp_filename_length = strlen (temp_filename);
		    t->filename = temp_filename;
		    t->filename_length = temp_filename_length;
		  }

		free (saved_suffix);

		obstack_grow (&obstack, t->filename, t->filename_length);
		delete_this_arg = 1;
	      }
	    arg_going = 1;
	    break;

	  case 'i':
	    if (combine_inputs)
	      {
		if (at_file_supplied)
		  {
		    /* We are going to expand `%i' to `@FILE', where FILE
		       is a newly-created temporary filename.  The filenames
		       that would usually be expanded in place of %o will be
		       written to the temporary file.  */
		    char **argv;
		    int n_files = 0;
		    int j;

		    for (i = 0; i < n_infiles; i++)
		      if (compile_input_file_p (&infiles[i]))
			n_files++;

		    argv = (char **) alloca (sizeof (char *) * (n_files + 1));

		    /* Copy the strings over.  */
		    for (i = 0, j = 0; i < n_infiles; i++)
		      if (compile_input_file_p (&infiles[i]))
			{
			  argv[j] = CONST_CAST (char *, infiles[i].name);
			  infiles[i].compiled = true;
			  j++;
			}
		    argv[j] = NULL;

		    create_at_file (argv);
		  }
		else
		  for (i = 0; (int) i < n_infiles; i++)
		    if (compile_input_file_p (&infiles[i]))
		      {
			store_arg (infiles[i].name, 0, 0);
			infiles[i].compiled = true;
		      }
	      }
	    else
	      {
		obstack_grow (&obstack, gcc_input_filename,
			      input_filename_length);
		arg_going = 1;
	      }
	    break;

	  case 'I':
	    {
	      struct spec_path_info info;

	      if (multilib_dir)
		{
		  do_spec_1 ("-imultilib", 1, NULL);
		  /* Make this a separate argument.  */
		  do_spec_1 (" ", 0, NULL);
		  do_spec_1 (multilib_dir, 1, NULL);
		  do_spec_1 (" ", 0, NULL);
		}

	      if (multiarch_dir)
		{
		  do_spec_1 ("-imultiarch", 1, NULL);
		  /* Make this a separate argument.  */
		  do_spec_1 (" ", 0, NULL);
		  do_spec_1 (multiarch_dir, 1, NULL);
		  do_spec_1 (" ", 0, NULL);
		}

	      if (gcc_exec_prefix)
		{
		  do_spec_1 ("-iprefix", 1, NULL);
		  /* Make this a separate argument.  */
		  do_spec_1 (" ", 0, NULL);
		  do_spec_1 (gcc_exec_prefix, 1, NULL);
		  do_spec_1 (" ", 0, NULL);
		}

	      if (target_system_root_changed ||
		  (target_system_root && target_sysroot_hdrs_suffix))
		{
		  do_spec_1 ("-isysroot", 1, NULL);
		  /* Make this a separate argument.  */
		  do_spec_1 (" ", 0, NULL);
		  do_spec_1 (target_system_root, 1, NULL);
		  if (target_sysroot_hdrs_suffix)
		    do_spec_1 (target_sysroot_hdrs_suffix, 1, NULL);
		  do_spec_1 (" ", 0, NULL);
		}

	      info.option = "-isystem";
	      info.append = "include";
	      info.append_len = strlen (info.append);
	      info.omit_relative = false;
	      info.separate_options = true;

	      for_each_path (&include_prefixes, false, info.append_len,
			     spec_path, &info);

	      info.append = "include-fixed";
	      if (*sysroot_hdrs_suffix_spec)
		info.append = concat (info.append, dir_separator_str,
				      multilib_dir, NULL);
	      info.append_len = strlen (info.append);
	      for_each_path (&include_prefixes, false, info.append_len,
			     spec_path, &info);
	    }
	    break;

	  case 'o':
	    {
	      int max = n_infiles;
	      max += lang_specific_extra_outfiles;

              if (HAVE_GNU_LD && at_file_supplied)
                {
                  /* We are going to expand `%o' to `@FILE', where FILE
                     is a newly-created temporary filename.  The filenames
                     that would usually be expanded in place of %o will be
                     written to the temporary file.  */

                  char **argv;
                  int n_files, j;

                  /* Convert OUTFILES into a form suitable for writeargv.  */

                  /* Determine how many are non-NULL.  */
                  for (n_files = 0, i = 0; i < max; i++)
                    n_files += outfiles[i] != NULL;

                  argv = (char **) alloca (sizeof (char *) * (n_files + 1));

                  /* Copy the strings over.  */
                  for (i = 0, j = 0; i < max; i++)
                    if (outfiles[i])
                      {
                        argv[j] = CONST_CAST (char *, outfiles[i]);
                        j++;
                      }
                  argv[j] = NULL;

		  create_at_file (argv);
                }
              else
                for (i = 0; i < max; i++)
	          if (outfiles[i])
		    store_arg (outfiles[i], 0, 0);
	      break;
	    }

	  case 'O':
	    obstack_grow (&obstack, TARGET_OBJECT_SUFFIX, strlen (TARGET_OBJECT_SUFFIX));
	    arg_going = 1;
	    break;

	  case 's':
	    this_is_library_file = 1;
	    break;

	  case 'T':
	    this_is_linker_script = 1;
	    break;

	  case 'V':
	    outfiles[input_file_number] = NULL;
	    break;

	  case 'w':
	    this_is_output_file = 1;
	    break;

	  case 'W':
	    {
	      unsigned int cur_index = argbuf.length ();
	      /* Handle the {...} following the %W.  */
	      if (*p != '{')
		fatal_error ("spec %qs has invalid %<%%W%c%>", spec, *p);
	      p = handle_braces (p + 1);
	      if (p == 0)
		return -1;
	      end_going_arg ();
	      /* If any args were output, mark the last one for deletion
		 on failure.  */
	      if (argbuf.length () != cur_index)
		record_temp_file (argbuf.last (), 0, 1);
	      break;
	    }

	  /* %x{OPTION} records OPTION for %X to output.  */
	  case 'x':
	    {
	      const char *p1 = p;
	      char *string;
	      char *opt;
	      unsigned ix;

	      /* Skip past the option value and make a copy.  */
	      if (*p != '{')
		fatal_error ("spec %qs has invalid %<%%x%c%>", spec, *p);
	      while (*p++ != '}')
		;
	      string = save_string (p1 + 1, p - p1 - 2);

	      /* See if we already recorded this option.  */
	      FOR_EACH_VEC_ELT (linker_options, ix, opt)
		if (! strcmp (string, opt))
		  {
		    free (string);
		    return 0;
		  }

	      /* This option is new; add it.  */
	      add_linker_option (string, strlen (string));
	      free (string);
	    }
	    break;

	  /* Dump out the options accumulated previously using %x.  */
	  case 'X':
	    do_specs_vec (linker_options);
	    break;

	  /* Dump out the options accumulated previously using -Wa,.  */
	  case 'Y':
	    do_specs_vec (assembler_options);
	    break;

	  /* Dump out the options accumulated previously using -Wp,.  */
	  case 'Z':
	    do_specs_vec (preprocessor_options);
	    break;

	    /* Here are digits and numbers that just process
	       a certain constant string as a spec.  */

	  case '1':
	    value = do_spec_1 (cc1_spec, 0, NULL);
	    if (value != 0)
	      return value;
	    break;

	  case '2':
	    value = do_spec_1 (cc1plus_spec, 0, NULL);
	    if (value != 0)
	      return value;
	    break;

	  case 'a':
	    value = do_spec_1 (asm_spec, 0, NULL);
	    if (value != 0)
	      return value;
	    break;

	  case 'A':
	    value = do_spec_1 (asm_final_spec, 0, NULL);
	    if (value != 0)
	      return value;
	    break;

	  case 'C':
	    {
	      const char *const spec
		= (input_file_compiler->cpp_spec
		   ? input_file_compiler->cpp_spec
		   : cpp_spec);
	      value = do_spec_1 (spec, 0, NULL);
	      if (value != 0)
		return value;
	    }
	    break;

	  case 'E':
	    value = do_spec_1 (endfile_spec, 0, NULL);
	    if (value != 0)
	      return value;
	    break;

	  case 'l':
	    value = do_spec_1 (link_spec, 0, NULL);
	    if (value != 0)
	      return value;
	    break;

	  case 'L':
	    value = do_spec_1 (lib_spec, 0, NULL);
	    if (value != 0)
	      return value;
	    break;

	  case 'M':
	    if (multilib_os_dir == NULL)
	      obstack_1grow (&obstack, '.');
	    else
	      obstack_grow (&obstack, multilib_os_dir,
			    strlen (multilib_os_dir));
	    break;

	  case 'G':
	    value = do_spec_1 (libgcc_spec, 0, NULL);
	    if (value != 0)
	      return value;
	    break;

	  case 'R':
	    /* We assume there is a directory
	       separator at the end of this string.  */
	    if (target_system_root)
	      {
	        obstack_grow (&obstack, target_system_root,
			      strlen (target_system_root));
		if (target_sysroot_suffix)
		  obstack_grow (&obstack, target_sysroot_suffix,
				strlen (target_sysroot_suffix));
	      }
	    break;

	  case 'S':
	    value = do_spec_1 (startfile_spec, 0, NULL);
	    if (value != 0)
	      return value;
	    break;

	    /* Here we define characters other than letters and digits.  */

	  case '{':
	    p = handle_braces (p);
	    if (p == 0)
	      return -1;
	    break;

	  case ':':
	    p = handle_spec_function (p, NULL);
	    if (p == 0)
	      return -1;
	    break;

	  case '%':
	    obstack_1grow (&obstack, '%');
	    break;

	  case '.':
	    {
	      unsigned len = 0;

	      while (p[len] && p[len] != ' ' && p[len] != '%')
		len++;
	      suffix_subst = save_string (p - 1, len + 1);
	      p += len;
	    }
	   break;

	   /* Henceforth ignore the option(s) matching the pattern
	      after the %<.  */
	  case '<':
	  case '>':
	    {
	      unsigned len = 0;
	      int have_wildcard = 0;
	      int i;
	      int switch_option;

	      if (c == '>')
		switch_option = SWITCH_IGNORE | SWITCH_KEEP_FOR_GCC;
	      else
		switch_option = SWITCH_IGNORE;

	      while (p[len] && p[len] != ' ' && p[len] != '\t')
		len++;

	      if (p[len-1] == '*')
		have_wildcard = 1;

	      for (i = 0; i < n_switches; i++)
		if (!strncmp (switches[i].part1, p, len - have_wildcard)
		    && (have_wildcard || switches[i].part1[len] == '\0'))
		  {
		    switches[i].live_cond |= switch_option;
		    /* User switch be validated from validate_all_switches.
		       when the definition is seen from the spec file.
		       If not defined anywhere, will be rejected.  */
		    if (switches[i].known)
		      switches[i].validated = true;
		  }

	      p += len;
	    }
	    break;

	  case '*':
	    if (soft_matched_part)
	      {
		if (soft_matched_part[0])
		  do_spec_1 (soft_matched_part, 1, NULL);
		/* Only insert a space after the substitution if it is at the
		   end of the current sequence.  So if:

		     "%{foo=*:bar%*}%{foo=*:one%*two}"

		   matches -foo=hello then it will produce:
		   
		     barhello onehellotwo
		*/
		if (*p == 0 || *p == '}')
		  do_spec_1 (" ", 0, NULL);
	      }
	    else
	      /* Catch the case where a spec string contains something like
		 '%{foo:%*}'.  i.e. there is no * in the pattern on the left
		 hand side of the :.  */
	      error ("spec failure: %<%%*%> has not been initialized by pattern match");
	    break;

	    /* Process a string found as the value of a spec given by name.
	       This feature allows individual machine descriptions
	       to add and use their own specs.  */
	  case '(':
	    {
	      const char *name = p;
	      struct spec_list *sl;
	      int len;

	      /* The string after the S/P is the name of a spec that is to be
		 processed.  */
	      while (*p && *p != ')')
		p++;

	      /* See if it's in the list.  */
	      for (len = p - name, sl = specs; sl; sl = sl->next)
		if (sl->name_len == len && !strncmp (sl->name, name, len))
		  {
		    name = *(sl->ptr_spec);
#ifdef DEBUG_SPECS
		    fnotice (stderr, "Processing spec (%s), which is '%s'\n",
			     sl->name, name);
#endif
		    break;
		  }

	      if (sl)
		{
		  value = do_spec_1 (name, 0, NULL);
		  if (value != 0)
		    return value;
		}

	      /* Discard the closing paren.  */
	      if (*p)
		p++;
	    }
	    break;

	  default:
	    error ("spec failure: unrecognized spec option %qc", c);
	    break;
	  }
	break;

      case '\\':
	/* Backslash: treat next character as ordinary.  */
	c = *p++;

	/* Fall through.  */
      default:
	/* Ordinary character: put it into the current argument.  */
	obstack_1grow (&obstack, c);
	arg_going = 1;
      }

  /* End of string.  If we are processing a spec function, we need to
     end any pending argument.  */
  if (processing_spec_function)
    end_going_arg ();

  return 0;
}

/* Look up a spec function.  */

static const struct spec_function *
lookup_spec_function (const char *name)
{
  const struct spec_function *sf;

  for (sf = static_spec_functions; sf->name != NULL; sf++)
    if (strcmp (sf->name, name) == 0)
      return sf;

  return NULL;
}

/* Evaluate a spec function.  */

static const char *
eval_spec_function (const char *func, const char *args)
{
  const struct spec_function *sf;
  const char *funcval;

  /* Saved spec processing context.  */
  vec<const_char_p> save_argbuf;

  int save_arg_going;
  int save_delete_this_arg;
  int save_this_is_output_file;
  int save_this_is_library_file;
  int save_input_from_pipe;
  int save_this_is_linker_script;
  const char *save_suffix_subst;

  int save_growing_size;
  void *save_growing_value;

  sf = lookup_spec_function (func);
  if (sf == NULL)
    fatal_error ("unknown spec function %qs", func);

  /* Push the spec processing context.  */
  save_argbuf = argbuf;

  save_arg_going = arg_going;
  save_delete_this_arg = delete_this_arg;
  save_this_is_output_file = this_is_output_file;
  save_this_is_library_file = this_is_library_file;
  save_this_is_linker_script = this_is_linker_script;
  save_input_from_pipe = input_from_pipe;
  save_suffix_subst = suffix_subst;

  /* If we have some object growing now, finalize it so the args and function
     eval proceed from a cleared context.  This is needed to prevent the first
     constructed arg from mistakenly including the growing value.  We'll push
     this value back on the obstack once the function evaluation is done, to
     restore a consistent processing context for our caller.  This is fine as
     the address of growing objects isn't guaranteed to remain stable until
     they are finalized, and we expect this situation to be rare enough for
     the extra copy not to be an issue.  */
  save_growing_size = obstack_object_size (&obstack);
  if (save_growing_size > 0)
    save_growing_value = obstack_finish (&obstack);

  /* Create a new spec processing context, and build the function
     arguments.  */

  alloc_args ();
  if (do_spec_2 (args) < 0)
    fatal_error ("error in args to spec function %qs", func);

  /* argbuf_index is an index for the next argument to be inserted, and
     so contains the count of the args already inserted.  */

  funcval = (*sf->func) (argbuf.length (),
			 argbuf.address ());

  /* Pop the spec processing context.  */
  argbuf.release ();
  argbuf = save_argbuf;

  arg_going = save_arg_going;
  delete_this_arg = save_delete_this_arg;
  this_is_output_file = save_this_is_output_file;
  this_is_library_file = save_this_is_library_file;
  this_is_linker_script = save_this_is_linker_script;
  input_from_pipe = save_input_from_pipe;
  suffix_subst = save_suffix_subst;

  if (save_growing_size > 0)
    obstack_grow (&obstack, save_growing_value, save_growing_size);

  return funcval;
}

/* Handle a spec function call of the form:

   %:function(args)

   ARGS is processed as a spec in a separate context and split into an
   argument vector in the normal fashion.  The function returns a string
   containing a spec which we then process in the caller's context, or
   NULL if no processing is required.

   If RETVAL_NONNULL is not NULL, then store a bool whether function
   returned non-NULL.  */

static const char *
handle_spec_function (const char *p, bool *retval_nonnull)
{
  char *func, *args;
  const char *endp, *funcval;
  int count;

  processing_spec_function++;

  /* Get the function name.  */
  for (endp = p; *endp != '\0'; endp++)
    {
      if (*endp == '(')		/* ) */
        break;
      /* Only allow [A-Za-z0-9], -, and _ in function names.  */
      if (!ISALNUM (*endp) && !(*endp == '-' || *endp == '_'))
	fatal_error ("malformed spec function name");
    }
  if (*endp != '(')		/* ) */
    fatal_error ("no arguments for spec function");
  func = save_string (p, endp - p);
  p = ++endp;

  /* Get the arguments.  */
  for (count = 0; *endp != '\0'; endp++)
    {
      /* ( */
      if (*endp == ')')
	{
	  if (count == 0)
	    break;
	  count--;
	}
      else if (*endp == '(')	/* ) */
	count++;
    }
  /* ( */
  if (*endp != ')')
    fatal_error ("malformed spec function arguments");
  args = save_string (p, endp - p);
  p = ++endp;

  /* p now points to just past the end of the spec function expression.  */

  funcval = eval_spec_function (func, args);
  if (funcval != NULL && do_spec_1 (funcval, 0, NULL) < 0)
    p = NULL;
  if (retval_nonnull)
    *retval_nonnull = funcval != NULL;

  free (func);
  free (args);

  processing_spec_function--;

  return p;
}

/* Inline subroutine of handle_braces.  Returns true if the current
   input suffix matches the atom bracketed by ATOM and END_ATOM.  */
static inline bool
input_suffix_matches (const char *atom, const char *end_atom)
{
  return (input_suffix
	  && !strncmp (input_suffix, atom, end_atom - atom)
	  && input_suffix[end_atom - atom] == '\0');
}

/* Subroutine of handle_braces.  Returns true if the current
   input file's spec name matches the atom bracketed by ATOM and END_ATOM.  */
static bool
input_spec_matches (const char *atom, const char *end_atom)
{
  return (input_file_compiler
	  && input_file_compiler->suffix
	  && input_file_compiler->suffix[0] != '\0'
	  && !strncmp (input_file_compiler->suffix + 1, atom,
		       end_atom - atom)
	  && input_file_compiler->suffix[end_atom - atom + 1] == '\0');
}

/* Subroutine of handle_braces.  Returns true if a switch
   matching the atom bracketed by ATOM and END_ATOM appeared on the
   command line.  */
static bool
switch_matches (const char *atom, const char *end_atom, int starred)
{
  int i;
  int len = end_atom - atom;
  int plen = starred ? len : -1;

  for (i = 0; i < n_switches; i++)
    if (!strncmp (switches[i].part1, atom, len)
	&& (starred || switches[i].part1[len] == '\0')
	&& check_live_switch (i, plen))
      return true;

    /* Check if a switch with separated form matching the atom.
       We check -D and -U switches. */
    else if (switches[i].args != 0)
      {
	if ((*switches[i].part1 == 'D' || *switches[i].part1 == 'U')
	    && *switches[i].part1 == atom[0])
	  {
	    if (!strncmp (switches[i].args[0], &atom[1], len - 1)
		&& (starred || (switches[i].part1[1] == '\0'
				&& switches[i].args[0][len - 1] == '\0'))
		&& check_live_switch (i, (starred ? 1 : -1)))
	      return true;
	  }
      }

  return false;
}

/* Inline subroutine of handle_braces.  Mark all of the switches which
   match ATOM (extends to END_ATOM; STARRED indicates whether there
   was a star after the atom) for later processing.  */
static inline void
mark_matching_switches (const char *atom, const char *end_atom, int starred)
{
  int i;
  int len = end_atom - atom;
  int plen = starred ? len : -1;

  for (i = 0; i < n_switches; i++)
    if (!strncmp (switches[i].part1, atom, len)
	&& (starred || switches[i].part1[len] == '\0')
	&& check_live_switch (i, plen))
      switches[i].ordering = 1;
}

/* Inline subroutine of handle_braces.  Process all the currently
   marked switches through give_switch, and clear the marks.  */
static inline void
process_marked_switches (void)
{
  int i;

  for (i = 0; i < n_switches; i++)
    if (switches[i].ordering == 1)
      {
	switches[i].ordering = 0;
	give_switch (i, 0);
      }
}

/* Handle a %{ ... } construct.  P points just inside the leading {.
   Returns a pointer one past the end of the brace block, or 0
   if we call do_spec_1 and that returns -1.  */

static const char *
handle_braces (const char *p)
{
  const char *atom, *end_atom;
  const char *d_atom = NULL, *d_end_atom = NULL;
  const char *orig = p;

  bool a_is_suffix;
  bool a_is_spectype;
  bool a_is_starred;
  bool a_is_negated;
  bool a_matched;

  bool a_must_be_last = false;
  bool ordered_set    = false;
  bool disjunct_set   = false;
  bool disj_matched   = false;
  bool disj_starred   = true;
  bool n_way_choice   = false;
  bool n_way_matched  = false;

#define SKIP_WHITE() do { while (*p == ' ' || *p == '\t') p++; } while (0)

  do
    {
      if (a_must_be_last)
	goto invalid;

      /* Scan one "atom" (S in the description above of %{}, possibly
	 with '!', '.', '@', ',', or '*' modifiers).  */
      a_matched = false;
      a_is_suffix = false;
      a_is_starred = false;
      a_is_negated = false;
      a_is_spectype = false;

      SKIP_WHITE ();
      if (*p == '!')
	p++, a_is_negated = true;

      SKIP_WHITE ();
      if (*p == '%' && p[1] == ':')
	{
	  atom = NULL;
	  end_atom = NULL;
	  p = handle_spec_function (p + 2, &a_matched);
	}
      else
	{
	  if (*p == '.')
	    p++, a_is_suffix = true;
	  else if (*p == ',')
	    p++, a_is_spectype = true;

	  atom = p;
	  while (ISIDNUM (*p) || *p == '-' || *p == '+' || *p == '='
		 || *p == ',' || *p == '.' || *p == '@')
	    p++;
	  end_atom = p;

	  if (*p == '*')
	    p++, a_is_starred = 1;
	}

      SKIP_WHITE ();
      switch (*p)
	{
	case '&': case '}':
	  /* Substitute the switch(es) indicated by the current atom.  */
	  ordered_set = true;
	  if (disjunct_set || n_way_choice || a_is_negated || a_is_suffix
	      || a_is_spectype || atom == end_atom)
	    goto invalid;

	  mark_matching_switches (atom, end_atom, a_is_starred);

	  if (*p == '}')
	    process_marked_switches ();
	  break;

	case '|': case ':':
	  /* Substitute some text if the current atom appears as a switch
	     or suffix.  */
	  disjunct_set = true;
	  if (ordered_set)
	    goto invalid;

	  if (atom && atom == end_atom)
	    {
	      if (!n_way_choice || disj_matched || *p == '|'
		  || a_is_negated || a_is_suffix || a_is_spectype
		  || a_is_starred)
		goto invalid;

	      /* An empty term may appear as the last choice of an
		 N-way choice set; it means "otherwise".  */
	      a_must_be_last = true;
	      disj_matched = !n_way_matched;
	      disj_starred = false;
	    }
	  else
	    {
	      if ((a_is_suffix || a_is_spectype) && a_is_starred)
		goto invalid;

	      if (!a_is_starred)
		disj_starred = false;

	      /* Don't bother testing this atom if we already have a
		 match.  */
	      if (!disj_matched && !n_way_matched)
		{
		  if (atom == NULL)
		    /* a_matched is already set by handle_spec_function.  */;
		  else if (a_is_suffix)
		    a_matched = input_suffix_matches (atom, end_atom);
		  else if (a_is_spectype)
		    a_matched = input_spec_matches (atom, end_atom);
		  else
		    a_matched = switch_matches (atom, end_atom, a_is_starred);

		  if (a_matched != a_is_negated)
		    {
		      disj_matched = true;
		      d_atom = atom;
		      d_end_atom = end_atom;
		    }
		}
	    }

	  if (*p == ':')
	    {
	      /* Found the body, that is, the text to substitute if the
		 current disjunction matches.  */
	      p = process_brace_body (p + 1, d_atom, d_end_atom, disj_starred,
				      disj_matched && !n_way_matched);
	      if (p == 0)
		return 0;

	      /* If we have an N-way choice, reset state for the next
		 disjunction.  */
	      if (*p == ';')
		{
		  n_way_choice = true;
		  n_way_matched |= disj_matched;
		  disj_matched = false;
		  disj_starred = true;
		  d_atom = d_end_atom = NULL;
		}
	    }
	  break;

	default:
	  goto invalid;
	}
    }
  while (*p++ != '}');

  return p;

 invalid:
  fatal_error ("braced spec %qs is invalid at %qc", orig, *p);

#undef SKIP_WHITE
}

/* Subroutine of handle_braces.  Scan and process a brace substitution body
   (X in the description of %{} syntax).  P points one past the colon;
   ATOM and END_ATOM bracket the first atom which was found to be true
   (present) in the current disjunction; STARRED indicates whether all
   the atoms in the current disjunction were starred (for syntax validation);
   MATCHED indicates whether the disjunction matched or not, and therefore
   whether or not the body is to be processed through do_spec_1 or just
   skipped.  Returns a pointer to the closing } or ;, or 0 if do_spec_1
   returns -1.  */

static const char *
process_brace_body (const char *p, const char *atom, const char *end_atom,
		    int starred, int matched)
{
  const char *body, *end_body;
  unsigned int nesting_level;
  bool have_subst     = false;

  /* Locate the closing } or ;, honoring nested braces.
     Trim trailing whitespace.  */
  body = p;
  nesting_level = 1;
  for (;;)
    {
      if (*p == '{')
	nesting_level++;
      else if (*p == '}')
	{
	  if (!--nesting_level)
	    break;
	}
      else if (*p == ';' && nesting_level == 1)
	break;
      else if (*p == '%' && p[1] == '*' && nesting_level == 1)
	have_subst = true;
      else if (*p == '\0')
	goto invalid;
      p++;
    }

  end_body = p;
  while (end_body[-1] == ' ' || end_body[-1] == '\t')
    end_body--;

  if (have_subst && !starred)
    goto invalid;

  if (matched)
    {
      /* Copy the substitution body to permanent storage and execute it.
	 If have_subst is false, this is a simple matter of running the
	 body through do_spec_1...  */
      char *string = save_string (body, end_body - body);
      if (!have_subst)
	{
	  if (do_spec_1 (string, 0, NULL) < 0)
	    return 0;
	}
      else
	{
	  /* ... but if have_subst is true, we have to process the
	     body once for each matching switch, with %* set to the
	     variant part of the switch.  */
	  unsigned int hard_match_len = end_atom - atom;
	  int i;

	  for (i = 0; i < n_switches; i++)
	    if (!strncmp (switches[i].part1, atom, hard_match_len)
		&& check_live_switch (i, hard_match_len))
	      {
		if (do_spec_1 (string, 0,
			       &switches[i].part1[hard_match_len]) < 0)
		  return 0;
		/* Pass any arguments this switch has.  */
		give_switch (i, 1);
		suffix_subst = NULL;
	      }
	}
    }

  return p;

 invalid:
  fatal_error ("braced spec body %qs is invalid", body);
}

/* Return 0 iff switch number SWITCHNUM is obsoleted by a later switch
   on the command line.  PREFIX_LENGTH is the length of XXX in an {XXX*}
   spec, or -1 if either exact match or %* is used.

   A -O switch is obsoleted by a later -O switch.  A -f, -g, -m, or -W switch
   whose value does not begin with "no-" is obsoleted by the same value
   with the "no-", similarly for a switch with the "no-" prefix.  */

static int
check_live_switch (int switchnum, int prefix_length)
{
  const char *name = switches[switchnum].part1;
  int i;

  /* If we already processed this switch and determined if it was
     live or not, return our past determination.  */
  if (switches[switchnum].live_cond != 0)
    return ((switches[switchnum].live_cond & SWITCH_LIVE) != 0
	    && (switches[switchnum].live_cond & SWITCH_FALSE) == 0
	    && (switches[switchnum].live_cond & SWITCH_IGNORE_PERMANENTLY)
	       == 0);

  /* In the common case of {<at-most-one-letter>*}, a negating
     switch would always match, so ignore that case.  We will just
     send the conflicting switches to the compiler phase.  */
  if (prefix_length >= 0 && prefix_length <= 1)
    return 1;

  /* Now search for duplicate in a manner that depends on the name.  */
  switch (*name)
    {
    case 'O':
      for (i = switchnum + 1; i < n_switches; i++)
	if (switches[i].part1[0] == 'O')
	  {
	    switches[switchnum].validated = true;
	    switches[switchnum].live_cond = SWITCH_FALSE;
	    return 0;
	  }
      break;

    case 'W':  case 'f':  case 'm': case 'g':
      if (! strncmp (name + 1, "no-", 3))
	{
	  /* We have Xno-YYY, search for XYYY.  */
	  for (i = switchnum + 1; i < n_switches; i++)
	    if (switches[i].part1[0] == name[0]
		&& ! strcmp (&switches[i].part1[1], &name[4]))
	      {
		/* --specs are validated with the validate_switches mechanism.  */
		if (switches[switchnum].known)
		  switches[switchnum].validated = true;
		switches[switchnum].live_cond = SWITCH_FALSE;
		return 0;
	      }
	}
      else
	{
	  /* We have XYYY, search for Xno-YYY.  */
	  for (i = switchnum + 1; i < n_switches; i++)
	    if (switches[i].part1[0] == name[0]
		&& switches[i].part1[1] == 'n'
		&& switches[i].part1[2] == 'o'
		&& switches[i].part1[3] == '-'
		&& !strcmp (&switches[i].part1[4], &name[1]))
	      {
		/* --specs are validated with the validate_switches mechanism.  */
		if (switches[switchnum].known)
		  switches[switchnum].validated = true;
		switches[switchnum].live_cond = SWITCH_FALSE;
		return 0;
	      }
	}
      break;
    }

  /* Otherwise the switch is live.  */
  switches[switchnum].live_cond |= SWITCH_LIVE;
  return 1;
}

/* Pass a switch to the current accumulating command
   in the same form that we received it.
   SWITCHNUM identifies the switch; it is an index into
   the vector of switches gcc received, which is `switches'.
   This cannot fail since it never finishes a command line.

   If OMIT_FIRST_WORD is nonzero, then we omit .part1 of the argument.  */

static void
give_switch (int switchnum, int omit_first_word)
{
  if ((switches[switchnum].live_cond & SWITCH_IGNORE) != 0)
    return;

  if (!omit_first_word)
    {
      do_spec_1 ("-", 0, NULL);
      do_spec_1 (switches[switchnum].part1, 1, NULL);
    }

  if (switches[switchnum].args != 0)
    {
      const char **p;
      for (p = switches[switchnum].args; *p; p++)
	{
	  const char *arg = *p;

	  do_spec_1 (" ", 0, NULL);
	  if (suffix_subst)
	    {
	      unsigned length = strlen (arg);
	      int dot = 0;

	      while (length-- && !IS_DIR_SEPARATOR (arg[length]))
		if (arg[length] == '.')
		  {
		    (CONST_CAST (char *, arg))[length] = 0;
		    dot = 1;
		    break;
		  }
	      do_spec_1 (arg, 1, NULL);
	      if (dot)
		(CONST_CAST (char *, arg))[length] = '.';
	      do_spec_1 (suffix_subst, 1, NULL);
	    }
	  else
	    do_spec_1 (arg, 1, NULL);
	}
    }

  do_spec_1 (" ", 0, NULL);
  switches[switchnum].validated = true;
}

/* Search for a file named NAME trying various prefixes including the
   user's -B prefix and some standard ones.
   Return the absolute file name found.  If nothing is found, return NAME.  */

static const char *
find_file (const char *name)
{
  char *newname = find_a_file (&startfile_prefixes, name, R_OK, true);
  return newname ? newname : name;
}

/* Determine whether a directory exists.  If LINKER, return 0 for
   certain fixed names not needed by the linker.  */

static int
is_directory (const char *path1, bool linker)
{
  int len1;
  char *path;
  char *cp;
  struct stat st;

  /* Ensure the string ends with "/.".  The resulting path will be a
     directory even if the given path is a symbolic link.  */
  len1 = strlen (path1);
  path = (char *) alloca (3 + len1);
  memcpy (path, path1, len1);
  cp = path + len1;
  if (!IS_DIR_SEPARATOR (cp[-1]))
    *cp++ = DIR_SEPARATOR;
  *cp++ = '.';
  *cp = '\0';

  /* Exclude directories that the linker is known to search.  */
  if (linker
      && IS_DIR_SEPARATOR (path[0])
      && ((cp - path == 6
	   && filename_ncmp (path + 1, "lib", 3) == 0)
	  || (cp - path == 10
	      && filename_ncmp (path + 1, "usr", 3) == 0
	      && IS_DIR_SEPARATOR (path[4])
	      && filename_ncmp (path + 5, "lib", 3) == 0)))
    return 0;

  return (stat (path, &st) >= 0 && S_ISDIR (st.st_mode));
}

/* Set up the various global variables to indicate that we're processing
   the input file named FILENAME.  */

void
set_input (const char *filename)
{
  const char *p;

  gcc_input_filename = filename;
  input_filename_length = strlen (gcc_input_filename);
  input_basename = lbasename (gcc_input_filename);

  /* Find a suffix starting with the last period,
     and set basename_length to exclude that suffix.  */
  basename_length = strlen (input_basename);
  suffixed_basename_length = basename_length;
  p = input_basename + basename_length;
  while (p != input_basename && *p != '.')
    --p;
  if (*p == '.' && p != input_basename)
    {
      basename_length = p - input_basename;
      input_suffix = p + 1;
    }
  else
    input_suffix = "";

  /* If a spec for 'g', 'u', or 'U' is seen with -save-temps then
     we will need to do a stat on the gcc_input_filename.  The
     INPUT_STAT_SET signals that the stat is needed.  */
  input_stat_set = 0;
}

/* On fatal signals, delete all the temporary files.  */

static void
fatal_signal (int signum)
{
  signal (signum, SIG_DFL);
  delete_failure_queue ();
  delete_temp_files ();
  /* Get the same signal again, this time not handled,
     so its normal effect occurs.  */
  kill (getpid (), signum);
}

/* Compare the contents of the two files named CMPFILE[0] and
   CMPFILE[1].  Return zero if they're identical, nonzero
   otherwise.  */

static int
compare_files (char *cmpfile[])
{
  int ret = 0;
  FILE *temp[2] = { NULL, NULL };
  int i;

#if HAVE_MMAP_FILE
  {
    size_t length[2];
    void *map[2] = { NULL, NULL };

    for (i = 0; i < 2; i++)
      {
	struct stat st;

	if (stat (cmpfile[i], &st) < 0 || !S_ISREG (st.st_mode))
	  {
	    error ("%s: could not determine length of compare-debug file %s",
		   gcc_input_filename, cmpfile[i]);
	    ret = 1;
	    break;
	  }

	length[i] = st.st_size;
      }

    if (!ret && length[0] != length[1])
      {
	error ("%s: -fcompare-debug failure (length)", gcc_input_filename);
	ret = 1;
      }

    if (!ret)
      for (i = 0; i < 2; i++)
	{
	  int fd = open (cmpfile[i], O_RDONLY);
	  if (fd < 0)
	    {
	      error ("%s: could not open compare-debug file %s",
		     gcc_input_filename, cmpfile[i]);
	      ret = 1;
	      break;
	    }

	  map[i] = mmap (NULL, length[i], PROT_READ, MAP_PRIVATE, fd, 0);
	  close (fd);

	  if (map[i] == (void *) MAP_FAILED)
	    {
	      ret = -1;
	      break;
	    }
	}

    if (!ret)
      {
	if (memcmp (map[0], map[1], length[0]) != 0)
	  {
	    error ("%s: -fcompare-debug failure", gcc_input_filename);
	    ret = 1;
	  }
      }

    for (i = 0; i < 2; i++)
      if (map[i])
	munmap ((caddr_t) map[i], length[i]);

    if (ret >= 0)
      return ret;

    ret = 0;
  }
#endif

  for (i = 0; i < 2; i++)
    {
      temp[i] = fopen (cmpfile[i], "r");
      if (!temp[i])
	{
	  error ("%s: could not open compare-debug file %s",
		 gcc_input_filename, cmpfile[i]);
	  ret = 1;
	  break;
	}
    }

  if (!ret && temp[0] && temp[1])
    for (;;)
      {
	int c0, c1;
	c0 = fgetc (temp[0]);
	c1 = fgetc (temp[1]);

	if (c0 != c1)
	  {
	    error ("%s: -fcompare-debug failure",
		   gcc_input_filename);
	    ret = 1;
	    break;
	  }

	if (c0 == EOF)
	  break;
      }

  for (i = 1; i >= 0; i--)
    {
      if (temp[i])
	fclose (temp[i]);
    }

  return ret;
}

extern int main (int, char **);

int
main (int argc, char **argv)
{
  size_t i;
  int value;
  int linker_was_run = 0;
  int lang_n_infiles = 0;
  int num_linker_inputs = 0;
  char *explicit_link_files;
  char *specs_file;
  char *lto_wrapper_file;
  const char *p;
  struct user_specs *uptr;
  char **old_argv = argv;
  struct cl_decoded_option *decoded_options;
  unsigned int decoded_options_count;

  p = argv[0] + strlen (argv[0]);
  while (p != argv[0] && !IS_DIR_SEPARATOR (p[-1]))
    --p;
  progname = p;

  xmalloc_set_program_name (progname);

  expandargv (&argc, &argv);

  /* Determine if any expansions were made.  */
  if (argv != old_argv)
    at_file_supplied = true;

  /* Register the language-independent parameters.  */
  global_init_params ();
  finish_params ();

  init_options_struct (&global_options, &global_options_set);

  decode_cmdline_options_to_array (argc, CONST_CAST2 (const char **, char **,
						      argv),
				   CL_DRIVER,
				   &decoded_options, &decoded_options_count);

  /* Unlock the stdio streams.  */
  unlock_std_streams ();

  gcc_init_libintl ();

  diagnostic_initialize (global_dc, 0);

#ifdef GCC_DRIVER_HOST_INITIALIZATION
  /* Perform host dependent initialization when needed.  */
  GCC_DRIVER_HOST_INITIALIZATION;
#endif

  if (atexit (delete_temp_files) != 0)
    fatal_error ("atexit failed");

  if (signal (SIGINT, SIG_IGN) != SIG_IGN)
    signal (SIGINT, fatal_signal);
#ifdef SIGHUP
  if (signal (SIGHUP, SIG_IGN) != SIG_IGN)
    signal (SIGHUP, fatal_signal);
#endif
  if (signal (SIGTERM, SIG_IGN) != SIG_IGN)
    signal (SIGTERM, fatal_signal);
#ifdef SIGPIPE
  if (signal (SIGPIPE, SIG_IGN) != SIG_IGN)
    signal (SIGPIPE, fatal_signal);
#endif
#ifdef SIGCHLD
  /* We *MUST* set SIGCHLD to SIG_DFL so that the wait4() call will
     receive the signal.  A different setting is inheritable */
  signal (SIGCHLD, SIG_DFL);
#endif

  /* Parsing and gimplification sometimes need quite large stack.
     Increase stack size limits if possible.  */
  stack_limit_increase (64 * 1024 * 1024);

  /* Allocate the argument vector.  */
  alloc_args ();

  obstack_init (&obstack);

  /* Build multilib_select, et. al from the separate lines that make up each
     multilib selection.  */
  {
    const char *const *q = multilib_raw;
    int need_space;

    obstack_init (&multilib_obstack);
    while ((p = *q++) != (char *) 0)
      obstack_grow (&multilib_obstack, p, strlen (p));

    obstack_1grow (&multilib_obstack, 0);
    multilib_select = XOBFINISH (&multilib_obstack, const char *);

    q = multilib_matches_raw;
    while ((p = *q++) != (char *) 0)
      obstack_grow (&multilib_obstack, p, strlen (p));

    obstack_1grow (&multilib_obstack, 0);
    multilib_matches = XOBFINISH (&multilib_obstack, const char *);

    q = multilib_exclusions_raw;
    while ((p = *q++) != (char *) 0)
      obstack_grow (&multilib_obstack, p, strlen (p));

    obstack_1grow (&multilib_obstack, 0);
    multilib_exclusions = XOBFINISH (&multilib_obstack, const char *);

    q = multilib_reuse_raw;
    while ((p = *q++) != (char *) 0)
      obstack_grow (&multilib_obstack, p, strlen (p));

    obstack_1grow (&multilib_obstack, 0);
    multilib_reuse = XOBFINISH (&multilib_obstack, const char *);

    need_space = FALSE;
    for (i = 0; i < ARRAY_SIZE (multilib_defaults_raw); i++)
      {
	if (need_space)
	  obstack_1grow (&multilib_obstack, ' ');
	obstack_grow (&multilib_obstack,
		      multilib_defaults_raw[i],
		      strlen (multilib_defaults_raw[i]));
	need_space = TRUE;
      }

    obstack_1grow (&multilib_obstack, 0);
    multilib_defaults = XOBFINISH (&multilib_obstack, const char *);
  }

#ifdef INIT_ENVIRONMENT
  /* Set up any other necessary machine specific environment variables.  */
  xputenv (INIT_ENVIRONMENT);
#endif

  /* Make a table of what switches there are (switches, n_switches).
     Make a table of specified input files (infiles, n_infiles).
     Decode switches that are handled locally.  */

  process_command (decoded_options_count, decoded_options);

  /* Initialize the vector of specs to just the default.
     This means one element containing 0s, as a terminator.  */

  compilers = XNEWVAR (struct compiler, sizeof default_compilers);
  memcpy (compilers, default_compilers, sizeof default_compilers);
  n_compilers = n_default_compilers;

  /* Read specs from a file if there is one.  */

  machine_suffix = concat (spec_machine, dir_separator_str,
			   spec_version, dir_separator_str, NULL);
  just_machine_suffix = concat (spec_machine, dir_separator_str, NULL);

  specs_file = find_a_file (&startfile_prefixes, "specs", R_OK, true);
  /* Read the specs file unless it is a default one.  */
  if (specs_file != 0 && strcmp (specs_file, "specs"))
    read_specs (specs_file, true, false);
  else
    init_spec ();

  /* We need to check standard_exec_prefix/just_machine_suffix/specs
     for any override of as, ld and libraries.  */
  specs_file = (char *) alloca (strlen (standard_exec_prefix)
		       + strlen (just_machine_suffix) + sizeof ("specs"));

  strcpy (specs_file, standard_exec_prefix);
  strcat (specs_file, just_machine_suffix);
  strcat (specs_file, "specs");
  if (access (specs_file, R_OK) == 0)
    read_specs (specs_file, true, false);

  /* Process any configure-time defaults specified for the command line
     options, via OPTION_DEFAULT_SPECS.  */
  for (i = 0; i < ARRAY_SIZE (option_default_specs); i++)
    do_option_spec (option_default_specs[i].name,
		    option_default_specs[i].spec);

  /* Process DRIVER_SELF_SPECS, adding any new options to the end
     of the command line.  */

  for (i = 0; i < ARRAY_SIZE (driver_self_specs); i++)
    do_self_spec (driver_self_specs[i]);

  /* If not cross-compiling, look for executables in the standard
     places.  */
  if (*cross_compile == '0')
    {
      if (*md_exec_prefix)
	{
	  add_prefix (&exec_prefixes, md_exec_prefix, "GCC",
		      PREFIX_PRIORITY_LAST, 0, 0);
	}
    }

  /* Process sysroot_suffix_spec.  */
  if (*sysroot_suffix_spec != 0
      && !no_sysroot_suffix
      && do_spec_2 (sysroot_suffix_spec) == 0)
    {
      if (argbuf.length () > 1)
        error ("spec failure: more than one arg to SYSROOT_SUFFIX_SPEC");
      else if (argbuf.length () == 1)
        target_sysroot_suffix = xstrdup (argbuf.last ());
    }

#ifdef HAVE_LD_SYSROOT
  /* Pass the --sysroot option to the linker, if it supports that.  If
     there is a sysroot_suffix_spec, it has already been processed by
     this point, so target_system_root really is the system root we
     should be using.  */
  if (target_system_root)
    {
      obstack_grow (&obstack, "%(sysroot_spec) ", strlen ("%(sysroot_spec) "));
      obstack_grow0 (&obstack, link_spec, strlen (link_spec));
      set_spec ("link", XOBFINISH (&obstack, const char *), false);
    }
#endif

  /* Process sysroot_hdrs_suffix_spec.  */
  if (*sysroot_hdrs_suffix_spec != 0
      && !no_sysroot_suffix
      && do_spec_2 (sysroot_hdrs_suffix_spec) == 0)
    {
      if (argbuf.length () > 1)
        error ("spec failure: more than one arg to SYSROOT_HEADERS_SUFFIX_SPEC");
      else if (argbuf.length () == 1)
        target_sysroot_hdrs_suffix = xstrdup (argbuf.last ());
    }

  /* Look for startfiles in the standard places.  */
  if (*startfile_prefix_spec != 0
      && do_spec_2 (startfile_prefix_spec) == 0
      && do_spec_1 (" ", 0, NULL) == 0)
    {
      const char *arg;
      int ndx;
      FOR_EACH_VEC_ELT (argbuf, ndx, arg)
	add_sysrooted_prefix (&startfile_prefixes, arg, "BINUTILS",
			      PREFIX_PRIORITY_LAST, 0, 1);
    }
  /* We should eventually get rid of all these and stick to
     startfile_prefix_spec exclusively.  */
  else if (*cross_compile == '0' || target_system_root)
    {
      if (*md_startfile_prefix)
	add_sysrooted_prefix (&startfile_prefixes, md_startfile_prefix,
			      "GCC", PREFIX_PRIORITY_LAST, 0, 1);

      if (*md_startfile_prefix_1)
	add_sysrooted_prefix (&startfile_prefixes, md_startfile_prefix_1,
			      "GCC", PREFIX_PRIORITY_LAST, 0, 1);

      /* If standard_startfile_prefix is relative, base it on
	 standard_exec_prefix.  This lets us move the installed tree
	 as a unit.  If GCC_EXEC_PREFIX is defined, base
	 standard_startfile_prefix on that as well.

         If the prefix is relative, only search it for native compilers;
         otherwise we will search a directory containing host libraries.  */
      if (IS_ABSOLUTE_PATH (standard_startfile_prefix))
	add_sysrooted_prefix (&startfile_prefixes,
			      standard_startfile_prefix, "BINUTILS",
			      PREFIX_PRIORITY_LAST, 0, 1);
      else if (*cross_compile == '0')
	{
	  add_prefix (&startfile_prefixes,
		      concat (gcc_exec_prefix
			      ? gcc_exec_prefix : standard_exec_prefix,
			      machine_suffix,
			      standard_startfile_prefix, NULL),
		      NULL, PREFIX_PRIORITY_LAST, 0, 1);
	}

      /* Sysrooted prefixes are relocated because target_system_root is
	 also relocated by gcc_exec_prefix.  */
      if (*standard_startfile_prefix_1)
 	add_sysrooted_prefix (&startfile_prefixes,
			      standard_startfile_prefix_1, "BINUTILS",
			      PREFIX_PRIORITY_LAST, 0, 1);
      if (*standard_startfile_prefix_2)
	add_sysrooted_prefix (&startfile_prefixes,
			      standard_startfile_prefix_2, "BINUTILS",
			      PREFIX_PRIORITY_LAST, 0, 1);
    }

  /* Process any user specified specs in the order given on the command
     line.  */
  for (uptr = user_specs_head; uptr; uptr = uptr->next)
    {
      char *filename = find_a_file (&startfile_prefixes, uptr->filename,
				    R_OK, true);
      read_specs (filename ? filename : uptr->filename, false, true);
    }

  /* Process any user self specs.  */
  {
    struct spec_list *sl;
    for (sl = specs; sl; sl = sl->next)
      if (sl->name_len == sizeof "self_spec" - 1
	  && !strcmp (sl->name, "self_spec"))
	do_self_spec (*sl->ptr_spec);
  }

  if (compare_debug)
    {
      enum save_temps save;

      if (!compare_debug_second)
	{
	  n_switches_debug_check[1] = n_switches;
	  n_switches_alloc_debug_check[1] = n_switches_alloc;
	  switches_debug_check[1] = XDUPVEC (struct switchstr, switches,
					     n_switches_alloc);

	  do_self_spec ("%:compare-debug-self-opt()");
	  n_switches_debug_check[0] = n_switches;
	  n_switches_alloc_debug_check[0] = n_switches_alloc;
	  switches_debug_check[0] = switches;

	  n_switches = n_switches_debug_check[1];
	  n_switches_alloc = n_switches_alloc_debug_check[1];
	  switches = switches_debug_check[1];
	}

      /* Avoid crash when computing %j in this early.  */
      save = save_temps_flag;
      save_temps_flag = SAVE_TEMPS_NONE;

      compare_debug = -compare_debug;
      do_self_spec ("%:compare-debug-self-opt()");

      save_temps_flag = save;

      if (!compare_debug_second)
	{
	  n_switches_debug_check[1] = n_switches;
	  n_switches_alloc_debug_check[1] = n_switches_alloc;
	  switches_debug_check[1] = switches;
	  compare_debug = -compare_debug;
	  n_switches = n_switches_debug_check[0];
	  n_switches_alloc = n_switches_debug_check[0];
	  switches = switches_debug_check[0];
	}
    }


  /* If we have a GCC_EXEC_PREFIX envvar, modify it for cpp's sake.  */
  if (gcc_exec_prefix)
    gcc_exec_prefix = concat (gcc_exec_prefix, spec_machine, dir_separator_str,
			      spec_version, dir_separator_str, NULL);

  /* Now we have the specs.
     Set the `valid' bits for switches that match anything in any spec.  */

  validate_all_switches ();

  /* Now that we have the switches and the specs, set
     the subdirectory based on the options.  */
  set_multilib_dir ();

  /* Set up to remember the pathname of gcc and any options
     needed for collect.  We use argv[0] instead of progname because
     we need the complete pathname.  */
  obstack_init (&collect_obstack);
  obstack_grow (&collect_obstack, "COLLECT_GCC=", sizeof ("COLLECT_GCC=") - 1);
  obstack_grow (&collect_obstack, argv[0], strlen (argv[0]) + 1);
  xputenv (XOBFINISH (&collect_obstack, char *));

  /* Set up to remember the pathname of the lto wrapper. */

  if (have_c)
    lto_wrapper_file = NULL;
  else
    lto_wrapper_file = find_a_file (&exec_prefixes, "lto-wrapper",
				    X_OK, false);
  if (lto_wrapper_file)
    {
      lto_wrapper_file = convert_white_space (lto_wrapper_file);
      lto_wrapper_spec = lto_wrapper_file;
      obstack_init (&collect_obstack);
      obstack_grow (&collect_obstack, "COLLECT_LTO_WRAPPER=",
		    sizeof ("COLLECT_LTO_WRAPPER=") - 1);
      obstack_grow (&collect_obstack, lto_wrapper_spec,
		    strlen (lto_wrapper_spec) + 1);
      xputenv (XOBFINISH (&collect_obstack, char *));
    }

  /* Reject switches that no pass was interested in.  */

  for (i = 0; (int) i < n_switches; i++)
    if (! switches[i].validated)
      error ("unrecognized command line option %<-%s%>", switches[i].part1);

  /* Obey some of the options.  */

  if (print_search_dirs)
    {
      printf (_("install: %s%s\n"),
	      gcc_exec_prefix ? gcc_exec_prefix : standard_exec_prefix,
	      gcc_exec_prefix ? "" : machine_suffix);
      printf (_("programs: %s\n"),
	      build_search_list (&exec_prefixes, "", false, false));
      printf (_("libraries: %s\n"),
	      build_search_list (&startfile_prefixes, "", false, true));
      return (0);
    }

  if (print_file_name)
    {
      printf ("%s\n", find_file (print_file_name));
      return (0);
    }

  if (print_prog_name)
    {
      char *newname = find_a_file (&exec_prefixes, print_prog_name, X_OK, 0);
      printf ("%s\n", (newname ? newname : print_prog_name));
      return (0);
    }

  if (print_multi_lib)
    {
      print_multilib_info ();
      return (0);
    }

  if (print_multi_directory)
    {
      if (multilib_dir == NULL)
	printf (".\n");
      else
	printf ("%s\n", multilib_dir);
      return (0);
    }

  if (print_multiarch)
    {
      if (multiarch_dir == NULL)
	printf ("\n");
      else
	printf ("%s\n", multiarch_dir);
      return (0);
    }

  if (print_sysroot)
    {
      if (target_system_root)
	{
          if (target_sysroot_suffix)
	    printf ("%s%s\n", target_system_root, target_sysroot_suffix);
          else
	    printf ("%s\n", target_system_root);
	}
      return (0);
    }

  if (print_multi_os_directory)
    {
      if (multilib_os_dir == NULL)
	printf (".\n");
      else
	printf ("%s\n", multilib_os_dir);
      return (0);
    }

  if (print_sysroot_headers_suffix)
    {
      if (*sysroot_hdrs_suffix_spec)
	{
	  printf("%s\n", (target_sysroot_hdrs_suffix
			  ? target_sysroot_hdrs_suffix
			  : ""));
	  return (0);
	}
      else
	/* The error status indicates that only one set of fixed
	   headers should be built.  */
	fatal_error ("not configured with sysroot headers suffix");
    }

  if (print_help_list)
    {
      display_help ();

      if (! verbose_flag)
	{
	  printf (_("\nFor bug reporting instructions, please see:\n"));
	  printf ("%s.\n", bug_report_url);

	  return (0);
	}

      /* We do not exit here.  Instead we have created a fake input file
	 called 'help-dummy' which needs to be compiled, and we pass this
	 on the various sub-processes, along with the --help switch.
	 Ensure their output appears after ours.  */
      fputc ('\n', stdout);
      fflush (stdout);
    }

  if (print_version)
    {
      printf (_("%s %s%s\n"), progname, pkgversion_string,
	      version_string);
      printf ("Copyright %s 2013 Free Software Foundation, Inc.\n",
	      _("(C)"));
      fputs (_("This is free software; see the source for copying conditions.  There is NO\n\
warranty; not even for MERCHANTABILITY or FITNESS FOR A PARTICULAR PURPOSE.\n\n"),
	     stdout);
      if (! verbose_flag)
	return 0;

      /* We do not exit here. We use the same mechanism of --help to print
	 the version of the sub-processes. */
      fputc ('\n', stdout);
      fflush (stdout);
    }

  if (verbose_flag)
    {
      int n;
      const char *thrmod;

      fnotice (stderr, "Target: %s\n", spec_machine);
      fnotice (stderr, "Configured with: %s\n", configuration_arguments);

#ifdef THREAD_MODEL_SPEC
      /* We could have defined THREAD_MODEL_SPEC to "%*" by default,
	 but there's no point in doing all this processing just to get
	 thread_model back.  */
      obstack_init (&obstack);
      do_spec_1 (THREAD_MODEL_SPEC, 0, thread_model);
      obstack_1grow (&obstack, '\0');
      thrmod = XOBFINISH (&obstack, const char *);
#else
      thrmod = thread_model;
#endif

      fnotice (stderr, "Thread model: %s\n", thrmod);

      /* compiler_version is truncated at the first space when initialized
	 from version string, so truncate version_string at the first space
	 before comparing.  */
      for (n = 0; version_string[n]; n++)
	if (version_string[n] == ' ')
	  break;

      if (! strncmp (version_string, compiler_version, n)
	  && compiler_version[n] == 0)
	fnotice (stderr, "gcc version %s %s\n", version_string,
		 pkgversion_string);
      else
	fnotice (stderr, "gcc driver version %s %sexecuting gcc version %s\n",
		 version_string, pkgversion_string, compiler_version);

      if (n_infiles == 0)
	return (0);
    }

  if (n_infiles == added_libraries)
    fatal_error ("no input files");

  if (seen_error ())
    goto out;

  /* Make a place to record the compiler output file names
     that correspond to the input files.  */

  i = n_infiles;
  i += lang_specific_extra_outfiles;
  outfiles = XCNEWVEC (const char *, i);

  /* Record which files were specified explicitly as link input.  */

  explicit_link_files = XCNEWVEC (char, n_infiles);

  combine_inputs = have_o || flag_wpa;

  for (i = 0; (int) i < n_infiles; i++)
    {
      const char *name = infiles[i].name;
      struct compiler *compiler = lookup_compiler (name,
						   strlen (name),
						   infiles[i].language);

      if (compiler && !(compiler->combinable))
	combine_inputs = false;

      if (lang_n_infiles > 0 && compiler != input_file_compiler
	  && infiles[i].language && infiles[i].language[0] != '*')
	infiles[i].incompiler = compiler;
      else if (compiler)
	{
	  lang_n_infiles++;
	  input_file_compiler = compiler;
	  infiles[i].incompiler = compiler;
	}
      else
	{
	  /* Since there is no compiler for this input file, assume it is a
	     linker file.  */
	  explicit_link_files[i] = 1;
	  infiles[i].incompiler = NULL;
	}
      infiles[i].compiled = false;
      infiles[i].preprocessed = false;
    }

  if (!combine_inputs && have_c && have_o && lang_n_infiles > 1)
    fatal_error ("cannot specify -o with -c, -S or -E with multiple files");

  for (i = 0; (int) i < n_infiles; i++)
    {
      int this_file_error = 0;

      /* Tell do_spec what to substitute for %i.  */

      input_file_number = i;
      set_input (infiles[i].name);

      if (infiles[i].compiled)
	continue;

      /* Use the same thing in %o, unless cp->spec says otherwise.  */

      outfiles[i] = gcc_input_filename;

      /* Figure out which compiler from the file's suffix.  */

      input_file_compiler
	= lookup_compiler (infiles[i].name, input_filename_length,
			   infiles[i].language);

      if (input_file_compiler)
	{
	  /* Ok, we found an applicable compiler.  Run its spec.  */

	  if (input_file_compiler->spec[0] == '#')
	    {
	      error ("%s: %s compiler not installed on this system",
		     gcc_input_filename, &input_file_compiler->spec[1]);
	      this_file_error = 1;
	    }
	  else
	    {
	      if (compare_debug)
		{
		  free (debug_check_temp_file[0]);
		  debug_check_temp_file[0] = NULL;

		  free (debug_check_temp_file[1]);
		  debug_check_temp_file[1] = NULL;
		}

	      value = do_spec (input_file_compiler->spec);
	      infiles[i].compiled = true;
	      if (value < 0)
		this_file_error = 1;
	      else if (compare_debug && debug_check_temp_file[0])
		{
		  if (verbose_flag)
		    inform (0, "recompiling with -fcompare-debug");

		  compare_debug = -compare_debug;
		  n_switches = n_switches_debug_check[1];
		  n_switches_alloc = n_switches_alloc_debug_check[1];
		  switches = switches_debug_check[1];

		  value = do_spec (input_file_compiler->spec);

		  compare_debug = -compare_debug;
		  n_switches = n_switches_debug_check[0];
		  n_switches_alloc = n_switches_alloc_debug_check[0];
		  switches = switches_debug_check[0];

		  if (value < 0)
		    {
		      error ("during -fcompare-debug recompilation");
		      this_file_error = 1;
		    }

		  gcc_assert (debug_check_temp_file[1]
			      && filename_cmp (debug_check_temp_file[0],
					       debug_check_temp_file[1]));

		  if (verbose_flag)
		    inform (0, "comparing final insns dumps");

		  if (compare_files (debug_check_temp_file))
		    this_file_error = 1;
		}

	      if (compare_debug)
		{
		  free (debug_check_temp_file[0]);
		  debug_check_temp_file[0] = NULL;

		  free (debug_check_temp_file[1]);
		  debug_check_temp_file[1] = NULL;
		}
	    }
	}

      /* If this file's name does not contain a recognized suffix,
	 record it as explicit linker input.  */

      else
	explicit_link_files[i] = 1;

      /* Clear the delete-on-failure queue, deleting the files in it
	 if this compilation failed.  */

      if (this_file_error)
	{
	  delete_failure_queue ();
	  errorcount++;
	}
      /* If this compilation succeeded, don't delete those files later.  */
      clear_failure_queue ();
    }

  /* Reset the input file name to the first compile/object file name, for use
     with %b in LINK_SPEC. We use the first input file that we can find
     a compiler to compile it instead of using infiles.language since for
     languages other than C we use aliases that we then lookup later.  */
  if (n_infiles > 0)
    {
      int i;

      for (i = 0; i < n_infiles ; i++)
	if (infiles[i].incompiler
	    || (infiles[i].language && infiles[i].language[0] != '*'))
	  {
	    set_input (infiles[i].name);
	    break;
	  }
    }

  if (!seen_error ())
    {
      /* Make sure INPUT_FILE_NUMBER points to first available open
	 slot.  */
      input_file_number = n_infiles;
      if (lang_specific_pre_link ())
	errorcount++;
    }

  /* Determine if there are any linker input files.  */
  num_linker_inputs = 0;
  for (i = 0; (int) i < n_infiles; i++)
    if (explicit_link_files[i] || outfiles[i] != NULL)
      num_linker_inputs++;

  /* Run ld to link all the compiler output files.  */

  if (num_linker_inputs > 0 && !seen_error () && print_subprocess_help < 2)
    {
      int tmp = execution_count;

      if (! have_c)
	{
#if HAVE_LTO_PLUGIN > 0
#if HAVE_LTO_PLUGIN == 2
	  const char *fno_use_linker_plugin = "fno-use-linker-plugin";
#else
	  const char *fuse_linker_plugin = "fuse-linker-plugin";
#endif
#endif

	  /* We'll use ld if we can't find collect2.  */
	  if (! strcmp (linker_name_spec, "collect2"))
	    {
	      char *s = find_a_file (&exec_prefixes, "collect2", X_OK, false);
	      if (s == NULL)
		linker_name_spec = "ld";
	    }

#if HAVE_LTO_PLUGIN > 0
#if HAVE_LTO_PLUGIN == 2
	  if (!switch_matches (fno_use_linker_plugin,
			       fno_use_linker_plugin
			       + strlen (fno_use_linker_plugin), 0))
#else
	  if (switch_matches (fuse_linker_plugin,
			      fuse_linker_plugin
			      + strlen (fuse_linker_plugin), 0))
#endif
	    {
	      char *temp_spec = find_a_file (&exec_prefixes,
					     LTOPLUGINSONAME, R_OK,
					     false);
	      if (!temp_spec)
		fatal_error ("-fuse-linker-plugin, but %s not found",
			     LTOPLUGINSONAME);
	      linker_plugin_file_spec = convert_white_space (temp_spec);
	    }
#endif
	  lto_gcc_spec = argv[0];
	}

      /* Rebuild the COMPILER_PATH and LIBRARY_PATH environment variables
	 for collect.  */
      putenv_from_prefixes (&exec_prefixes, "COMPILER_PATH", false);
      putenv_from_prefixes (&startfile_prefixes, LIBRARY_PATH_ENV, true);

      if (print_subprocess_help == 1)
	{
	  printf (_("\nLinker options\n==============\n\n"));
	  printf (_("Use \"-Wl,OPTION\" to pass \"OPTION\""
		    " to the linker.\n\n"));
	  fflush (stdout);
	}
      value = do_spec (link_command_spec);
      if (value < 0)
	errorcount = 1;
      linker_was_run = (tmp != execution_count);
    }

  /* If options said don't run linker,
     complain about input files to be given to the linker.  */

  if (! linker_was_run && !seen_error ())
    for (i = 0; (int) i < n_infiles; i++)
      if (explicit_link_files[i]
	  && !(infiles[i].language && infiles[i].language[0] == '*'))
	warning (0, "%s: linker input file unused because linking not done",
		 outfiles[i]);

  /* Delete some or all of the temporary files we made.  */

  if (seen_error ())
    delete_failure_queue ();
  delete_temp_files ();

  if (print_help_list)
    {
      printf (("\nFor bug reporting instructions, please see:\n"));
      printf ("%s\n", bug_report_url);
    }

 out:
  return (signal_count != 0 ? 2
	  : seen_error () ? (pass_exit_codes ? greatest_status : 1)
	  : 0);
}

/* Find the proper compilation spec for the file name NAME,
   whose length is LENGTH.  LANGUAGE is the specified language,
   or 0 if this file is to be passed to the linker.  */

static struct compiler *
lookup_compiler (const char *name, size_t length, const char *language)
{
  struct compiler *cp;

  /* If this was specified by the user to be a linker input, indicate that.  */
  if (language != 0 && language[0] == '*')
    return 0;

  /* Otherwise, look for the language, if one is spec'd.  */
  if (language != 0)
    {
      for (cp = compilers + n_compilers - 1; cp >= compilers; cp--)
	if (cp->suffix[0] == '@' && !strcmp (cp->suffix + 1, language))
	  return cp;

      error ("language %s not recognized", language);
      return 0;
    }

  /* Look for a suffix.  */
  for (cp = compilers + n_compilers - 1; cp >= compilers; cp--)
    {
      if (/* The suffix `-' matches only the file name `-'.  */
	  (!strcmp (cp->suffix, "-") && !strcmp (name, "-"))
	  || (strlen (cp->suffix) < length
	      /* See if the suffix matches the end of NAME.  */
	      && !strcmp (cp->suffix,
			  name + length - strlen (cp->suffix))
	 ))
	break;
    }

#if defined (OS2) ||defined (HAVE_DOS_BASED_FILE_SYSTEM)
  /* Look again, but case-insensitively this time.  */
  if (cp < compilers)
    for (cp = compilers + n_compilers - 1; cp >= compilers; cp--)
      {
	if (/* The suffix `-' matches only the file name `-'.  */
	    (!strcmp (cp->suffix, "-") && !strcmp (name, "-"))
	    || (strlen (cp->suffix) < length
		/* See if the suffix matches the end of NAME.  */
		&& ((!strcmp (cp->suffix,
			     name + length - strlen (cp->suffix))
		     || !strpbrk (cp->suffix, "ABCDEFGHIJKLMNOPQRSTUVWXYZ"))
		    && !strcasecmp (cp->suffix,
				    name + length - strlen (cp->suffix)))
	   ))
	  break;
      }
#endif

  if (cp >= compilers)
    {
      if (cp->spec[0] != '@')
	/* A non-alias entry: return it.  */
	return cp;

      /* An alias entry maps a suffix to a language.
	 Search for the language; pass 0 for NAME and LENGTH
	 to avoid infinite recursion if language not found.  */
      return lookup_compiler (NULL, 0, cp->spec + 1);
    }
  return 0;
}

static char *
save_string (const char *s, int len)
{
  char *result = XNEWVEC (char, len + 1);

  memcpy (result, s, len);
  result[len] = 0;
  return result;
}

void
pfatal_with_name (const char *name)
{
  perror_with_name (name);
  delete_temp_files ();
  exit (1);
}

static void
perror_with_name (const char *name)
{
  error ("%s: %m", name);
}

static inline void
validate_switches_from_spec (const char *spec, bool user)
{
  const char *p = spec;
  char c;
  while ((c = *p++))
    if (c == '%' && (*p == '{' || *p == '<' || (*p == 'W' && *++p == '{')))
      /* We have a switch spec.  */
      p = validate_switches (p + 1, user);
}

static void
validate_all_switches (void)
{
  struct compiler *comp;
  struct spec_list *spec;

  for (comp = compilers; comp->spec; comp++)
    validate_switches_from_spec (comp->spec, false);

  /* Look through the linked list of specs read from the specs file.  */
  for (spec = specs; spec; spec = spec->next)
    validate_switches_from_spec (*spec->ptr_spec, spec->user_p);

  validate_switches_from_spec (link_command_spec, false);
}

/* Look at the switch-name that comes after START
   and mark as valid all supplied switches that match it.  */

static const char *
validate_switches (const char *start, bool user_spec)
{
  const char *p = start;
  const char *atom;
  size_t len;
  int i;
  bool suffix = false;
  bool starred = false;

#define SKIP_WHITE() do { while (*p == ' ' || *p == '\t') p++; } while (0)

next_member:
  SKIP_WHITE ();

  if (*p == '!')
    p++;

  SKIP_WHITE ();
  if (*p == '.' || *p == ',')
    suffix = true, p++;

  atom = p;
  while (ISIDNUM (*p) || *p == '-' || *p == '+' || *p == '='
	 || *p == ',' || *p == '.' || *p == '@')
    p++;
  len = p - atom;

  if (*p == '*')
    starred = true, p++;

  SKIP_WHITE ();

  if (!suffix)
    {
      /* Mark all matching switches as valid.  */
      for (i = 0; i < n_switches; i++)
	if (!strncmp (switches[i].part1, atom, len)
	    && (starred || switches[i].part1[len] == '\0')
	    && (switches[i].known || user_spec))
	      switches[i].validated = true;
    }

  if (*p) p++;
  if (*p && (p[-1] == '|' || p[-1] == '&'))
    goto next_member;

  if (*p && p[-1] == ':')
    {
      while (*p && *p != ';' && *p != '}')
	{
	  if (*p == '%')
	    {
	      p++;
	      if (*p == '{' || *p == '<')
		p = validate_switches (p+1, user_spec);
	      else if (p[0] == 'W' && p[1] == '{')
		p = validate_switches (p+2, user_spec);
	    }
	  else
	    p++;
	}

      if (*p) p++;
      if (*p && p[-1] == ';')
	goto next_member;
    }

  return p;
#undef SKIP_WHITE
}

struct mdswitchstr
{
  const char *str;
  int len;
};

static struct mdswitchstr *mdswitches;
static int n_mdswitches;

/* Check whether a particular argument was used.  The first time we
   canonicalize the switches to keep only the ones we care about.  */

static int
used_arg (const char *p, int len)
{
  struct mswitchstr
  {
    const char *str;
    const char *replace;
    int len;
    int rep_len;
  };

  static struct mswitchstr *mswitches;
  static int n_mswitches;
  int i, j;

  if (!mswitches)
    {
      struct mswitchstr *matches;
      const char *q;
      int cnt = 0;

      /* Break multilib_matches into the component strings of string
         and replacement string.  */
      for (q = multilib_matches; *q != '\0'; q++)
	if (*q == ';')
	  cnt++;

      matches
	= (struct mswitchstr *) alloca ((sizeof (struct mswitchstr)) * cnt);
      i = 0;
      q = multilib_matches;
      while (*q != '\0')
	{
	  matches[i].str = q;
	  while (*q != ' ')
	    {
	      if (*q == '\0')
		{
		invalid_matches:
		  fatal_error ("multilib spec %qs is invalid",
			       multilib_matches);
		}
	      q++;
	    }
	  matches[i].len = q - matches[i].str;

	  matches[i].replace = ++q;
	  while (*q != ';' && *q != '\0')
	    {
	      if (*q == ' ')
		goto invalid_matches;
	      q++;
	    }
	  matches[i].rep_len = q - matches[i].replace;
	  i++;
	  if (*q == ';')
	    q++;
	}

      /* Now build a list of the replacement string for switches that we care
	 about.  Make sure we allocate at least one entry.  This prevents
	 xmalloc from calling fatal, and prevents us from re-executing this
	 block of code.  */
      mswitches
	= XNEWVEC (struct mswitchstr, n_mdswitches + (n_switches ? n_switches : 1));
      for (i = 0; i < n_switches; i++)
	if ((switches[i].live_cond & SWITCH_IGNORE) == 0)
	  {
	    int xlen = strlen (switches[i].part1);
	    for (j = 0; j < cnt; j++)
	      if (xlen == matches[j].len
		  && ! strncmp (switches[i].part1, matches[j].str, xlen))
		{
		  mswitches[n_mswitches].str = matches[j].replace;
		  mswitches[n_mswitches].len = matches[j].rep_len;
		  mswitches[n_mswitches].replace = (char *) 0;
		  mswitches[n_mswitches].rep_len = 0;
		  n_mswitches++;
		  break;
		}
	  }

      /* Add MULTILIB_DEFAULTS switches too, as long as they were not present
	 on the command line nor any options mutually incompatible with
	 them.  */
      for (i = 0; i < n_mdswitches; i++)
	{
	  const char *r;

	  for (q = multilib_options; *q != '\0'; q++)
	    {
	      while (*q == ' ')
		q++;

	      r = q;
	      while (strncmp (q, mdswitches[i].str, mdswitches[i].len) != 0
		     || strchr (" /", q[mdswitches[i].len]) == NULL)
		{
		  while (*q != ' ' && *q != '/' && *q != '\0')
		    q++;
		  if (*q != '/')
		    break;
		  q++;
		}

	      if (*q != ' ' && *q != '\0')
		{
		  while (*r != ' ' && *r != '\0')
		    {
		      q = r;
		      while (*q != ' ' && *q != '/' && *q != '\0')
			q++;

		      if (used_arg (r, q - r))
			break;

		      if (*q != '/')
			{
			  mswitches[n_mswitches].str = mdswitches[i].str;
			  mswitches[n_mswitches].len = mdswitches[i].len;
			  mswitches[n_mswitches].replace = (char *) 0;
			  mswitches[n_mswitches].rep_len = 0;
			  n_mswitches++;
			  break;
			}

		      r = q + 1;
		    }
		  break;
		}
	    }
	}
    }

  for (i = 0; i < n_mswitches; i++)
    if (len == mswitches[i].len && ! strncmp (p, mswitches[i].str, len))
      return 1;

  return 0;
}

static int
default_arg (const char *p, int len)
{
  int i;

  for (i = 0; i < n_mdswitches; i++)
    if (len == mdswitches[i].len && ! strncmp (p, mdswitches[i].str, len))
      return 1;

  return 0;
}

/* Work out the subdirectory to use based on the options. The format of
   multilib_select is a list of elements. Each element is a subdirectory
   name followed by a list of options followed by a semicolon. The format
   of multilib_exclusions is the same, but without the preceding
   directory. First gcc will check the exclusions, if none of the options
   beginning with an exclamation point are present, and all of the other
   options are present, then we will ignore this completely. Passing
   that, gcc will consider each multilib_select in turn using the same
   rules for matching the options. If a match is found, that subdirectory
   will be used.
   A subdirectory name is optionally followed by a colon and the corresponding
   multiarch name.  */

static void
set_multilib_dir (void)
{
  const char *p;
  unsigned int this_path_len;
  const char *this_path, *this_arg;
  const char *start, *end;
  int not_arg;
  int ok, ndfltok, first;

  n_mdswitches = 0;
  start = multilib_defaults;
  while (*start == ' ' || *start == '\t')
    start++;
  while (*start != '\0')
    {
      n_mdswitches++;
      while (*start != ' ' && *start != '\t' && *start != '\0')
	start++;
      while (*start == ' ' || *start == '\t')
        start++;
    }

  if (n_mdswitches)
    {
      int i = 0;

      mdswitches = XNEWVEC (struct mdswitchstr, n_mdswitches);
      for (start = multilib_defaults; *start != '\0'; start = end + 1)
	{
	  while (*start == ' ' || *start == '\t')
	    start++;

	  if (*start == '\0')
	    break;

	  for (end = start + 1;
	       *end != ' ' && *end != '\t' && *end != '\0'; end++)
	    ;

	  obstack_grow (&multilib_obstack, start, end - start);
	  obstack_1grow (&multilib_obstack, 0);
	  mdswitches[i].str = XOBFINISH (&multilib_obstack, const char *);
	  mdswitches[i++].len = end - start;

	  if (*end == '\0')
	    break;
	}
    }

  p = multilib_exclusions;
  while (*p != '\0')
    {
      /* Ignore newlines.  */
      if (*p == '\n')
	{
	  ++p;
	  continue;
	}

      /* Check the arguments.  */
      ok = 1;
      while (*p != ';')
	{
	  if (*p == '\0')
	    {
	    invalid_exclusions:
	      fatal_error ("multilib exclusions %qs is invalid",
			   multilib_exclusions);
	    }

	  if (! ok)
	    {
	      ++p;
	      continue;
	    }

	  this_arg = p;
	  while (*p != ' ' && *p != ';')
	    {
	      if (*p == '\0')
		goto invalid_exclusions;
	      ++p;
	    }

	  if (*this_arg != '!')
	    not_arg = 0;
	  else
	    {
	      not_arg = 1;
	      ++this_arg;
	    }

	  ok = used_arg (this_arg, p - this_arg);
	  if (not_arg)
	    ok = ! ok;

	  if (*p == ' ')
	    ++p;
	}

      if (ok)
	return;

      ++p;
    }

  first = 1;
  p = multilib_select;

  /* Append multilib reuse rules if any.  With those rules, we can reuse
     one multilib for certain different options sets.  */
  if (strlen (multilib_reuse) > 0)
    p = concat (p, multilib_reuse, NULL);

  while (*p != '\0')
    {
      /* Ignore newlines.  */
      if (*p == '\n')
	{
	  ++p;
	  continue;
	}

      /* Get the initial path.  */
      this_path = p;
      while (*p != ' ')
	{
	  if (*p == '\0')
	    {
	    invalid_select:
	      fatal_error ("multilib select %qs %qs is invalid",
			   multilib_select, multilib_reuse);
	    }
	  ++p;
	}
      this_path_len = p - this_path;

      /* Check the arguments.  */
      ok = 1;
      ndfltok = 1;
      ++p;
      while (*p != ';')
	{
	  if (*p == '\0')
	    goto invalid_select;

	  if (! ok)
	    {
	      ++p;
	      continue;
	    }

	  this_arg = p;
	  while (*p != ' ' && *p != ';')
	    {
	      if (*p == '\0')
		goto invalid_select;
	      ++p;
	    }

	  if (*this_arg != '!')
	    not_arg = 0;
	  else
	    {
	      not_arg = 1;
	      ++this_arg;
	    }

	  /* If this is a default argument, we can just ignore it.
	     This is true even if this_arg begins with '!'.  Beginning
	     with '!' does not mean that this argument is necessarily
	     inappropriate for this library: it merely means that
	     there is a more specific library which uses this
	     argument.  If this argument is a default, we need not
	     consider that more specific library.  */
	  ok = used_arg (this_arg, p - this_arg);
	  if (not_arg)
	    ok = ! ok;

	  if (! ok)
	    ndfltok = 0;

	  if (default_arg (this_arg, p - this_arg))
	    ok = 1;

	  if (*p == ' ')
	    ++p;
	}

      if (ok && first)
	{
	  if (this_path_len != 1
	      || this_path[0] != '.')
	    {
	      char *new_multilib_dir = XNEWVEC (char, this_path_len + 1);
	      char *q;

	      strncpy (new_multilib_dir, this_path, this_path_len);
	      new_multilib_dir[this_path_len] = '\0';
	      q = strchr (new_multilib_dir, ':');
	      if (q != NULL)
		*q = '\0';
	      multilib_dir = new_multilib_dir;
	    }
	  first = 0;
	}

      if (ndfltok)
	{
	  const char *q = this_path, *end = this_path + this_path_len;

	  while (q < end && *q != ':')
	    q++;
	  if (q < end)
	    {
	      const char *q2 = q + 1, *ml_end = end;
	      char *new_multilib_os_dir;

	      while (q2 < end && *q2 != ':')
		q2++;
	      if (*q2 == ':')
		ml_end = q2;
	      new_multilib_os_dir = XNEWVEC (char, ml_end - q);
	      memcpy (new_multilib_os_dir, q + 1, ml_end - q - 1);
	      new_multilib_os_dir[ml_end - q - 1] = '\0';
	      multilib_os_dir = *new_multilib_os_dir ? new_multilib_os_dir : ".";

	      if (q2 < end && *q2 == ':')
		{
		  char *new_multiarch_dir = XNEWVEC (char, end - q2);
		  memcpy (new_multiarch_dir, q2 + 1, end - q2 - 1);
		  new_multiarch_dir[end - q2 - 1] = '\0';
		  multiarch_dir = new_multiarch_dir;
		}
	      break;
	    }
	}

      ++p;
    }

  if (multilib_dir == NULL && multilib_os_dir != NULL
      && strcmp (multilib_os_dir, ".") == 0)
    {
      free (CONST_CAST (char *, multilib_os_dir));
      multilib_os_dir = NULL;
    }
  else if (multilib_dir != NULL && multilib_os_dir == NULL)
    multilib_os_dir = multilib_dir;
}

/* Print out the multiple library subdirectory selection
   information.  This prints out a series of lines.  Each line looks
   like SUBDIRECTORY;@OPTION@OPTION, with as many options as is
   required.  Only the desired options are printed out, the negative
   matches.  The options are print without a leading dash.  There are
   no spaces to make it easy to use the information in the shell.
   Each subdirectory is printed only once.  This assumes the ordering
   generated by the genmultilib script. Also, we leave out ones that match
   the exclusions.  */

static void
print_multilib_info (void)
{
  const char *p = multilib_select;
  const char *last_path = 0, *this_path;
  int skip;
  unsigned int last_path_len = 0;

  while (*p != '\0')
    {
      skip = 0;
      /* Ignore newlines.  */
      if (*p == '\n')
	{
	  ++p;
	  continue;
	}

      /* Get the initial path.  */
      this_path = p;
      while (*p != ' ')
	{
	  if (*p == '\0')
	    {
	    invalid_select:
	      fatal_error ("multilib select %qs is invalid", multilib_select);
	    }

	  ++p;
	}

      /* When --disable-multilib was used but target defines
	 MULTILIB_OSDIRNAMES, entries starting with .: (and not starting
         with .:: for multiarch configurations) are there just to find
         multilib_os_dir, so skip them from output.  */
      if (this_path[0] == '.' && this_path[1] == ':' && this_path[2] != ':')
	skip = 1;

      /* Check for matches with the multilib_exclusions. We don't bother
         with the '!' in either list. If any of the exclusion rules match
         all of its options with the select rule, we skip it.  */
      {
	const char *e = multilib_exclusions;
	const char *this_arg;

	while (*e != '\0')
	  {
	    int m = 1;
	    /* Ignore newlines.  */
	    if (*e == '\n')
	      {
		++e;
		continue;
	      }

	    /* Check the arguments.  */
	    while (*e != ';')
	      {
		const char *q;
		int mp = 0;

		if (*e == '\0')
		  {
		  invalid_exclusion:
		    fatal_error ("multilib exclusion %qs is invalid",
				 multilib_exclusions);
		  }

		if (! m)
		  {
		    ++e;
		    continue;
		  }

		this_arg = e;

		while (*e != ' ' && *e != ';')
		  {
		    if (*e == '\0')
		      goto invalid_exclusion;
		    ++e;
		  }

		q = p + 1;
		while (*q != ';')
		  {
		    const char *arg;
		    int len = e - this_arg;

		    if (*q == '\0')
		      goto invalid_select;

		    arg = q;

		    while (*q != ' ' && *q != ';')
		      {
			if (*q == '\0')
			  goto invalid_select;
			++q;
		      }

		    if (! strncmp (arg, this_arg,
				   (len < q - arg) ? q - arg : len)
			|| default_arg (this_arg, e - this_arg))
		      {
			mp = 1;
			break;
		      }

		    if (*q == ' ')
		      ++q;
		  }

		if (! mp)
		  m = 0;

		if (*e == ' ')
		  ++e;
	      }

	    if (m)
	      {
		skip = 1;
		break;
	      }

	    if (*e != '\0')
	      ++e;
	  }
      }

      if (! skip)
	{
	  /* If this is a duplicate, skip it.  */
	  skip = (last_path != 0
		  && (unsigned int) (p - this_path) == last_path_len
		  && ! filename_ncmp (last_path, this_path, last_path_len));

	  last_path = this_path;
	  last_path_len = p - this_path;
	}

      /* If this directory requires any default arguments, we can skip
	 it.  We will already have printed a directory identical to
	 this one which does not require that default argument.  */
      if (! skip)
	{
	  const char *q;

	  q = p + 1;
	  while (*q != ';')
	    {
	      const char *arg;

	      if (*q == '\0')
		goto invalid_select;

	      if (*q == '!')
		arg = NULL;
	      else
		arg = q;

	      while (*q != ' ' && *q != ';')
		{
		  if (*q == '\0')
		    goto invalid_select;
		  ++q;
		}

	      if (arg != NULL
		  && default_arg (arg, q - arg))
		{
		  skip = 1;
		  break;
		}

	      if (*q == ' ')
		++q;
	    }
	}

      if (! skip)
	{
	  const char *p1;

	  for (p1 = last_path; p1 < p && *p1 != ':'; p1++)
	    putchar (*p1);
	  putchar (';');
	}

      ++p;
      while (*p != ';')
	{
	  int use_arg;

	  if (*p == '\0')
	    goto invalid_select;

	  if (skip)
	    {
	      ++p;
	      continue;
	    }

	  use_arg = *p != '!';

	  if (use_arg)
	    putchar ('@');

	  while (*p != ' ' && *p != ';')
	    {
	      if (*p == '\0')
		goto invalid_select;
	      if (use_arg)
		putchar (*p);
	      ++p;
	    }

	  if (*p == ' ')
	    ++p;
	}

      if (! skip)
	{
	  /* If there are extra options, print them now.  */
	  if (multilib_extra && *multilib_extra)
	    {
	      int print_at = TRUE;
	      const char *q;

	      for (q = multilib_extra; *q != '\0'; q++)
		{
		  if (*q == ' ')
		    print_at = TRUE;
		  else
		    {
		      if (print_at)
			putchar ('@');
		      putchar (*q);
		      print_at = FALSE;
		    }
		}
	    }

	  putchar ('\n');
	}

      ++p;
    }
}

/* getenv built-in spec function.

   Returns the value of the environment variable given by its first
   argument, concatenated with the second argument.  If the
   environment variable is not defined, a fatal error is issued.  */

static const char *
getenv_spec_function (int argc, const char **argv)
{
  char *value;
  char *result;
  char *ptr;
  size_t len;

  if (argc != 2)
    return NULL;

  value = getenv (argv[0]);
  if (!value)
    fatal_error ("environment variable %qs not defined", argv[0]);

  /* We have to escape every character of the environment variable so
     they are not interpreted as active spec characters.  A
     particularly painful case is when we are reading a variable
     holding a windows path complete with \ separators.  */
  len = strlen (value) * 2 + strlen (argv[1]) + 1;
  result = XNEWVAR (char, len);
  for (ptr = result; *value; ptr += 2)
    {
      ptr[0] = '\\';
      ptr[1] = *value++;
    }

  strcpy (ptr, argv[1]);

  return result;
}

/* if-exists built-in spec function.

   Checks to see if the file specified by the absolute pathname in
   ARGS exists.  Returns that pathname if found.

   The usual use for this function is to check for a library file
   (whose name has been expanded with %s).  */

static const char *
if_exists_spec_function (int argc, const char **argv)
{
  /* Must have only one argument.  */
  if (argc == 1 && IS_ABSOLUTE_PATH (argv[0]) && ! access (argv[0], R_OK))
    return argv[0];

  return NULL;
}

/* if-exists-else built-in spec function.

   This is like if-exists, but takes an additional argument which
   is returned if the first argument does not exist.  */

static const char *
if_exists_else_spec_function (int argc, const char **argv)
{
  /* Must have exactly two arguments.  */
  if (argc != 2)
    return NULL;

  if (IS_ABSOLUTE_PATH (argv[0]) && ! access (argv[0], R_OK))
    return argv[0];

  return argv[1];
}

/* sanitize built-in spec function.

   This returns non-NULL, if sanitizing address, thread or
   any of the undefined behavior sanitizers.  */

static const char *
sanitize_spec_function (int argc, const char **argv)
{
  if (argc != 1)
    return NULL;

  if (strcmp (argv[0], "address") == 0)
    return (flag_sanitize & SANITIZE_ADDRESS) ? "" : NULL;
  if (strcmp (argv[0], "thread") == 0)
    return (flag_sanitize & SANITIZE_THREAD) ? "" : NULL;
  if (strcmp (argv[0], "undefined") == 0)
    return (flag_sanitize & SANITIZE_UNDEFINED) ? "" : NULL;

  return NULL;
}

/* replace-outfile built-in spec function.

   This looks for the first argument in the outfiles array's name and
   replaces it with the second argument.  */

static const char *
replace_outfile_spec_function (int argc, const char **argv)
{
  int i;
  /* Must have exactly two arguments.  */
  if (argc != 2)
    abort ();

  for (i = 0; i < n_infiles; i++)
    {
      if (outfiles[i] && !filename_cmp (outfiles[i], argv[0]))
	outfiles[i] = xstrdup (argv[1]);
    }
  return NULL;
}

/* remove-outfile built-in spec function.
 *
 *    This looks for the first argument in the outfiles array's name and
 *       removes it.  */

static const char *
remove_outfile_spec_function (int argc, const char **argv)
{
  int i;
  /* Must have exactly one argument.  */
  if (argc != 1)
    abort ();

  for (i = 0; i < n_infiles; i++)
    {
      if (outfiles[i] && !filename_cmp (outfiles[i], argv[0]))
        outfiles[i] = NULL;
    }
  return NULL;
}

/* Given two version numbers, compares the two numbers.
   A version number must match the regular expression
   ([1-9][0-9]*|0)(\.([1-9][0-9]*|0))*
*/
static int
compare_version_strings (const char *v1, const char *v2)
{
  int rresult;
  regex_t r;

  if (regcomp (&r, "^([1-9][0-9]*|0)(\\.([1-9][0-9]*|0))*$",
	       REG_EXTENDED | REG_NOSUB) != 0)
    abort ();
  rresult = regexec (&r, v1, 0, NULL, 0);
  if (rresult == REG_NOMATCH)
    fatal_error ("invalid version number %qs", v1);
  else if (rresult != 0)
    abort ();
  rresult = regexec (&r, v2, 0, NULL, 0);
  if (rresult == REG_NOMATCH)
    fatal_error ("invalid version number %qs", v2);
  else if (rresult != 0)
    abort ();

  return strverscmp (v1, v2);
}


/* version_compare built-in spec function.

   This takes an argument of the following form:

   <comparison-op> <arg1> [<arg2>] <switch> <result>

   and produces "result" if the comparison evaluates to true,
   and nothing if it doesn't.

   The supported <comparison-op> values are:

   >=  true if switch is a later (or same) version than arg1
   !>  opposite of >=
   <   true if switch is an earlier version than arg1
   !<  opposite of <
   ><  true if switch is arg1 or later, and earlier than arg2
   <>  true if switch is earlier than arg1 or is arg2 or later

   If the switch is not present, the condition is false unless
   the first character of the <comparison-op> is '!'.

   For example,
   %:version-compare(>= 10.3 mmacosx-version-min= -lmx)
   adds -lmx if -mmacosx-version-min=10.3.9 was passed.  */

static const char *
version_compare_spec_function (int argc, const char **argv)
{
  int comp1, comp2;
  size_t switch_len;
  const char *switch_value = NULL;
  int nargs = 1, i;
  bool result;

  if (argc < 3)
    fatal_error ("too few arguments to %%:version-compare");
  if (argv[0][0] == '\0')
    abort ();
  if ((argv[0][1] == '<' || argv[0][1] == '>') && argv[0][0] != '!')
    nargs = 2;
  if (argc != nargs + 3)
    fatal_error ("too many arguments to %%:version-compare");

  switch_len = strlen (argv[nargs + 1]);
  for (i = 0; i < n_switches; i++)
    if (!strncmp (switches[i].part1, argv[nargs + 1], switch_len)
	&& check_live_switch (i, switch_len))
      switch_value = switches[i].part1 + switch_len;

  if (switch_value == NULL)
    comp1 = comp2 = -1;
  else
    {
      comp1 = compare_version_strings (switch_value, argv[1]);
      if (nargs == 2)
	comp2 = compare_version_strings (switch_value, argv[2]);
      else
	comp2 = -1;  /* This value unused.  */
    }

  switch (argv[0][0] << 8 | argv[0][1])
    {
    case '>' << 8 | '=':
      result = comp1 >= 0;
      break;
    case '!' << 8 | '<':
      result = comp1 >= 0 || switch_value == NULL;
      break;
    case '<' << 8:
      result = comp1 < 0;
      break;
    case '!' << 8 | '>':
      result = comp1 < 0 || switch_value == NULL;
      break;
    case '>' << 8 | '<':
      result = comp1 >= 0 && comp2 < 0;
      break;
    case '<' << 8 | '>':
      result = comp1 < 0 || comp2 >= 0;
      break;

    default:
      fatal_error ("unknown operator %qs in %%:version-compare", argv[0]);
    }
  if (! result)
    return NULL;

  return argv[nargs + 2];
}

/* %:include builtin spec function.  This differs from %include in that it
   can be nested inside a spec, and thus be conditionalized.  It takes
   one argument, the filename, and looks for it in the startfile path.
   The result is always NULL, i.e. an empty expansion.  */

static const char *
include_spec_function (int argc, const char **argv)
{
  char *file;

  if (argc != 1)
    abort ();

  file = find_a_file (&startfile_prefixes, argv[0], R_OK, true);
  read_specs (file ? file : argv[0], false, false);

  return NULL;
}

/* %:find-file spec function.  This function replaces its argument by
    the file found through find_file, that is the -print-file-name gcc
    program option. */
static const char *
find_file_spec_function (int argc, const char **argv)
{
  const char *file;

  if (argc != 1)
    abort ();

  file = find_file (argv[0]);
  return file;
}


/* %:find-plugindir spec function.  This function replaces its argument
    by the -iplugindir=<dir> option.  `dir' is found through find_file, that
    is the -print-file-name gcc program option. */
static const char *
find_plugindir_spec_function (int argc, const char **argv ATTRIBUTE_UNUSED)
{
  const char *option;

  if (argc != 0)
    abort ();

  option = concat ("-iplugindir=", find_file ("plugin"), NULL);
  return option;
}


/* %:print-asm-header spec function.  Print a banner to say that the
   following output is from the assembler.  */

static const char *
print_asm_header_spec_function (int arg ATTRIBUTE_UNUSED,
				const char **argv ATTRIBUTE_UNUSED)
{
  printf (_("Assembler options\n=================\n\n"));
  printf (_("Use \"-Wa,OPTION\" to pass \"OPTION\" to the assembler.\n\n"));
  fflush (stdout);
  return NULL;
}

/* Get a random number for -frandom-seed */

static unsigned HOST_WIDE_INT
get_random_number (void)
{
  unsigned HOST_WIDE_INT ret = 0;
  int fd; 

  fd = open ("/dev/urandom", O_RDONLY); 
  if (fd >= 0)
    {
      read (fd, &ret, sizeof (HOST_WIDE_INT));
      close (fd);
      if (ret)
        return ret;
    }

  /* Get some more or less random data.  */
#ifdef HAVE_GETTIMEOFDAY
  {
    struct timeval tv;

    gettimeofday (&tv, NULL);
    ret = tv.tv_sec * 1000 + tv.tv_usec / 1000;
  }
#else
  {
    time_t now = time (NULL);

    if (now != (time_t)-1)
      ret = (unsigned) now;
  }
#endif

  return ret ^ getpid ();
}

/* %:compare-debug-dump-opt spec function.  Save the last argument,
   expected to be the last -fdump-final-insns option, or generate a
   temporary.  */

static const char *
compare_debug_dump_opt_spec_function (int arg,
				      const char **argv ATTRIBUTE_UNUSED)
{
  char *ret;
  char *name;
  int which;
  static char random_seed[HOST_BITS_PER_WIDE_INT / 4 + 3];

  if (arg != 0)
    fatal_error ("too many arguments to %%:compare-debug-dump-opt");

  do_spec_2 ("%{fdump-final-insns=*:%*}");
  do_spec_1 (" ", 0, NULL);

  if (argbuf.length () > 0
      && strcmp (argv[argbuf.length () - 1], "."))
    {
      if (!compare_debug)
	return NULL;

      name = xstrdup (argv[argbuf.length () - 1]);
      ret = NULL;
    }
  else
    {
      const char *ext = NULL;

      if (argbuf.length () > 0)
	{
	  do_spec_2 ("%{o*:%*}%{!o:%{!S:%b%O}%{S:%b.s}}");
	  ext = ".gkd";
	}
      else if (!compare_debug)
	return NULL;
      else
	do_spec_2 ("%g.gkd");

      do_spec_1 (" ", 0, NULL);

      gcc_assert (argbuf.length () > 0);

      name = concat (argbuf.last (), ext, NULL);

      ret = concat ("-fdump-final-insns=", name, NULL);
    }

  which = compare_debug < 0;
  debug_check_temp_file[which] = name;

  if (!which)
    {
      unsigned HOST_WIDE_INT value = get_random_number ();

      sprintf (random_seed, HOST_WIDE_INT_PRINT_HEX, value);
    }

  if (*random_seed)
    {
      char *tmp = ret;
      ret = concat ("%{!frandom-seed=*:-frandom-seed=", random_seed, "} ",
		    ret, NULL);
      free (tmp);
    }

  if (which)
    *random_seed = 0;

  return ret;
}

static const char *debug_auxbase_opt;

/* %:compare-debug-self-opt spec function.  Expands to the options
    that are to be passed in the second compilation of
    compare-debug.  */

static const char *
compare_debug_self_opt_spec_function (int arg,
				      const char **argv ATTRIBUTE_UNUSED)
{
  if (arg != 0)
    fatal_error ("too many arguments to %%:compare-debug-self-opt");

  if (compare_debug >= 0)
    return NULL;

  do_spec_2 ("%{c|S:%{o*:%*}}");
  do_spec_1 (" ", 0, NULL);

  if (argbuf.length () > 0)
    debug_auxbase_opt = concat ("-auxbase-strip ",
				argbuf.last (),
				NULL);
  else
    debug_auxbase_opt = NULL;

  return concat ("\
%<o %<MD %<MMD %<MF* %<MG %<MP %<MQ* %<MT* \
%<fdump-final-insns=* -w -S -o %j \
%{!fcompare-debug-second:-fcompare-debug-second} \
", compare_debug_opt, NULL);
}

/* %:compare-debug-auxbase-opt spec function.  Expands to the auxbase
    options that are to be passed in the second compilation of
    compare-debug.  It expects, as an argument, the basename of the
    current input file name, with the .gk suffix appended to it.  */

static const char *
compare_debug_auxbase_opt_spec_function (int arg,
					 const char **argv)
{
  char *name;
  int len;

  if (arg == 0)
    fatal_error ("too few arguments to %%:compare-debug-auxbase-opt");

  if (arg != 1)
    fatal_error ("too many arguments to %%:compare-debug-auxbase-opt");

  if (compare_debug >= 0)
    return NULL;

  len = strlen (argv[0]);
  if (len < 3 || strcmp (argv[0] + len - 3, ".gk") != 0)
    fatal_error ("argument to %%:compare-debug-auxbase-opt "
		 "does not end in .gk");

  if (debug_auxbase_opt)
    return debug_auxbase_opt;

#define OPT "-auxbase "

  len -= 3;
  name = (char*) xmalloc (sizeof (OPT) + len);
  memcpy (name, OPT, sizeof (OPT) - 1);
  memcpy (name + sizeof (OPT) - 1, argv[0], len);
  name[sizeof (OPT) - 1 + len] = '\0';

#undef OPT

  return name;
}

/* %:pass-through-libs spec function.  Finds all -l options and input
   file names in the lib spec passed to it, and makes a list of them
   prepended with the plugin option to cause them to be passed through
   to the final link after all the new object files have been added.  */

const char *
pass_through_libs_spec_func (int argc, const char **argv)
{
  char *prepended = xstrdup (" ");
  int n;
  /* Shlemiel the painter's algorithm.  Innately horrible, but at least
     we know that there will never be more than a handful of strings to
     concat, and it's only once per run, so it's not worth optimising.  */
  for (n = 0; n < argc; n++)
    {
      char *old = prepended;
      /* Anything that isn't an option is a full path to an output
         file; pass it through if it ends in '.a'.  Among options,
	 pass only -l.  */
      if (argv[n][0] == '-' && argv[n][1] == 'l')
	{
	  const char *lopt = argv[n] + 2;
	  /* Handle both joined and non-joined -l options.  If for any
	     reason there's a trailing -l with no joined or following
	     arg just discard it.  */
	  if (!*lopt && ++n >= argc)
	    break;
	  else if (!*lopt)
	    lopt = argv[n];
	  prepended = concat (prepended, "-plugin-opt=-pass-through=-l",
		lopt, " ", NULL);
	}
      else if (!strcmp (".a", argv[n] + strlen (argv[n]) - 2))
	{
	  prepended = concat (prepended, "-plugin-opt=-pass-through=",
		argv[n], " ", NULL);
	}
      if (prepended != old)
	free (old);
    }
  return prepended;
}

/* %:replace-extension spec function.  Replaces the extension of the
   first argument with the second argument.  */

const char *
replace_extension_spec_func (int argc, const char **argv)
{
  char *name;
  char *p;
  char *result;
  int i;

  if (argc != 2)
    fatal_error ("too few arguments to %%:replace-extension");

  name = xstrdup (argv[0]);

  for (i = strlen (name) - 1; i >= 0; i--)
    if (IS_DIR_SEPARATOR (name[i]))
      break;

  p = strrchr (name + i + 1, '.');
  if (p != NULL)
      *p = '\0';

  result = concat (name, argv[1], NULL);

  free (name);
  return result;
}

/* Insert backslash before spaces in ORIG (usually a file path), to 
   avoid being broken by spec parser.

   This function is needed as do_spec_1 treats white space (' ' and '\t')
   as the end of an argument. But in case of -plugin /usr/gcc install/xxx.so,
   the file name should be treated as a single argument rather than being
   broken into multiple. Solution is to insert '\\' before the space in a 
   file name.
   
   This function converts and only converts all occurrence of ' ' 
   to '\\' + ' ' and '\t' to '\\' + '\t'.  For example:
   "a b"  -> "a\\ b"
   "a  b" -> "a\\ \\ b"
   "a\tb" -> "a\\\tb"
   "a\\ b" -> "a\\\\ b"

   orig: input null-terminating string that was allocated by xalloc. The
   memory it points to might be freed in this function. Behavior undefined
   if ORIG wasn't xalloced or was freed already at entry.

   Return: ORIG if no conversion needed. Otherwise a newly allocated string
   that was converted from ORIG.  */

static char *
convert_white_space (char *orig)
{
  int len, number_of_space = 0;

  for (len = 0; orig[len]; len++)
    if (orig[len] == ' ' || orig[len] == '\t') number_of_space++;

  if (number_of_space)
    {
      char *new_spec = (char *) xmalloc (len + number_of_space + 1);
      int j, k;
      for (j = 0, k = 0; j <= len; j++, k++)
	{
	  if (orig[j] == ' ' || orig[j] == '\t')
	    new_spec[k++] = '\\';
	  new_spec[k] = orig[j];
	}
      free (orig);
      return new_spec;
  }
  else
    return orig;
}<|MERGE_RESOLUTION|>--- conflicted
+++ resolved
@@ -533,13 +533,9 @@
    shared library ordering, and we keep the wrapper function in
    libgcc.  This is not yet a real spec, though it could become one;
    it is currently just stuffed into LINK_SPEC.  FIXME: This wrapping
-<<<<<<< HEAD
    only works with GNU ld, gold and mcld.  FIXME: This is incompatible with
    -fmudflap when linking statically, which wants to do its own
    wrapping.  */
-=======
-   only works with GNU ld and gold.  */
->>>>>>> 0615484f
 #define STACK_SPLIT_SPEC " %{fsplit-stack: --wrap=pthread_create}"
 
 #ifndef LIBASAN_SPEC
