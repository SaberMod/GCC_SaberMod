<<<<<<< HEAD
2014-11-22  Uros Bizjak  <ubizjak@gmail.com>

       * params.def (PARAM_MAX_COMPLETELY_PEELED_INSNS): Increase to 200.
       * config/i386/i386.c (ix86_option_override_internal): Do not increase
       PARAM_MAX_COMPLETELY_PEELED_INSNS.
=======
2015-03-16  Eric Botcazou  <ebotcazou@adacore.com>

	PR middle-end/65409
	* expr.c (store_field): Do not do a direct block copy if the source is
	a PARALLEL with BLKmode.
>>>>>>> 1698247c

2015-03-12  Dominik Vogt  <vogt@linux.vnet.ibm.com>

	Backport from mainline
	* config/s390/s390.c (s390_reorg): Move code to output nops after label
	to s390_reorg ().
	(s390_asm_output_function_label): Likewise.
	* config/s390/s390.c (s390_asm_output_function_label):
	Fix function label alignment with -mhtopatch.
	* config/s390/s390.md ("unspecv"): New values UNSPECV_NOP_2_BYTE,
	UNSPECV_NOP_4_BYTE and UNSPECV_NOP_6_BYTE
	("nop_2_byte"): New define_insn.
	("nop_4_byte"): Likewise.
	("nop_6_byte"): Likewise.
	* doc/extend.texi (hotpatch): hotpatch attribute doc fixes.
	* doc/invoke.texi (-mhotpatch): -mhotpatch doc fixes.

2015-03-12  Marek Polacek  <polacek@redhat.com>

	Backported from mainline
	2015-03-11  Marek Polacek  <polacek@redhat.com>

	PR tree-optimization/65388
	* tree-ssa-tail-merge.c (same_succ_def::equal): Fix typo in comparison.

2015-03-11  Georg-Johann Lay  <avr@gjlay.de>

	PR target/65296
	* configure.ac [avr]: Check as for option -mrmw.
	* configure: Regenerate.
	* config.in: Regenerate.
	* config/avr/driver-avr.c (avr_device_to_as): Don't add -mrmw to
	assembler options if not HAVE_AS_AVR_MRMW_OPTION.

2015-03-11  Marek Polacek  <polacek@redhat.com>

	Backported from mainline
	2014-12-04  Marek Polacek  <polacek@redhat.com>

	PR middle-end/56917
	* fold-const.c (fold_unary_loc): Perform the negation in A's type
	when transforming ~ (A - 1) or ~ (A + -1) to -A.

2015-03-10  Yvan Roux  <yvan.roux@linaro.org>

	Backport from trunk r220489.
	2015-02-06  Jakub Jelinek  <jakub@redhat.com>

	PR ipa/64896
	* cgraphunit.c (cgraph_node::expand_thunk): If
	restype is not is_gimple_reg_type nor the thunk_fndecl
	returns aggregate_value_p, set restmp to a temporary variable
	instead of resdecl.

2015-03-10  Jakub Jelinek  <jakub@redhat.com>

	PR target/65286
	* config/rs6000/t-linux: For powerpc64* target set
	MULTILIB_OSDIRNAMES instead of MULTIARCH_DIRNAME.

2015-03-10  Oleg Endo  <olegendo@gcc.gnu.org>

	PR target/53988
	* config/sh/sh.md (*tst<mode>_t_zero): Remove insns.

2015-03-10  Alan Modra  <amodra@gmail.com>

	PR target/65286
	* config.gcc (powerpc*-*-linux*): Arrange for powerpc64le-linux
	to be single-arch by default.  Set cpu_is_64bit for powerpc64
	given --with-cpu=native.
	* config/rs6000/t-fprules: Do not set default MULTILIB vars.
	* config/rs6000/t-linux (MULTIARCH_DIRNAME): Support powerpc64
	and powerpc64le.
	* config/rs6000/linux64.h (SUBSUBTARGET_OVERRIDE_OPTIONS): Test
	rs6000_isa_flags rather than TARGET_64BIT.

2015-03-05  Michael Meissner  <meissner@linux.vnet.ibm.com>

	Backport from trunk
	2015-03-03  Michael Meissner  <meissner@linux.vnet.ibm.com>

	PR 65138/target
	* config/rs6000/rs6000-cpus.def (powerpc64le): Add new generic
	processor type for 64-bit little endian PowerPC.

	* config/rs6000/rs6000.c (rs6000_option_override_internal): If
	-mdebug=reg, print TARGET_DEFAULT.  Fix logic to use
	TARGET_DEFAULT if there is no default cpu.  Fix -mdebug=reg
	printing built-in mask so it does not pass NULL pointers.

	* config/rs6000/rs6000-tables.opt: Regenerate.

	* doc/invoke.texi (IBM RS/6000 and PowerPC options): Document
	-mcpu=powerpc64le.

	Backport from trunk
	2015-01-19  David Edelsohn  <dje.gcc@gmail.com>

	* config/rs6000/default64.h: Include rs6000-cpus.def.
	(TARGET_DEFAULT) [LITTLE_ENDIAN]: Use ISA 2.7 (POWER8).
	(TARGET_DEFAULT) [BIG_ENDIAN]: Use POWER4.
	* config/rs6000/driver-rs6000.c (detect_processor_aix): Add POWER7
	and POWER8.
	* config/rs6000/linux64.h (PROCESSOR_DEFAULT64): Always default to
	POWER8.
	* config/rs6000/rs6000.c (rs6000_file_start): Emit .machine
	pseudo-op to specify assembler dialect.

2015-03-04  Thomas Preud'homme  <thomas.preudhomme@arm.com>

	Backport from mainline
	2014-11-27  Thomas Preud'homme  <thomas.preudhomme@arm.com>

	PR target/59593
	* config/arm/arm.c (dump_minipool): dispatch to consttable pattern
	based on mode size.
	* config/arm/arm.md (consttable_1): Make it TARGET_EITHER.
	(consttable_2): Make it TARGET_EITHER and move HFmode handling from
	consttable_4 to it.
	(consttable_4): Move HFmode handling to consttable_2 pattern.

2015-03-03  Kaz Kojima  <kkojima@gcc.gnu.org>

	PR target/65249
	* config/sh/sh.md (symGOT_load): Use R0 reg for operands[2] when
	called for __stack_chk_guard symbol.

2015-03-03  Georg-Johann Lay  <avr@gjlay.de>

	PR target/64331
	* config/avr/avr.c (context.h, tree-pass.h): Include them.
	(avr_pass_data_recompute_notes): New static variable.
	(avr_pass_recompute_notes): New class.
	(avr_register_passes): New static function.
	(avr_option_override): Call it.

2015-03-03  Eric Botcazou  <ebotcazou@adacore.com>

	* config/ia64/ia64.c (expand_vec_perm_interleave_2): Use gen_raw_REG
	to create a register in testing mode.

2015-03-03  Thomas Preud'homme  <thomas.preudhomme@arm.com>

	Backport from mainline
	2015-01-14  Thomas Preud'homme  <thomas.preudhomme@arm.com>

	PR target/64453
	* config/arm/arm.c (callee_saved_reg_p): Define.
	(arm_compute_save_reg0_reg12_mask): Use callee_saved_reg_p to check if
	register is callee saved instead of !call_used_regs[reg].
	(thumb1_compute_save_reg_mask): Likewise.

2015-02-27  Richard Biener  <rguenther@suse.de>

	PR middle-end/63175
	* builtins.c (get_object_alignment_2): Make sure to re-apply
	the ANDed mask after recursing to its operand gets us a new
	misalignment bit position.

2015-02-27  Andrew Pinski  <apinski@cavium.com>
	    Naveen H.S  <Naveen.Hurugalawadi@caviumnetworks.com>

	* config/aarch64/aarch64.c (*aarch64_load_symref_appropriately):
	Check whether the destination of SYMBOL_SMALL_TPREL is Pmode.

2015-02-27  Richard Biener  <rguenther@suse.de>

	PR lto/65193
	Backport from mainline
	2014-07-24  Jan Hubicka  <hubicka@ucw.cz>
 
	* lto-streamer-out.c (tree_is_indexable): Consider IMPORTED_DECL
	as non-indexable.

2015-02-25  Peter Bergner  <bergner@vnet.ibm.com>

	Backport from mainline
	2015-02-25  Adhemerval Zanella  <azanella@linux.vnet.ibm.com>

	* config/rs6000/htm.md (tcheck): Fix assembly encoding.

2015-02-26  Matthew Fortune  <matthew.fortune@imgtec.com>

	PR target/64569
	Backported from mainline: r213872, r217446, r217939, r219867

	* config.in [!USED_FOR_TARGET] (HAVE_AS_DOT_MODULE): Undefine.
	* config/mips/mips.h (FP_ASM_SPEC): New macro.
	(ASM_SPEC): Use FP_ASM_SPEC.
	* configure.ac (HAVE_AS_DOT_MODULE): Detect support for .module
	and FPXX extensions.
	* configure: Regenerate.

2015-02-25  Jason Merrill  <jason@redhat.com>

	* common.opt (-flifetime-dse): New.

2015-02-25  Kai Tietz  <ktietz@redhat.com>

	PR tree-optimization/61917
	* tree-vect-loop.c (vectorizable_reduction): Handle obvious case
	that reduc_def_stmt is null.

	Merged from mainline
	PR target/64212
	* symtab.c (symtab::make_decl_local): Set DECL_IMPORT_P explicit to 0.
	(symtab::noninterposable_alias): Likewise.

2015-02-25  Richard Biener  <rguenther@suse.de>
	Kai Tietz  <ktietz@redhat.com>

	Backported from mainline
	PR tree-optimization/61917
	* tree-vect-loop.c (vectorizable_reduction): Allow
	vect_internal_def without reduction to exit graceful.

2015-02-25  Georg-Johann Lay  <avr@gjlay.de>

	PR target/65196
	* config/avr/avr.c (avr_adjust_insn_length): Call recog_memoized
	only with NONDEBUG_INSN_P.

2015-02-25  Kaz Kojima  <kkojima@gcc.gnu.org>

	Backport from mainline
	2015-02-23  Kaz Kojima  <kkojima@gcc.gnu.org>

	PR target/65153
	* config/sh/sh.md (movsicc_true+3): Remove peephole.
	* config/sh/sh-protos.h (replace_n_hard_rtx): Don't declare.
	* config/sh/sh.c (replace_n_hard_rtx): Remove.

2015-02-24  Richard Biener  <rguenther@suse.de>

	Backport from mainline
	2015-02-11  Richard Biener  <rguenther@suse.de>

	PR lto/65015
	* dwarf2out.c (gen_producer_string): Drop -fltrans-output-list
	and -fresolution.

	2015-02-13  Richard Biener  <rguenther@suse.de>

	PR lto/65015
	* dwarf2out.c (dwarf2out_finish): Use <artificial> as DW_AT_name
	for LTO produced CUs.

	2015-02-16  Richard Biener  <rguenther@suse.de>

	PR lto/65015
	* varasm.c (default_file_start): For LTO produced units
	emit <artificial> as file directive.

	2015-01-17  Jan Kratochvil  <jan.kratochvil@redhat.com>

        * dwarf2out.c (gen_producer_string): Ignore also OPT_fpreprocessed.

2015-02-23  Oleg Endo  <olegendo@gcc.gnu.org>

	Backport from mainline
	2015-02-23  Oleg Endo  <olegendo@gcc.gnu.org>

	PR target/65163
	* config/sh/sh.md (swapbsi2, related peephole2): Use const_int -65536
	instead of const_int 4294901760.

2015-02-23  Richard Biener  <rguenther@suse.de>

	Backport from mainline
	2014-11-19  Richard Biener  <rguenther@suse.de>

	PR tree-optimization/63844
	* omp-low.c (fixup_child_record_type): Use a restrict qualified
	referece type for the receiver parameter.

	2014-11-27  Richard Biener  <rguenther@suse.de>

	PR tree-optimization/61634
	* tree-vect-slp.c: Include gimple-walk.h.
	(vect_detect_hybrid_slp_stmts): Rewrite to propagate hybrid
	down the SLP tree for one scalar statement.
	(vect_detect_hybrid_slp_1): New walker function.
	(vect_detect_hybrid_slp_2): Likewise.
	(vect_detect_hybrid_slp): Properly handle pattern statements
	in a pre-scan over all loop stmts.

	2015-01-14  Richard Biener  <rguenther@suse.de>

	PR tree-optimization/59354
	* tree-vect-slp.c (vect_build_slp_tree_1): Treat loads from
	groups larger than the slp group size as having gaps.

	2015-02-10  Richard Biener  <rguenther@suse.de>

	PR tree-optimization/64909
	* tree-vect-loop.c (vect_estimate_min_profitable_iters): Properly
	pass a scalar-stmt count estimate to the cost model.
	* tree-vect-data-refs.c (vect_peeling_hash_get_lowest_cost): Likewise.

2015-02-20  Kyrylo Tkachov  <kyrylo.tkachov@arm.com>

	Backport from mainline
	2015-02-20  Kyrylo Tkachov  <kyrylo.tkachov@arm.com>

	* config/aarch64/aarch64.md (*aarch64_lshr_sisd_or_int_<mode>3):
	Mark operand 0 as earlyclobber in 2nd alternative.
	(1st define_split below *aarch64_lshr_sisd_or_int_<mode>3):
	Write negated shift amount into QI lowpart operand 0 and use it
	in the shift step.
	(2nd define_split below *aarch64_lshr_sisd_or_int_<mode>3): Likewise.

2015-02-20  Georg-Johann Lay  <avr@gjlay.de>

	Backport from 2015-02-20 trunk r220847.

	PR target/64452
	* config/avr/avr.md (pushhi_insn): New insn.
	(push<mode>1): Push virtual regs in one chunk using pushhi1_insn.

2015-02-20  Richard Biener  <rguenther@suse.de>

	Backport from mainline
	2015-01-12  Richard Biener  <rguenther@suse.de>

	PR tree-optimization/64530
	* tree-loop-distribution.c (pg_add_dependence_edges): Shuffle
	back dr1.

	2015-02-13  Richard Biener  <rguenther@suse.de>

	PR lto/64373
	* lto-streamer-out.c (tree_is_indexable): Guard for NULL
	DECL_CONTEXT.

	2015-02-16  Richard Biener  <rguenther@suse.de>

	PR tree-optimization/63593
	* tree-predcom.c (execute_pred_commoning_chain): Delay removing
	stmts and releasing SSA names until...
	(execute_pred_commoning): ... after processing all chains.

	2015-02-18  Richard Biener  <rguenther@suse.de>

	PR tree-optimization/65063
	* tree-predcom.c (determine_unroll_factor): Return 1 if we
	have replaced looparound PHIs.

2015-02-19  John David Anglin  <danlgin@gcc.gnu.org>

	* config/pa/pa.c (pa_reloc_rw_mask): New function.
	(TARGET_ASM_RELOC_RW_MASK): Define.
	(pa_cannot_force_const_mem): Revert previous change.

2015-02-19  Richard Biener  <rguenther@suse.de>

	Backport from mainline
	2014-12-09  Richard Biener  <rguenther@suse.de>

	PR middle-end/64199
	* fold-const.c (fold_binary_loc): Use TREE_OVERFLOW_P.

	2015-01-14  Richard Biener  <rguenther@suse.de>

	PR tree-optimization/64493
	PR tree-optimization/64495
	* tree-vect-loop.c (vect_finalize_reduction): For double-reductions
	assign the proper vectorized PHI to the inner loop exit PHIs.

	2015-01-27  Richard Biener  <rguenther@suse.de>

	PR tree-optimization/56273
	PR tree-optimization/59124
	PR tree-optimization/64277
	* tree-vrp.c (vrp_finalize): Emit array-bound warnings only
	from the first VRP pass.

	2015-02-19  Richard Biener  <rguenther@suse.de>

	Backport from mainline
	2015-01-15  Richard Biener  <rguenther@suse.de>

	PR middle-end/64365
	* tree-data-ref.c (dr_analyze_indices): Make sure that accesses
	for MEM_REF access functions with the same base can never partially
	overlap.

2015-02-17  Ilya Tocar  <ilya.tocar@intel.com>

	Backported from mainline
	2015-01-14  Ilya Tocar  <ilya.tocar@intel.com>

	PR target/64387
	* config/i386/sse.md (vec_unpacks_hi_v8sf): Fix predicate.
	(vec_unpacks_hi_v16sf): Ditto.

2015-02-15  John David Anglin  <danglin@gcc.gnu.org>

	* config/pa/pa.c (pa_secondary_reload): Request a secondary reload
	for all floading point loads and stores except those using a register
	index address.
	* config/pa/pa.md: Add new patterns to load a lo_sum DLT operand
	to a register.

2015-02-13  John David Anglin  <danglin@gcc.gnu.org>

	* config/pa/constraints.md: Change "Q" and "T" constraints to memory
	constraints.
	* config/pa/pa.c (pa_cannot_force_const_mem): Don't allow constant
	symbolic references to data to be forced to constant memory on the
	SOM target.

2015-02-11  Jakub Jelinek  <jakub@redhat.com>

	Backported from mainline
	2015-02-09  Jakub Jelinek  <jakub@redhat.com>

	PR target/64979
	* tree-stdarg.c (pass_stdarg::execute): Scan phi node args for
	va_list escapes.

2015-02-11  Uros Bizjak  <ubizjak@gmail.com>

	* config/alpha/alpha.md (reload_out<mode>_aligned): Make operands 2
	and 3 earlyclobber operands.

2015-02-09  Dominik Vogt  <vogt@linux.vnet.ibm.com>

        * doc/extend.texi: s/390: Update documentation of hotpatch attribute.
        * doc/invoke.texi (-mhotpatch): s/390: Update documentation of
        -mhotpatch= option.
        * config/s390/s390.opt (mhotpatch): s/390: Remove -mhotpatch and
        -mno-hotpatch options.  Change syntax of -mhotpatch= option.
        * config/s390/s390.c (s390_hotpatch_trampoline_halfwords_default):
        Renamed.
        (s390_hotpatch_trampoline_halfwords_max): Renamed.
        (s390_hotpatch_hw_max): New name.
        (s390_hotpatch_trampoline_halfwords): Renamed.
        (s390_hotpatch_hw_before_label): New name.
        (get_hotpatch_attribute): Removed.
        (s390_hotpatch_hw_after_label): New name.
        (s390_handle_hotpatch_attribute): Add second parameter to hotpatch
        attribute.
        (s390_attribute_table): Ditto.
        (s390_function_num_hotpatch_trampoline_halfwords): Renamed.
        (s390_function_num_hotpatch_hw): New name.
        Remove special handling of inline functions and hotpatching.
        Return number of nops before and after the function label.
        (s390_can_inline_p): Removed.
        (s390_asm_output_function_label): Emit a configurable number of nops
        after the function label.
        (s390_option_override): Update -mhotpatch= syntax and remove -mhotpatch.
        (TARGET_CAN_INLINE_P) Removed.
        (TARGET_FUNCTION_ATTRIBUTE_INLINABLE_P): New.

2015-02-05  Segher Boessenkool  <segher@kernel.crashing.org>

	PR target/64580
	Backport from mainline
	* config.rs6000/rs6000.c (compute_vrsave_mask): Reverse loop order.
	(rs6000_stack_info): Add assert.
	(rs6000_output_savres_externs): New function, split off from...
	(rs6000_output_function_prologue): ... here.  Do not call it for
	thunks.

2015-02-04  Matthias Klose  <doko@ubuntu.com>

	PR target/64938
	Backport from mainline
	2015-01-15  Jan Hubicka  <hubicka@ucw.cz>

	PR ipa/64068
	PR ipa/64559
	* ipa.c (symbol_table::remove_unreachable_nodes):
	Do not put abstract origins into boundary.

2015-02-04  Uros Bizjak  <ubizjak@gmail.com>

	Backport from mainline
	2015-01-31  Uros Bizjak  <ubizjak@gmail.com>

        PR target/64882
	* config/i386/predicates.md (address_no_seg_operand): Reject
	non-CONST_INT_P operands in invalid mode.

	Backport from mainline
	2015-01-31  Uros Bizjak  <ubizjak@gmail.com>

	* config/i386/i386.md (*prefetch_prefetchw1): Remove mode of
	address_operand 0.  Rename from *prefetch_prefetchwt1_<mode>.
	* config/i386/predicates.md (address_no_seg_operand): Call
	address_operand with VOIDmode.
	(vsib_address_operand): Ditto.

2015-02-01  H.J. Lu  <hongjiu.lu@intel.com>

	Backported from mainline
	2015-01-24  H.J. Lu  <hongjiu.lu@intel.com>

	* config/i386/driver-i386.c (host_detect_local_cpu): Check new
	Silvermont, Haswell, Broadwell and Knights Landing model numbers.
	* config/i386/i386.c (processor_model): Add
	M_INTEL_COREI7_BROADWELL.
	(arch_names_table): Add "broadwell".

2015-02-01  Jakub Jelinek  <jakub@redhat.com>

	Backported from mainline
	2015-01-27  Jakub Jelinek  <jakub@redhat.com>

	PR rtl-optimization/61058
	* jump.c (cleanup_barriers): Update basic block boundaries
	if BLOCK_FOR_INSN is non-NULL on PREV.

	2015-01-26  Jakub Jelinek  <jakub@redhat.com>

	PR middle-end/64421
	* omp-low.c (simd_clone_mangle): If DECL_ASSEMBLER_NAME starts
	with asterisk, skip the first character.

	* config/rs6000/rs6000-cpus.def (POWERPC_MASKS): Add
	OPTION_MASK_QUAD_MEMORY_ATOMIC.

	2015-01-23  Jakub Jelinek  <jakub@redhat.com>

	PR rtl-optimization/63637
	PR rtl-optimization/60663
	* cse.c (merge_equiv_classes): Set new_elt->cost to MAX_COST
	if elt->cost is MAX_COST for ASM_OPERANDS.
	(find_sets_in_insn): Fix up comment typo.
	(cse_insn): Don't set src_volatile for all non-volatile
	ASM_OPERANDS in PARALLELs, but just those with multiple outputs
	or with "memory" clobber.  Set elt->cost to MAX_COST
	for ASM_OPERANDS in PARALLEL.  Set src_elt->cost to MAX_COST
	if new_src is ASM_OPERANDS and elt->cost is MAX_COST.

	PR debug/64511
	* dwarf2out.c (struct dw_loc_descr_node): Add chain_next
	GTY markup.

	2015-01-20  Jakub Jelinek  <jakub@redhat.com>

	PR debug/64663
	* dwarf2out.c (decl_piece_node): Don't put bitsize into
	mode if bitsize <= 0.
	(decl_piece_bitsize, adjust_piece_list, add_var_loc_to_decl,
	dw_sra_loc_expr): Use HOST_WIDE_INT instead of int for bit
	sizes and positions.

2015-01-29  Ilya Tocar  <ilya.tocar@intel.com>

	* config/i386/avx2intrin.h (_mm256_bslli_epi128,
	_mm256_bsrli_epi128): New.
	* config/i386/emmintrin.h (_mm_bsrli_si128, _mm_bslli_si128): Ditto.

2015-01-27  Andreas Krebbel  <Andreas.Krebbel@de.ibm.com>

	* config/s390/s390.c (s390_memory_move_cost): Increase costs for
	memory accesses.

2015-01-27  Andreas Krebbel  <Andreas.Krebbel@de.ibm.com>

	* config/s390/s390.c (s390_register_move_cost): Increase costs for
	FPR->GPR moves.

2015-01-26  Uros Bizjak  <ubizjak@gmail.com>

	Backport from mainline
	2015-01-26  Uros Bizjak  <ubizjak@gmail.com>

	PR target/64795
	* config/i386/i386.md (*movdi_internal): Also check operand 0
	to determine TYPE_LEA operand.
	(*movsi_internal): Ditto.

	Backport from mainline
	2015-01-23  Uros Bizjak  <ubizjak@gmail.com>

	* config/i386/sse.md (sse2_loadld): Set attribute isa to sse2 for
	alternative 1.

2015-01-23  Jakub Jelinek  <jakub@redhat.com>

	PR middle-end/64734
	* omp-low.c (scan_sharing_clauses): Don't ignore
	OMP_CLAUSE_MAP_ZERO_BIAS_ARRAY_SECTION GOMP_MAP_POINTER clauses
	on target data/update constructs.

2015-01-23  Wei Mi  <wmi@google.com>

	Backported from trunk.
	2015-01-22  Wei Mi  <wmi@google.com>

	PR rtl-optimization/64557
	* dse.c (record_store): Call get_addr for mem_addr.
	(check_mem_read_rtx): Likewise.

2015-01-22  Andreas Krebbel  <Andreas.Krebbel@de.ibm.com>

	* config/s390/s390.md (atomic code attribute): Fix typo "ior" ->
	"or".

2015-01-21  Wei Mi  <wmi@google.com>

	Backported from trunk.
	2014-11-22  Jan Hubicka  <hubicka@ucw.cz>

	PR ipa/63970
	* ipa.c (symbol_table::remove_unreachable_nodes): Mark all inline clones
	as having abstract origin used.
	* ipa-inline-transform.c (can_remove_node_now_p_1): Drop abstract origin check.
	(clone_inlined_nodes): Copy abstract originflag.
	* lto-cgraph.c (compute_ltrans_boundary): Use get_create to get abstract origin node.

2015-01-20  Chung-Lin Tang  <cltang@codesourcery.com>

	Backport from mainline
	* config/nios2/nios2.c (nios2_asm_file_end): Implement
	TARGET_ASM_FILE_END hook for adding .note.GNU-stack section when
	needed.
	(TARGET_ASM_FILE_END): Define.

2015-01-15  Martin Liska  <mliska@suse.cz>

	Backport from mainline
	2014-11-27  Richard Biener  <rguenther@suse.de>

	PR middle-end/63704
	* alias.c (mems_in_disjoint_alias_sets_p): Remove assert
	and instead return false when !fstrict-aliasing.

2015-01-15  Eric Botcazou  <ebotcazou@adacore.com>

	* expr.c (expand_expr_real_1) <normal_inner_ref>: Use the expression to
	set the memory attributes in all cases but clear MEM_EXPR if need be.

2015-01-14  Jakub Jelinek  <jakub@redhat.com>

	Backported from mainline
	2015-01-12  Jakub Jelinek  <jakub@redhat.com>

	PR target/64513
	* config/i386/i386.c (ix86_expand_prologue): Add
	REG_FRAME_RELATED_EXPR to %rax and %r10 pushes.

	2015-01-13  Jakub Jelinek  <jakub@redhat.com>

	PR rtl-optimization/64286
	* ree.c (combine_reaching_defs): Move part of comment earlier,
	remove !SCALAR_INT_MODE_P check.
	(add_removable_extension): Don't add vector mode
	extensions if all uses of the source register aren't the same
	vector extensions.

	2015-01-12  Jakub Jelinek  <jakub@redhat.com>

	PR tree-optimization/64563
	* tree-vrp.c (vrp_evaluate_conditional): Check for VR_RANGE
	instead of != VR_VARYING.

2015-01-14  Marek Polacek  <polacek@redhat.com>

	Backport from mainline
	2015-01-13  Marek Polacek  <polacek@redhat.com>

	PR middle-end/64391
	* trans-mem.c (get_attrs_for): Return NULL_TREE if X is NULL_TREE.

2015-01-13  Marc Glisse  <marc.glisse@inria.fr>

	PR c++/54442
	* tree.c (build_qualified_type): Use a canonical type for
	TYPE_CANONICAL.

2015-01-13  Pat Haugen  <pthaugen@us.ibm.com>

	Backport from mainline
	2014-12-20  Segher Boessenkool  <segher@kernel.crashing.org>

	PR target/64358
	* config/rs6000/rs6000.c (rs6000_split_logical_inner): Swap the
	input operands if only the second is inverted.
	* config/rs6000/rs6000.md (*boolc<mode>3_internal1 for BOOL_128):
	Swap BOOL_REGS_OP1 and BOOL_REGS_OP2.  Correct arguments to
	rs6000_split_logical.
	(*boolc<mode>3_internal2 for TI2): Swap operands[1] and operands[2].

2015-01-13  Renlin Li  <renlin.li@arm.com>

	Backport from mainline:
	2014-11-19 Renlin Li <renlin.li@arm.com>

	PR target/63424
	* config/aarch64/aarch64-simd.md (<su><maxmin>v2di3): New.

2015-01-13  Oleg Endo  <olegendo@gcc.gnu.org>

	Backport form mainline
	2015-01-13  Oleg Endo  <olegendo@gcc.gnu.org>

	PR target/64479
	* rtlanal.c (set_reg_p): Handle SEQUENCE constructs.

2015-01-09  Jakub Jelinek  <jakub@redhat.com>

	PR rtl-optimization/64536
	* cfgrtl.c (rtl_tidy_fallthru_edge): Handle removal of degenerate
	tablejumps.

2015-01-09  Michael Meissner  <meissner@linux.vnet.ibm.com>

	Backport from mainline:
	2015-01-06  Michael Meissner  <meissner@linux.vnet.ibm.com>

	PR target/64505
	* config/rs6000/rs6000.c (rs6000_secondary_reload): Return the
	correct reload handler if -m32 -mpowerpc64 is used.

2015-01-09  Sebastian Huber  <sebastian.huber@embedded-brains.de>

	Backport from mainline:
	2015-01-09  Sebastian Huber  <sebastian.huber@embedded-brains.de>

	* config/rs6000/rtems.h (CPP_OS_RTEMS_SPEC): Define __PPC_CPU_E6500__
	for -mcpu=e6500.
	* config/rs6000/t-rtems: Add e6500 multilibs.

2015-01-09  Sebastian Huber  <sebastian.huber@embedded-brains.de>

	Backport from mainline:
	2015-01-09  Sebastian Huber  <sebastian.huber@embedded-brains.de>

	* config/rs6000/t-rtems: Add -mno-spe to soft-float multilib for
	MPC8540.

2015-01-09  Sebastian Huber  <sebastian.huber@embedded-brains.de>

	Backport from mainline:
	2015-01-09  Sebastian Huber  <sebastian.huber@embedded-brains.de>

	* config/rs6000/t-rtems: Use MULTILIB_REQUIRED instead of
	MULTILIB_EXCEPTIONS.

2015-01-09  Renlin Li  <renlin.li@arm.com>

	Backport from mainline:
	2014-08-12 Ramana Radhakrishnan <ramana.radhakrishnan@arm.com>

	PR target/61413
	* config/arm/arm.h (TARGET_CPU_CPP_BUILTINS): Fix definition
	of __ARM_SIZEOF_WCHAR_T.

2015-01-08  Christian Bruel  <christian.bruel@st.com>

	PR target/64507
	* config/sh/sh-mem.cc (sh_expand_cmpnstr): Check 0 length.

2015-01-03  John David Anglin  <danglin@gcc.gnu.org>

	* config/pa/pa.md (decrement_and_branch_until_zero): Use `Q' constraint
	instead of `m' constraint.  Likewise for unnamed movb comparison
	patterns using reg_before_reload_operand predicate.
	* config/pa/predicates.md (reg_before_reload_operand): Tighten
	predicate to reject register index and LO_SUM DLT memory forms
	after reload.

2014-12-27  H.J. Lu  <hongjiu.lu@intel.com>

	Backport from mainline:
	2014-12-27  H.J. Lu  <hongjiu.lu@intel.com>

	PR target/64409
	* config/i386/i386.c (ix86_function_type_abi): Issue an error
	when ms_abi attribute is used with x32.

2014-12-27  Uros Bizjak  <ubizjak@gmail.com>

	* config/i386/mmx.md (*vec_extractv2sf_1): Do not emit unpckhps.
	Emit movshdup for SSE3 and shufps otherwise.
	(*vec_extractv2si_1): Do not emit punpckhdq and unpckhps.
	Emit pshufd for SSE2 and shufps otherwise.

2014-12-24  Nick Clifton  <nickc@redhat.com>

	Backport from mainline:
	2014-06-13  Nick Clifton  <nickc@redhat.com>

	* config/rx/rx.h (JUMP_ALIGN): Return the log value if user
	requested alignment is active.
	(LABEL_ALIGN): Likewise.
	(LOOP_ALIGN): Likewise.

	2014-03-25  Nick Clifton  <nickc@redhat.com>

	* config/rx/rx.c (rx_print_operand): Allow R operator to accept
	SImode values.

2014-12-17  Ulrich Weigand  <Ulrich.Weigand@de.ibm.com>

	Backport from mainline
	2014-12-03  Ulrich Weigand  <Ulrich.Weigand@de.ibm.com>

	PR rtl-optimization/64010
	* reload.c (push_reload): Before reusing a register contained
	in an operand as input reload register, ensure that it is not
	used in CALL_INSN_FUNCTION_USAGE.

2014-12-15  Jakub Jelinek  <jakub@redhat.com>

	PR sanitizer/64265
	* tsan.c (instrument_func_entry): Insert __tsan_func_entry
	call on edge from entry block to single succ instead
	of after labels of single succ of entry block.

2014-12-14  H.J. Lu  <hongjiu.lu@intel.com>

	Backported from mainline
	2014-12-14  H.J. Lu  <hongjiu.lu@intel.com>

	PR rtl-optimization/64037
	* combine.c (setup_incoming_promotions): Pass the argument
	before any promotions happen to promote_function_mode.

2014-12-14  H.J. Lu  <hongjiu.lu@intel.com>

	Backported from mainline
	2014-12-06  H.J. Lu  <hongjiu.lu@intel.com>

	PR target/64200
	* config/i386/i386.c (decide_alg): Don't assert "alg != libcall"
	for TARGET_INLINE_STRINGOPS_DYNAMICALLY.

2014-12-13  Jakub Jelinek  <jakub@redhat.com>

	Backported from mainline
	2014-12-12  Jakub Jelinek  <jakub@redhat.com>

	PR tree-optimization/64269
	* tree-ssa-forwprop.c (simplify_builtin_call): Bail out if
	len2 or diff are too large.

2014-12-11  Eric Botcazou  <ebotcazou@adacore.com>

	* doc/md.texi (Insn Lengths): Fix description of (pc).

2014-12-11  Renlin Li  <renlin.li@arm.com>

	Backport from mainline
	2014-12-11  Renlin Li  <renlin.li@arm.com>

	* config/aarch64/aarch64.c (aarch64_parse_cpu): Don't define
	selected_tune.
	(aarch64_override_options): Use selected_cpu's tuning.

2014-12-10  Bill Schmidt  <wschmidt@linux.vnet.ibm.com>

	Backport from mainline
	2014-09-02  Bill Schmidt  <wschmidt@linux.vnet.ibm.com>

	* config/rs6000/rs6000-builtin.def (XVCVSXDDP_SCALE):  New
	built-in definition.
	(XVCVUXDDP_SCALE): Likewise.
	(XVCVDPSXDS_SCALE): Likewise.
	(XVCVDPUXDS_SCALE): Likewise.
	* config/rs6000/rs6000-c.c (altivec_overloaded_builtins):  Add
	entries for VSX_BUILTIN_XVCVSXDDP_SCALE,
	VSX_BUILTIN_XVCVUXDDP_SCALE, VSX_BUILTIN_XVCVDPSXDS_SCALE, and
	VSX_BUILTIN_XVCVDPUXDS_SCALE.
	* config/rs6000/rs6000-protos.h (rs6000_scale_v2df): New
	prototype.
	* config/rs6000/rs6000.c (real.h): New include.
	(rs6000_scale_v2df): New function.
	* config/rs6000/vsx.md (UNSPEC_VSX_XVCVSXDDP): New unspec.
	(UNSPEC_VSX_XVCVUXDDP): Likewise.
	(UNSPEC_VSX_XVCVDPSXDS): Likewise.
	(UNSPEC_VSX_XVCVDPUXDS): Likewise.
	(vsx_xvcvsxddp_scale): New define_expand.
	(vsx_xvcvsxddp): New define_insn.
	(vsx_xvcvuxddp_scale): New define_expand.
	(vsx_xvcvuxddp): New define_insn.
	(vsx_xvcvdpsxds_scale): New define_expand.
	(vsx_xvcvdpsxds): New define_insn.
	(vsx_xvcvdpuxds_scale): New define_expand.
	(vsx_xvcvdpuxds): New define_insn.
	* doc/extend.texi (vec_ctf): Add new prototypes.
	(vec_cts): Likewise.
	(vec_ctu): Likewise.
	(vec_splat): Likewise.
	(vec_div): Likewise.
	(vec_mul): Likewise.

	Backport from mainline
        2014-08-28  Bill Schmidt  <wschmidt@linux.vnet.ibm.com>

	* config/rs6000/altivec.h (vec_xl): New #define.
	(vec_xst): Likewise.
	* config/rs6000/rs6000-builtin.def (XXSPLTD_V2DF): New built-in.
	(XXSPLTD_V2DI): Likewise.
	(DIV_V2DI): Likewise.
	(UDIV_V2DI): Likewise.
	(MUL_V2DI): Likewise.
	* config/rs6000/rs6000-c.c (altivec_overloaded_builtins): Add
	entries for VSX_BUILTIN_XVRDPI, VSX_BUILTIN_DIV_V2DI,
	VSX_BUILTIN_UDIV_V2DI, VSX_BUILTIN_MUL_V2DI,
	VSX_BUILTIN_XXSPLTD_V2DF, and VSX_BUILTIN_XXSPLTD_V2DI).
	* config/rs6000/vsx.md (UNSPEC_VSX_XXSPLTD): New unspec.
	(UNSPEC_VSX_DIVSD): Likewise.
	(UNSPEC_VSX_DIVUD): Likewise.
	(UNSPEC_VSX_MULSD): Likewise.
	(vsx_mul_v2di): New insn-and-split.
	(vsx_div_v2di): Likewise.
	(vsx_udiv_v2di): Likewise.
	(vsx_xxspltd_<mode>): New insn.

	Backport from mainline
        2014-08-20  Bill Schmidt  <wschmidt@linux.vnet.ibm.com>

	* config/rs6000/altivec.h (vec_cpsgn): New #define.
	(vec_mergee): Likewise.
	(vec_mergeo): Likewise.
	(vec_cntlz): Likewise.
	* config/rs600/rs6000-c.c (altivec_overloaded_builtins): Add new
	entries for VEC_AND, VEC_ANDC, VEC_MERGEH, VEC_MERGEL, VEC_NOR,
	VEC_OR, VEC_PACKSU, VEC_XOR, VEC_PERM, VEC_SEL, VEC_VCMPGT_P,
	VMRGEW, and VMRGOW.
	* doc/extend.texi: Document various forms of vec_cpsgn,
	vec_splats, vec_and, vec_andc, vec_mergeh, vec_mergel, vec_nor,
	vec_or, vec_perm, vec_sel, vec_sub, vec_xor, vec_all_eq,
	vec_all_ge, vec_all_gt, vec_all_le, vec_all_lt, vec_all_ne,
	vec_any_eq, vec_any_ge, vec_any_gt, vec_any_le, vec_any_lt,
	vec_any_ne, vec_mergee, vec_mergeo, vec_packsu, and vec_cntlz.

	Backport from mainline
        2014-07-20  Bill Schmidt  <wschmidt@linux.vnet.ibm.com>

	* config/rs6000/altivec.md (unspec enum):  Fix typo in UNSPEC_VSLDOI.
	(altivec_vsldoi_<mode>): Likewise.


2014-12-10  Jakub Jelinek  <jakub@redhat.com>

	PR tree-optimization/62021
	* omp-low.c (simd_clone_adjust_return_type): Use
	vector of pointer_sized_int_node types instead vector of pointer
	types.
	(simd_clone_adjust_argument_types): Likewise.

2014-12-10  Bill Schmidt  <wschmidt@linux.vnet.ibm.com>

	Backport from mainline:
	2014-12-09  Bill Schmidt  <wschmidt@linux.vnet.ibm.com>

	PR middle-end/64225
	* tree-ssa-reassoc.c (acceptable_pow_call): Disable transformation
	for BUILT_IN_POW when flag_errno_math is present.

2014-12-10  Marek Polacek  <polacek@redhat.com>

	Backport from mainline
	2014-12-10  Marek Polacek  <polacek@redhat.com>

	PR tree-optimization/61686
	* tree-ssa-reassoc.c (range_entry_cmp): Use q->high instead of
	p->high.

2014-12-09  David Edelsohn  <dje.gcc@gmail.com>

	Backport from mainline
	2014-12-05  David Edelsohn  <dje.gcc@gmail.com>

	* config/rs6000/xcoff.h (ASM_OUTPUT_ALIGNED_LOCAL): Append
	alignment to section name. Increase default alignment to
	word.

2014-12-09  Uros Bizjak  <ubizjak@gmail.com>

	PR bootstrap/64213
	Revert:
	2014-11-28  H.J. Lu  <hongjiu.lu@intel.com>

	PR rtl-optimization/64037
	* combine.c (setup_incoming_promotions): Pass the argument
	before any promotions happen to promote_function_mode.

2014-12-09  Richard Biener  <rguenther@suse.de>

	PR tree-optimization/64191
	* tree-vect-stmts.c (vect_stmt_relevant_p): Clobbers are
	not relevant (nor are their uses).

2014-12-07  Oleg Endo  <olegendo@gcc.gnu.org>

	Backport from mainline
	2014-12-07  Oleg Endo  <olegendo@gcc.gnu.org>

	PR target/50751
	* config/sh/sh.md (extendqihi2): Allow only for TARGET_SH1.

2014-12-05  H.J. Lu  <hongjiu.lu@intel.com>

	Backport from mainline
	2014-12-02  H.J. Lu  <hongjiu.lu@intel.com>

	PR target/64108
	* config/i386/i386.c (decide_alg): Stop only if there aren't
	any usable algorithms.

2014-12-05  H.J. Lu  <hongjiu.lu@intel.com>

	Backport from mainline
	2014-11-28  H.J. Lu  <hongjiu.lu@intel.com>

	PR rtl-optimization/64037
	* combine.c (setup_incoming_promotions): Pass the argument
	before any promotions happen to promote_function_mode.

2014-12-04  Tobias Burnus  <burnus@net-b.de>

	* configure.ac
	(ac_has_isl_schedule_constraints_compute_schedule):
	New check.
	* graphite-clast-to-gimple.c: For ISL 0.14, include deprecate headers.
	* graphite-interchange.c: Ditto.
	* graphite-poly.c: Ditto.
	* graphite-sese-to-poly.c: Ditto.
	* graphite-optimize-isl.c (getScheduleForBandList): Ditto.
	Conditionally use ISL 0.13+ functions.
	* config.in: Regenerate.
	* configure: Regenerate.

2014-12-04  Jakub Jelinek  <jakub@redhat.com>

	PR c++/56493
	* convert.c (convert_to_real, convert_to_expr, convert_to_complex):
	Handle COMPOUND_EXPR.

2014-12-03  Jakub Jelinek  <jakub@redhat.com>

	PR c/59708
	* expmed.c (expand_widening_mult): Return const0_rtx if
	coeff is 0.

2014-12-03  Martin Jambor  <mjambor@suse.cz>

	PR ipa/64153
	* ipa-inline-analysis.c (evaluate_conditions_for_known_args): Check
	type sizes before view_converting.

2014-12-03  Shanyao Chen  <chenshanyao@huawei.com>

	Backport from mainline
	2014-11-20  Ramana Radhakrishnan  <ramana.radhakrishnan@arm.com>

	PR target/59593
	* config/arm/arm.md (*movhi_insn): Use right formatting
	for immediate.

	2014-11-19  Felix Yang  <felix.yang@huawei.com>
		    Shanyao Chen  <chenshanyao@huawei.com>

	PR target/59593
	* config/arm/arm.md (define_attr "arch"): Add v6t2.
	(define_attr "arch_enabled"): Add test for the above.
	(*movhi_insn_arch4): Add new alternative.

2014-12-03  Renlin Li  <Renlin.Li@arm.com>

	Backported from mainline
	2014-12-03  Renlin Li  <Renlin.Li@arm.com>

	PR middle-end/63762
	PR target/63661
	* ira.c (ira): Update preferred class.

2014-12-02  Uros Bizjak  <ubizjak@gmail.com>

	PR target/64113
	* config/alpha/alpha.md (call_value_osf_tlsgd): Do not split insn
	using post-reload splitter.  Use peephole2 pass instead.
	(call_value_osf_tlsldm): Ditto.
	(TLS_CALL): New int iterator.
	(tls): New int attribute.
	(call_value_osf_<tls>): Merge insn pattern from call_value_osf_tlsgd
	and call_value_tlsldm using TLS_CALL int iterator.

2014-12-02  Ulrich Weigand  <Ulrich.Weigand@de.ibm.com>

	PR target/64115
	* config/rs6000/rs6000.c (rs6000_delegitimize_address): Remove
	invalid UNSPEC_TOCREL sanity check under ENABLE_CHECKING.

2014-12-01  Richard Biener  <rguenther@suse.de>

	PR middle-end/64111
	* tree.c (int_cst_hash_hash): Use TYPE_UID instead of
	htab_hash_pointer to not break PCH.

2014-12-01  Martin Jambor  <mjambor@suse.cz>

	PR ipa/63551
	* ipa-inline-analysis.c (evaluate_conditions_for_known_args): Convert
	value of the argument to the type of the value in the condition.

2014-11-28  Jakub Jelinek  <jakub@redhat.com>

	Backported from mainline
	2014-11-27  Jakub Jelinek  <jakub@redhat.com>

	PR middle-end/64067
	* expr.c (expand_expr_addr_expr_1) <case COMPOUND_LITERAL_EXPR>:
	Handle it by returning address of COMPOUND_LITERAL_EXPR_DECL
	not only if modifier is EXPAND_INITIALIZER, but whenever
	COMPOUND_LITERAL_EXPR_DECL is non-NULL and TREE_STATIC.

	2014-11-19  Jakub Jelinek  <jakub@redhat.com>

	PR tree-optimization/63915
	* tree-vect-stmts.c (vectorizable_simd_clone_call): Pass
	true instead of false as last argument to gsi_replace.

	PR sanitizer/63913
	* ubsan.c: Include tree-eh.h.
	(instrument_bool_enum_load): Handle loads that can throw.

	2014-10-31  Jakub Jelinek  <jakub@redhat.com>

	PR rtl-optimization/63659
	* ree.c (update_reg_equal_equiv_notes): New function.
	(combine_set_extension, transform_ifelse): Use it.

2014-11-28  Ramana Radhakrishnan  <ramana.radhakrishnan@arm.com>

	Backport from mainline.
        2014-11-28  Ramana Radhakrishnan  <ramana.radhakrishnan@arm.com>
        * config/arm/t-aprofile (MULTILIB_MATCHES): New entry for
        -march=armv8-a+crc.

2014-11-26  Richard Biener  <rguenther@suse.de>

	PR middle-end/63738
	* tree-data-ref.c (split_constant_offset_1): Do not follow
	SSA edges for SSA names with SSA_NAME_OCCURS_IN_ABNORMAL_PHI.

2014-11-26  Richard Biener  <rguenther@suse.de>

	Backport from mainline
	2014-11-26  Richard Biener  <rguenther@suse.de>

	PR tree-optimization/62238
	* tree-predcom.c (ref_at_iteration): Unshare the expression
	before gimplifying it.

	2014-11-25  Richard Biener  <rguenther@suse.de>

	PR tree-optimization/61927
	* tree-vect-loop.c (vect_analyze_loop_2): Revert ordering
	of group and pattern analysis to the one in GCC 4.8.

	2014-11-07  Richard Biener  <rguenther@suse.de>

	PR tree-optimization/63605
	* fold-const.c (fold_binary_loc): Properly use element_precision
	for types that may not be scalar.

	2014-10-28  Richard Biener  <rguenther@suse.de>

	PR middle-end/63665
	* fold-const.c (fold_comparison): Properly guard simplifying
	against INT_MAX/INT_MIN with !TYPE_OVERFLOW_WRAPS.

2014-11-25  Rohit  <rohitarulraj@freescale.com>

	PR bootstrap/63703
	* config/rs6000/darwin.h (REGISTER_NAMES): Update based on 32 newly
	added GCC hard register numbers for SPE high registers.

2014-11-23  Oleg Endo  <olegendo@gcc.gnu.org>

	Backport from mainline
	2014-11-23  Oleg Endo  <olegendo@gcc.gnu.org>

	PR target/53976
	* config/sh/sh_optimize_sett_clrt.cc
	(sh_optimize_sett_clrt::find_last_ccreg_values): Return bool instead
	of void.  Abort at complex edges.
	(sh_optimize_sett_clrt::execute): Do nothing if find_last_ccreg_values
	returned false.

2014-11-22  Oleg Endo  <olegendo@gcc.gnu.org>

	Backport from mainline
	2014-11-22  Oleg Endo  <olegendo@gcc.gnu.org>

	PR target/63783
	PR target/51244
	* config/sh/sh_treg_combine.cc (sh_treg_combine::make_not_reg_insn):
	Do not emit bitwise not insn.  Emit logical not insn sequence instead.
	Adjust related comments throughout the file.

2014-11-22  Oleg Endo  <olegendo@gcc.gnu.org>

	Backport from mainline
	2014-11-20  Segher Boessenkool  <segher@kernel.crashing.org>

	PR target/60111
	* config/sh/sh.c: Use signed char for signed field.

2014-11-21  Bill Schmidt  <wschmidt@linux.vnet.ibm.com>

	PR target/63673
	* config/rs6000/rs6000-c.c (altivec_overloaded_builtins): Allow
	the base pointer of vec_vsx_ld and vec_vsx_st to take a pointer to
	double.

2014-11-21  Richard Biener  <rguenther@suse.de>

	PR tree-optimization/61750
	* tree-ssa-forwprop.c (simplify_vce): Verify type sizes
	match for the resulting VIEW_CONVERT_EXPR.

2014-11-19  Uros Bizjak  <ubizjak@gmail.com>

	PR target/63947
	* config/i386/i386.c (put_condition_code) <case LTU, case GEU>:
	Output "b" and "nb" suffix for FP mode.

2014-11-19  Tom de Vries  <tom@codesourcery.com>

	Backport from mainline
	PR tree-optimization/62167
	* tree-ssa-tail-merge.c (stmt_local_def): Handle statements with vuse
	conservatively.
	(gimple_equal_p): Don't use vn_valueize to compare for lhs equality of
	assigns.

2014-11-16  Eric Botcazou  <ebotcazou@adacore.com>

	* doc/tm.texi.in (TARGET_FLAGS_REGNUM): Move around.
	* doc/tm.texi: Regenerate.

2014-11-14  Felix Yang  <felix.yang@huawei.com>

	Backport from mainline
	2014-11-14  Felix Yang  <felix.yang@huawei.com>
		    Jiji Jiang  <jiangjiji@huawei.com>

	* config/aarch64/aarch64-simd.md (*aarch64_simd_ld1r<mode>): Use
	VALL mode iterator instead of VALLDI.

2014-11-13  Teresa Johnson  <tejohnson@google.com>

	PR tree-optimization/63841
	* tree-ssa-strlen.c (strlen_optimize_stmt): Ignore clobbers.

2014-11-13  Christophe Lyon  <christophe.lyon@linaro.org>

	Backport from mainline
	2014-11-02  Michael Collison  <michael.collison@linaro.org>

	* config/arm/arm.h (CLZ_DEFINED_VALUE_AT_ZERO) : Update
	to support vector modes.
	(CTZ_DEFINED_VALUE_AT_ZERO): Ditto.

2014-11-13  Eric Botcazou  <ebotcazou@adacore.com>

	* doc/tm.texi.in (SELECT_CC_MODE): Update example.
	(REVERSIBLE_CC_MODE): Fix example.
	(REVERSE_CONDITION): Fix typo.
	* doc/tm.texi: Regenerate.

2014-11-12  Jakub Jelinek  <jakub@redhat.com>

	PR ipa/63838
	* ipa-pure-const.c (propagate_nothrow): Walk w->indirect_calls
	chain instead of node->indirect_calls.

2014-11-11  Eric Botcazou  <ebotcazou@adacore.com>

	PR target/61535
	* config/sparc/sparc.c (function_arg_vector_value): Deal with vectors
	smaller than 8 bytes.
	(sparc_function_arg_1): Tweak.
	(sparc_function_value_1): Tweak.

2014-11-08  Eric Botcazou  <ebotcazou@adacore.com>

	* config/arm/arm.c (arm_set_return_address): Mark the store as frame
	related, if any.
	(thumb_set_return_address): Likewise.

2014-11-07  Daniel Hellstrom  <daniel@gaisler.com>

	* config.gcc (sparc-*-rtems*): Clean away unused t-elf.
	* config/sparc/t-rtems: Add leon3v7 and muser-mode multilibs.

2014-11-07  Marek Polacek  <polacek@redhat.com>

	Backported from mainline
	2014-10-23  Marek Polacek  <polacek@redhat.com>

	* c-ubsan.c (ubsan_instrument_shift): Perform the MINUS_EXPR
	in unsigned type.

2014-11-06  John David Anglin  <danglin@gcc.gnu.org>

	* config/pa/pa.md (trap): New insn.  Add "trap" to attribute type.
	Don't allow trap insn in in_branch_delay, in_nullified_branch_delay
	or in_call_delay.

2014-11-06  Daniel Hellstrom  <daniel@gaisler.com>

	* config.gcc (sparc*-*-*): Accept mcpu=leon3v7 processor.
	* doc/invoke.texi (SPARC options): Add mcpu=leon3v7 comment.
	* config/sparc/leon.md (leon3_load, leon_store, leon_fp_*): Handle
	leon3v7 as leon3.
	* config/sparc/sparc-opts.h (enum processor_type): Add LEON3V7.
	* config/sparc/sparc.c (sparc_option_override): Add leon3v7 support.
	* config/sparc/sparc.h (TARGET_CPU_leon3v7): New define.
	* config/sparc/sparc.md (cpu): Add leon3v7.
	* config/sparc/sparc.opt (enum processor_type): Add leon3v7.

2014-11-05  Uros Bizjak  <ubizjak@gmail.com>

	PR target/63538
	* config/i386/i386.c (in_large_data_p): Reject automatic variables.
	(ix86_encode_section_info): Do not check for non-automatic varibles
	when setting SYMBOL_FLAG_FAR_ADDR flag.
	(x86_64_elf_select_section): Do not check ix86_cmodel here.
	(x86_64_elf_unique_section): Ditto.
	(x86_elf_aligned_common): Emit tab before .largecomm.

2014-11-05  Uros Bizjak  <ubizjak@gmail.com>

	Backport from mainline:
	2014-10-20  Uros Bizjak  <ubizjak@gmail.com>

	* varasm.c (const_alias_set): Remove.
	(init_varasm_once): Remove initialization of const_alias_set.
	(build_constant_desc): Do not set alias set to const_alias_set.

	Backport from mainline:
	2014-10-14  Uros Bizjak  <ubizjak@gmail.com>

	PR rtl-optimization/63475
	* alias.c (true_dependence_1): Always use get_addr to extract
	true address operands from x_addr and mem_addr.  Use extracted
	address operands to check for references with alignment ANDs.
	Use extracted address operands with find_base_term and
	base_alias_check. For noncanonicalized operands call canon_rtx with
	extracted address operand.
	(write_dependence_1): Ditto.
	(may_alias_p): Ditto.  Remove unused calls to canon_rtx.

	Backport from mainline:
	2014-10-10  Uros Bizjak  <ubizjak@gmail.com>

	PR rtl-optimization/63483
	* alias.c (true_dependence_1): Do not exit early for MEM_READONLY_P
	references when alignment ANDs are involved.
	(write_dependence_p): Ditto.
	(may_alias_p): Ditto.

2014-10-31  DJ Delorie  <dj@redhat.com>

	* expmed.c (strict_volatile_bitfield_p): Fix off-by-one error.

2014-10-31  Kyrylo Tkachov  <kyrylo.tkachov@arm.com>

	* config/aarch64/aarch64-elf-raw.h (CA53_ERR_835769_SPEC): Define.
	(LINK_SPEC): Include CA53_ERR_835769_SPEC.
	* config/aarch64/aarch64-linux.h (CA53_ERR_835769_SPEC): Define.
	(LINK_SPEC): Include CA53_ERR_835769_SPEC.

2014-10-31  Jakub Jelinek  <jakub@redhat.com>

	PR sanitizer/63697
	* tree-vrp.c (simplify_internal_call_using_ranges): For subcode ==
	MINUS_EXPR, check overflow on vr0.min - vr1.max and vr0.max - vr1.min
	instead of vr0.min - vr1.min and vr0.max - vr1.max.

2014-10-30  Georg-Johann Lay  <avr@gjlay.de>

	PR63633
	* config/avr/avr-protos.h (regmask): New inline function.
	(avr_fix_inputs, avr_emit3_fix_outputs): New protos.
	* config/avr/avr.c (avr_fix_operands, avr_move_fixed_operands)
	(avr_fix_inputs, avr_emit3_fix_outputs): New functions.
	* config/avr/avr-fixed.md (mulqq3_nomul, muluqq3_nomul)
	(mul<ALL2QA>3, mul<ALL4A>3, <usdiv><ALL1Q>3, <usdiv><ALL2QA>3)
	(<usdiv><ALL4A>3, round<ALL124QA>3): Fix input operands.
	* config/avr/avr-dimode.md (add<ALL8>3, sub<ALL8>3)
	(<ss_addsub><ALL8S>3, <us_addsub><ALL8U>3, cbranch<ALL8>4)
	(<di_shifts><ALL8>3, <any_extend>mulsidi3): Fix input operands.
	* config/avr/avr.md (mulqi3_call, mulhi3_call, mulsi3, mulpsi3)
	(mulu<QIHI>si3, muls<QIHI>si3, mulohisi3, <any_extend>mulhisi3)
	(usmulhisi3, <any_extend>mulhi3_highpart, mulsqipsi3)
	(fmul, fmuls, fmulsu): Fix operands.  Turn insn into expander as
	needed.

2014-10-30  Jakub Jelinek  <jakub@redhat.com>

	* BASE-VER: Set to 4.9.3.
	* DEV-PHASE: Set to prerelease.

2014-10-30  Release Manager

	* GCC 4.9.2 released.

2014-10-29  Kyrylo Tkachov  <kyrylo.tkachov@arm.com>

	* config/aarch64/aarch64.c (aarch64_madd_needs_nop): Restore
	recog state after aarch64_prev_real_insn call.

2014-10-27  Guozhi Wei  <carrot@google.com>

	PR tree-optimization/63530
	tree-vect-data-refs.c (vect_create_addr_base_for_vector_ref): Set
	pointer alignment according to DR_MISALIGNMENT.

2014-10-25  Yury Gribov  <y.gribov@samsung.com>

	PR sanitizer/63638
	* asan.c (enum asan_check_flags): Fixed ASAN_CHECK_LAST.

2014-10-24  Markus Trippelsdorf  <markus@trippelsdorf.de>

	PR bootstrap/63632
	* collect2.c (main): Filter out -fno-lto.

2014-10-22  Richard Biener  <rguenther@suse.de>
	    Tobias Burnus <burnus@net-b.de>

	PR lto/63603
	* gcc.c (LINK_COMMAND_SPEC): Add %{fno-lto}.

2014-10-21  Jakub Jelinek  <jakub@redhat.com>

	PR tree-optimization/63563
	* tree-vect-data-refs.c (vect_analyze_data_ref_accesses): Bail out
	if either dra or drb stmts are not normal loads/stores.

2014-10-17  Jakub Jelinek  <jakub@redhat.com>

	* asan.c (instrument_derefs): Allow instrumentation of odd-sized
	accesses even for -fsanitize=address.
	(execute_sanopt): Only allow use_calls for -fsanitize=kernel-address.

	PR tree-optimization/63302
	* tree-ssa-reassoc.c (optimize_range_tests_xor,
	optimize_range_tests_diff): Use !integer_pow2p () instead of
	tree_log2 () < 0.

2014-10-16  Yury Gribov  <y.gribov@samsung.com>

	* asan.c (instrument_derefs): Enable unaligned path for KASan.

2014-10-16  Yury Gribov  <y.gribov@samsung.com>

	Backport from mainline
	2014-10-03  Yury Gribov  <y.gribov@samsung.com>

	* asan.c (asan_finish_file): Disable __asan_init calls for KASan;
	don't emit empty ctors.

2014-10-16  Yury Gribov  <y.gribov@samsung.com>

	Backport from mainline
	2014-09-01  Yury Gribov  <y.gribov@samsung.com>

	PR sanitizer/61897
	PR sanitizer/62140

	* asan.c (asan_mem_ref_get_end): Handle non-ptroff_t lengths.
	(build_check_stmt): Likewise.
	(instrument_strlen_call): Likewise.
	(asan_expand_check_ifn): Likewise and fix types.
	(maybe_cast_to_ptrmode): New function.

2014-10-16  Yury Gribov  <y.gribov@samsung.com>

	Backport from mainline
	2014-08-18  Yury Gribov  <y.gribov@samsung.com>

	PR sanitizer/62089

	* asan.c (instrument_derefs): Fix bitfield check.

2014-10-16  Yury Gribov  <y.gribov@samsung.com>

	Backport from mainline
	2014-08-11  Yury Gribov  <y.gribov@samsung.com>

	* asan.c (asan_check_flags): New enum.
	(build_check_stmt_with_calls): Removed function.
	(build_check_stmt): Split inlining logic to
	asan_expand_check_ifn.
	(instrument_derefs): Rename parameter.
	(instrument_mem_region_access): Rename parameter.
	(instrument_strlen_call): Likewise.
	(asan_expand_check_ifn): New function.
	(asan_instrument): Remove old code.
	(pass_sanopt::execute): Change handling of
	asan-instrumentation-with-call-threshold.
	(asan_clear_shadow): Fix formatting.
	(asan_function_start): Likewise.
	(asan_emit_stack_protection): Likewise.
	* doc/invoke.texi (asan-instrumentation-with-call-threshold):
	Update description.
	* internal-fn.c (expand_ASAN_CHECK): New function.
	* internal-fn.def (ASAN_CHECK): New internal function.
	* params.def (PARAM_ASAN_INSTRUMENTATION_WITH_CALL_THRESHOLD):
	Update description.
	(PARAM_ASAN_USE_AFTER_RETURN): Likewise.
	* tree.c: Small comment fix.

2014-10-16  Yury Gribov  <y.gribov@samsung.com>

	Backport from mainline
	2014-08-11  Yury Gribov  <y.gribov@samsung.com>

	* gimple.c (gimple_call_fnspec): Support internal functions.
	(gimple_call_return_flags): Use const.
	* Makefile.in (GTFILES): Add internal-fn.h to list of GC files.
	* internal-fn.def: Add fnspec information.
	* internal-fn.h (internal_fn_fnspec): New function.
	(init_internal_fns): Declare new function.
	* internal-fn.c (internal_fn_fnspec_array): New global variable.
	(init_internal_fns): New function.
	* tree-core.h: Update macro call.
	* tree.c (build_common_builtin_nodes): Initialize internal fns.

	Backport from mainline
	2014-08-12  Yury Gribov  <y.gribov@samsung.com>

	* internal-fn.c (init_internal_fns): Fix off-by-one.

2014-10-16  Yury Gribov  <y.gribov@samsung.com>

	Backport from mainline
	2014-07-31  Yury Gribov  <y.gribov@samsung.com>

	* doc/cpp.texi (__SANITIZE_ADDRESS__): Updated description.
	* doc/invoke.texi (-fsanitize=kernel-address): Describe new option.
	* flag-types.h (SANITIZE_USER_ADDRESS, SANITIZE_KERNEL_ADDRESS):
	New enums.
	* gcc.c (sanitize_spec_function): Support new option.
	(SANITIZER_SPEC): Remove now redundant check.
	* opts.c (common_handle_option): Support new option.
	(finish_options): Check for incompatibilities.
	* toplev.c (process_options): Split userspace-specific checks.

2014-10-16  Yury Gribov  <y.gribov@samsung.com>

	Backport from mainline
	2014-06-24  Max Ostapenko  <m.ostapenko@partner.samsung.com>

	* asan.c (instrument_strlen_call): Do not instrument first byte in
	strlen if already instrumented.

2014-10-16  Yury Gribov  <y.gribov@samsung.com>

	Backport from mainline
	2014-06-16  Yury Gribov  <y.gribov@samsung.com>

	* asan.c (check_func): New function.
	(maybe_create_ssa_name): Likewise.
	(build_check_stmt_with_calls): Likewise.
	(use_calls_p): Likewise.
	(report_error_func): Change interface.
	(build_check_stmt): Allow non-integer lengths; add support
	for new parameter.
	(asan_instrument): Likewise.
	(instrument_mem_region_access): Moved code to
	build_check_stmt.
	(instrument_derefs): Likewise.
	(instrument_strlen_call): Likewise.
	* cfgcleanup.c (old_insns_match_p): Add support for new
	functions.
	* doc/invoke.texi: Describe new parameter.
	* params.def: Define new parameter.
	* params.h: Likewise.
	* sanitizer.def: Describe new builtins.

	Backport from mainline
	2014-06-16  Yury Gribov  <y.gribov@samsung.com>

	* asan.c (build_check_stmt): Fix maybe-uninitialized warning.

	Backport from mainline
	2014-06-18  Yury Gribov  <y.gribov@samsung.com>

	PR sanitizer/61530

	* asan.c (build_check_stmt): Add condition.

	Backport from mainline
	2014-06-18  Yury Gribov  <y.gribov@samsung.com>

	PR sanitizer/61547

	* asan.c (instrument_strlen_call): Fixed instrumentation of
	trailing byte.

2014-10-16  Yury Gribov  <y.gribov@samsung.com>

	Backport from mainline
	2014-05-30  Jakub Jelinek  <jakub@redhat.com>

	* asan.c (report_error_func): Add SLOW_P argument, use
	BUILT_IN_ASAN_*_N if set.
	(build_check_stmt): Likewise.
	(instrument_derefs): If T has insufficient alignment,
	force same handling as for odd sizes.

2014-10-16  Yury Gribov  <y.gribov@samsung.com>

	Backport from mainline
	2014-05-30  Jakub Jelinek  <jakub@redhat.com>

	* sanitizer.def (BUILT_IN_ASAN_REPORT_LOAD_N,
	BUILT_IN_ASAN_REPORT_STORE_N): New.
	* asan.c (struct asan_mem_ref): Change access_size type to
	HOST_WIDE_INT.
	(asan_mem_ref_init, asan_mem_ref_new, get_mem_refs_of_builtin_call,
	update_mem_ref_hash_table): Likewise.
	(asan_mem_ref_hasher::hash): Hash in a HWI.
	(report_error_func): Change size_in_bytes argument to HWI.
	Use *_N builtins if size_in_bytes is larger than 16 or not power of
	two.
	(build_shadow_mem_access): New function.
	(build_check_stmt): Use it.  Change size_in_bytes argument to HWI.
	Handle size_in_bytes not power of two or larger than 16.
	(instrument_derefs): Don't give up if size_in_bytes is not
	power of two or is larger than 16.

2014-10-15  Vladimir Makarov  <vmakarov@redhat.com>

	PR rtl-optimization/63448
	* lra-int.h (LRA_MAX_CONSTRAINT_ITERATION_NUMBER): Remove.
	(LRA_MAX_ASSIGNMENT_ITERATION_NUMBER): New.
	(LRA_MAX_INHERITANCE_PASSES): Use it.
	(lra_constraint_iter_after_spill): Remove.
	(lra_assignment_iter): New.
	(lra_assignment_iter_after_spill): New.
	* lra-assigns.c (lra_assignment_iter): New.
	(lra_assignment_iter_after_spill): New.
	(former_reload_pseudo_spill_p): New.
	(spill_for): Set up former_reload_pseudo_spill_p.
	(setup_live_pseudos_and_spill_after_risky): Ditto.
	(assign_by_spills): Ditto.
	(lra_assign): Increment lra_assignment_iter.  Print the iteration
	number.  Reset former_reload_pseudo_spill_p.  Check
	lra_assignment_iter_after_spill.
	* lra.c (lra): Remove lra_constraint_iter_after_spill.  Initialize
	lra_assignment_iter and lra_assignment_iter_after_spill.
	* lra-constraints.c (lra_constraint_iter_after_spill): Remove.
	(lra_constraints): Remove code with
	lra_assignment_iter_after_spill.

2014-10-15  Eric Botcazou  <ebotcazou@adacore.com>

	* stor-layout.c (self_referential_size): Do not promote arguments.

2014-10-15  Richard Biener  <rguenther@suse.de>

	Backport from mainline
	2014-08-15  Richard Biener  <rguenther@suse.de>

	PR tree-optimization/62031
	* tree-data-ref.c (dr_analyze_indices): Do not set
	DR_UNCONSTRAINED_BASE.
	(dr_may_alias_p): All indirect accesses have to go the
	formerly DR_UNCONSTRAINED_BASE path.
	* tree-data-ref.h (struct indices): Remove
	unconstrained_base member.
	(DR_UNCONSTRAINED_BASE): Remove.

2014-10-12  Bill Schmidt  <wschmidt@linux.vnet.ibm.com>

	Backport from mainline r215880
	2014-10-03  Bill Schmidt  <wschmidt@linux.vnet.ibm.com>

	* config/rs6000/rs6000-c.c (altivec_resolve_overloaded_builtin):
	Issue a warning message when vec_lvsl or vec_lvsr is used with a
	little endian target.

	Backport from mainline r215882
	2014-10-03  Bill Schmidt  <wschmidt@linux.vnet.ibm.com>

	* altivec.md (altivec_lvsl): New define_expand.
	(altivec_lvsl_direct): Rename define_insn from altivec_lvsl.
	(altivec_lvsr): New define_expand.
	(altivec_lvsr_direct): Rename define_insn from altivec_lvsr.
	* rs6000.c (rs6000_expand_builtin): Change to use
	altivec_lvs[lr]_direct; remove commented-out code.

2014-10-10  Richard Biener  <rguenther@suse.de>

	PR tree-optimization/63379
	* tree-vect-slp.c (vect_get_constant_vectors): Do not compute
	a neutral operand for min/max when it is not a reduction chain.

2014-10-10  Kyrylo Tkachov  <kyrylo.tkachov@arm.com>

	Backport from mainline
	2014-10-10  Kyrylo Tkachov  <kyrylo.tkachov@arm.com>

	* configure.ac: Add --enable-fix-cortex-a53-835769 option.
	* configure: Regenerate.
	* config/aarch64/aarch64.c (aarch64_override_options): Handle
	TARGET_FIX_ERR_A53_835769_DEFAULT.
	* config/aarch64/aarch64.opt (mfix-cortex-a53-835769): Set Init
	value to 2.
	* doc/install.texi (aarch64*-*-*): Document new
	--enable-fix-cortex-a53-835769 option.

2014-10-10  Kyrylo Tkachov  <kyrylo.tkachov@arm.com>

	Backport from mainline
	2014-10-10  Kyrylo Tkachov  <kyrylo.tkachov@arm.com>
	            Ramana Radhakrishnan  <ramana.radhakrishnan@arm.com>

	* config/aarch64/aarch64.h (FINAL_PRESCAN_INSN): Define.
	(ADJUST_INSN_LENGTH): Define.
	* config/aarch64/aarch64.opt (mfix-cortex-a53-835769): New option.
	* config/aarch64/aarch64.c (is_mem_p): New function.
	(is_memory_op): Likewise.
	(aarch64_prev_real_insn): Likewise.
	(is_madd_op): Likewise.
	(dep_between_memop_and_curr): Likewise.
	(aarch64_madd_needs_nop): Likewise.
	(aarch64_final_prescan_insn): Likewise.
	* doc/invoke.texi (AArch64 Options): Document -mfix-cortex-a53-835769
	and -mno-fix-cortex-a53-835769 options.

2014-10-10  Richard Biener  <rguenther@suse.de>

	PR tree-optimization/63380
	* tree-ssa-tail-merge.c (stmt_local_def): Exclude stmts that
	may trap.

2014-10-09  Richard Biener  <rguenther@suse.de>

	PR tree-optimization/61969
	* tree-nrv.c (pass_nrv::execute): Properly test for automatic
	variables.

2014-10-09  Uros Bizjak  <ubizjak@gmail.com>

	Backport from mainline
	2014-10-09  Uros Bizjak  <ubizjak@gmail.com>

	PR rtl-optimization/57003
	* regcprop.c (copyprop_hardreg_forward_1): If ksvd.ignore_set_reg,
	also check CALL_INSN_FUNCTION_USAGE for clobbers again after
	killing regs_invalidated_by_call.

2014-10-08  Oleg Endo  <olegendo@gcc.gnu.org>

	Backport from mainline
	2014-10-08  Oleg Endo  <olegendo@gcc.gnu.org>

	PR target/52941
	* config/sh/sync.md (atomic_exchangesi_hard, atomic_exchange<mode>_hard,
	atomic_fetch_<fetchop_name>si_hard,
	atomic_fetch_<fetchop_name><mode>_hard, atomic_fetch_nandsi_hard,
	atomic_fetch_nand<mode>_hard, atomic_<fetchop_name>_fetchsi_hard,
	atomic_<fetchop_name>_fetch<mode>_hard, atomic_nand_fetchsi_hard,
	atomic_nand_fetch<mode>_hard): Add missing set of T_REG.

2014-10-03  Jan Hubicka  <hubicka@ucw.cz>

	PR ipa/61144
	* varpool.c (ctor_for_folding): Do not fold WEAK symbols.

2014-10-03  Jan Hubicka  <hubicka@ucw.cz>

	PR ipa/62121
	* ipa-devirt.c (restrict_to_inner_class): Do not ICE when type is
	unknown.

2014-10-03  Jan Hubicka  <hubicka@ucw.cz>

	PR lto/62026
	* lto-streamer-out.c (lto_output): Handle thunks correctly.
	* cgraphclones.c (duplicate_thunk_for_node): Get thunk's arguments.

2014-10-03  Jakub Jelinek  <jakub@redhat.com>

	PR libgomp/61200
	* omp-low.c (taskreg_contexts): New variable.
	(scan_omp_parallel): Push newly created context into taskreg_contexts
	vector and move record layout code to finish_taskreg_scan.
	(scan_omp_task): Likewise.
	(finish_taskreg_scan): New function.
	(execute_lower_omp): Call finish_taskreg_scan on all taskreg_contexts
	vector elements and release it.

2014-10-02  Martin Jambor  <mjambor@suse.cz>

	PR tree-optimization/63375
	* tree-sra.c (build_access_from_expr_1): Disqualify volatile
	references.

2014-10-01  Jakub Jelinek  <jakub@redhat.com>

	PR debug/63342
	* dwarf2out.c (loc_list_from_tree): Handle TARGET_MEM_REF and
	SSA_NAME.

	PR target/63428
	* config/i386/i386.c (expand_vec_perm_pshufb): Fix up rperm[0]
	argument to avx2_permv2ti.

	PR c++/63306
	Backported from mainline
	2014-08-01  James Greenhalgh  <james.greenhalgh@arm.com>

	PR regression/61510
	* cgraphunit.c (analyze_functions): Use get_create rather than get
	for decls which are clones of abstract functions.

2014-10-01  Jakub Jelinek  <jakub@redhat.com>

	Backported from mainline
	2014-09-18  Vladimir Makarov  <vmakarov@redhat.com>

	PR debug/63285
	* haifa-sched.c (schedule_block): Advance cycle at the end of BB
	if advance != 0.

	2014-09-10  Jan Hubicka  <hubicka@ucw.cz>

	PR tree-optimization/63186
	* ipa-split.c (test_nonssa_use): Skip nonforced labels.
	(mark_nonssa_use): Likewise.
	(verify_non_ssa_vars): Verify all header blocks for label
	definitions.

2014-10-01  Kyrylo Tkachov  <kyrylo.tkachov@arm.com>

	Backport from mainline
	2014-10-01  Kyrylo Tkachov  <kyrylo.tkachov@arm.com>

	* config/arm/arm.md (*store_minmaxsi): Disable for arm_restrict_it.

2014-10-01  Uros Bizjak  <ubizjak@gmail.com>

	Backport from mainline
	2014-09-30  Uros Bizjak  <ubizjak@gmail.com>

	* config/i386/i386.md (fmodxf3): Enable for flag_finite_math_only only.
	(fmod<mode>3): Ditto.
	(fpremxf4_i387): Ditto.
	(reminderxf3): Ditto.
	(reminder<mode>3): Ditto.
	(fprem1xf4_i387): Ditto.

2014-09-30  David Malcolm  <dmalcolm@redhat.com>

	PR plugins/63410
	* Makefile.in (PLUGIN_HEADERS): Add pass-instances.def.

2014-09-30  Jakub Jelinek  <jakub@redhat.com>

	PR inline-asm/63282
	* ifcvt.c (dead_or_predicable): Don't call redirect_jump_1
	or invert_jump_1 if jump isn't any_condjump_p.

2014-09-29  James Clarke  <jrtc27@jrtc27.com>
	    Francois-Xavier Coudert  <fxcoudert@gcc.gnu.org>

	PR target/61407
	* config/darwin-c.c (version_as_macro): Added extra 0 for OS X 10.10
	and above.
	* config/darwin-driver.c (darwin_find_version_from_kernel): Removed
	kernel version check to avoid incrementing it after every major OS X
	release.
	(darwin_default_min_version): Avoid static memory buffer.

2014-09-29  Charles Baylis  <charles.baylis@linaro.org>

	Backport from mainline r212303
	PR target/49423
	* config/arm/arm-protos.h (arm_legitimate_address_p,
	arm_is_constant_pool_ref): Add prototypes.
	* config/arm/arm.c (arm_legitimate_address_p): Remove static.
	(arm_is_constant_pool_ref) New function.
	* config/arm/arm.md (unaligned_loadhis, arm_zero_extendhisi2_v6,
	arm_zero_extendqisi2_v6): Use Uh constraint for memory operand.
	(arm_extendhisi2, arm_extendhisi2_v6): Use Uh constraint for memory
	operand and remove pool_range and neg_pool_range attributes.
	(arm_extendqihi_insn, arm_extendqisi, arm_extendqisi_v6): Remove
	pool_range and neg_pool_range attributes.
	* config/arm/constraints.md (Uh): New constraint. (Uq): Don't allow
	constant pool references.

2014-09-29  Jakub Jelinek  <jakub@redhat.com>

	PR middle-end/63247
	* omp-low.c (lower_omp_target): For OMP_CLAUSE_MAP_POINTER
	of ARRAY_TYPE, if not OMP_CLAUSE_MAP_ZERO_BIAS_ARRAY_SECTION
	use the alignment of avar rather than ovar.

2014-09-28  John David Anglin  <danglin@gcc.gnu.org>

	* config/pa/pa.c (pa_output_function_epilogue): Only update
	last_address when a nonnote insn is found.

2014-09-25  Oleg Endo  <olegendo@gcc.gnu.org>

	Backport from mainline
	2014-09-25  Nick Clifton  <nickc@redhat.com>
	2014-09-25  Oleg Endo  <olegendo@gcc.gnu.org>

	PR target/62218
	* config/sh/sync.md (atomic_fetch_nand<mode>_soft_imask,
	atomic_test_and_set_soft_imask): Fix typo in instruction sequence.

2014-09-25  Bill Schmidt  <wschmidt@linux.vnet.ibm.com>

	Backport from mainline r215559
	2014-09-25  Bill Schmidt  <wschmidt@linux.vnet.ibm.com>

	PR target/63335
	* config/rs6000/rs6000-c.c (altivec_build_resolved_builtin):
	Exclude VSX_BUILTIN_XVCMPGEDP_P from special handling.

2014-09-25  Jakub Jelinek  <jakub@redhat.com>

	PR tree-optimization/63341
	* tree-vectorizer.h (vect_create_data_ref_ptr,
	vect_create_addr_base_for_vector_ref): Add another tree argument
	defaulting to NULL_TREE.
	* tree-vect-data-refs.c (vect_create_data_ref_ptr): Add byte_offset
	argument, pass it down to vect_create_addr_base_for_vector_ref.
	(vect_create_addr_base_for_vector_ref): Add byte_offset argument,
	add that to base_offset too if non-NULL.
	* tree-vect-stmts.c (vectorizable_load): Add byte_offset variable,
	for dr_explicit_realign_optimized set it to vector byte size
	- 1 instead of setting offset, pass byte_offset down to
	vect_create_data_ref_ptr.

2014-09-23  Michael Meissner  <meissner@linux.vnet.ibm.com>

	Backport from mainline
	2014-09-23  Michael Meissner  <meissner@linux.vnet.ibm.com>

	* config/rs6000/rs6000.md (f32_vsx): New mode attributes to
	refine the constraints used on 32/64-bit floating point moves.
	(f32_av): Likewise.
	(f64_vsx): Likewise.
	(f64_dm): Likewise.
	(f64_av): Likewise.
	(BOOL_REGS_OUTPUT): Use wt constraint for TImode instead of wa.
	(BOOL_REGS_OP1): Likewise.
	(BOOL_REGS_OP2): Likewise.
	(BOOL_REGS_UNARY): Likewise.
	(mov<mode>_hardfloat, SFmode/SDmode): Tighten down constraints for
	32/64-bit floating point moves.  Do not use wa, instead use ww/ws
	for moves involving VSX registers.  Do not use constraints that
	target VSX registers for decimal types.
	(mov<mode>_hardfloat32, DFmode/DDmode): Likewise.
	(mov<mode>_hardfloat64, DFmode/DDmode): Likewise.

2014-09-22  Marek Polacek  <polacek@redhat.com>

	Backport from mainline
	2014-05-21  Marek Polacek  <polacek@redhat.com>

	PR sanitizer/61272
	* ubsan.c (is_ubsan_builtin_p): Turn assert into a condition.

2014-09-22  Jakub Jelinek  <jakub@redhat.com>

	PR debug/63328
	* omp-low.c (ipa_simd_modify_stmt_ops): For debug stmts
	insert a debug source bind stmt setting DEBUG_EXPR_DECL
	instead of a normal gimple assignment stmt.

2014-09-19  Michael Meissner  <meissner@linux.vnet.ibm.com>

	Back port from trunk:
	2014-09-19  Michael Meissner  <meissner@linux.vnet.ibm.com>

	* config/rs6000/predicates.md (fusion_gpr_mem_load): Move testing
	for base_reg_operand to be common between LO_SUM and PLUS.
	(fusion_gpr_mem_combo): New predicate to match a fused address
	that combines the addis and memory offset address.

	* config/rs6000/rs6000-protos.h (fusion_gpr_load_p): Change
	calling signature.
	(emit_fusion_gpr_load): Likewise.

	* config/rs6000/rs6000.c (fusion_gpr_load_p): Change calling
	signature to pass each argument separately, rather than
	using an operands array.  Rewrite the insns found by peephole2 to
	be a single insn, rather than hoping the insns will still be
	together when the peephole pass is done.  Drop being called via a
	normal peephole.
	(emit_fusion_gpr_load): Change calling signature to be called from
	the fusion_gpr_load_<mode> insns with a combined memory address
	instead of the peephole pass passing the addis and offset
	separately.

	* config/rs6000/rs6000.md (UNSPEC_FUSION_GPR): New unspec for GPR
	fusion.
	(power8 fusion peephole): Drop support for doing power8 via a
	normal peephole that was created by the peephole2 pass.
	(power8 fusion peephole2): Create a new insn with the fused
	address, so that the fused operation is kept together after
	register allocation is done.
	(fusion_gpr_load_<mode>): Likewise.

2014-09-18  Jakub Jelinek  <jakub@redhat.com>

	PR c++/62017
	* asan.c (transform_statements): Don't instrument clobber statements.

2014-09-17  Jakub Jelinek  <jakub@redhat.com>

	PR debug/63284
	* tree-cfgcleanup.c (fixup_noreturn_call): Don't split block
	if there are only debug stmts after the noreturn call, instead
	remove the debug stmts.

2014-09-17  Sebastian Huber  <sebastian.huber@embedded-brains.de>

	* config.gcc (*-*-rtems*): Default to 'rtems' thread model.
	Enable selection of 'posix' or no thread model.

2014-09-16  John David Anglin  <danglin@gcc.gnu.org>

	PR target/61853
	* config/pa/pa.c (pa_function_value): Directly handle aggregates
	that fit exactly in a word or double word.

2014-09-15  Markus Trippelsdorf  <markus@trippelsdorf.de>

	* doc/install.texi (Options specification): add
	--disable-libsanitizer item.

2014-09-12  DJ Delorie  <dj@redhat.com>

	* config/msp430/msp430.md (extendhipsi2): Use 20-bit form of RLAM/RRAM.
	(extend_and_shift1_hipsi2): Likewise.
	(extend_and_shift2_hipsi2): Likewise.

2014-09-12  Martin Jambor  <mjambor@suse.cz>

	PR ipa/61654
	* cgraph.h (cgraph_analyze_function): Declare.
	* cgraphunit.c: (analyze_function): Remove forward declaration,
	rename to cgraph_analyze_function, made external.
	* cgraphclones.c (duplicate_thunk_for_node): Copy arguments of the
        new decl properly.  Analyze the new thunk if it is expanded.

2014-09-11  H.J. Lu  <hongjiu.lu@intel.com>

	Backport from mainline
	2014-09-11  H.J. Lu  <hongjiu.lu@intel.com>

	PR target/63228
	* config/i386/i386.c (ix86_option_override_internal): Also turn
	off OPTION_MASK_ABI_X32 for -m16.

2014-09-11  James Greenhalgh  <james.greenhalgh@arm.com>

	Backport from mainline.
	2014-09-11  James Greenhalgh  <james.greenhalgh@arm.com>

	* config/aarch64/arm_neon.h (vmull_high_lane_s16): Fix argument
	types.
	(vmull_high_lane_s32): Likewise.
	(vmull_high_lane_u16): Likewise.
	(vmull_high_lane_u32): Likewise.

2014-09-11  Alan Lawrence  <alan.lawrence@arm.com>

	Backport r214946 from mainline
	2014-09-05  Alan Lawrence  <alan.lawrence@arm.com>

	* config/aarch64/aarch64.md (adddi3_aarch64): Set type to neon_add.

2014-09-11  Alan Lawrence  <alan.lawrence@arm.com>

	Backport r214953 from mainline
	2014-09-05  Alan Lawrence  <alan.lawrence@arm.com>

	* config/aarch64/arm_neon.h (int32x1_t, int16x1_t, int8x1_t,
	uint32x1_t, uint16x1_t, uint8x1_t): Remove typedefs.

	(vqabsb_s8, vqabsh_s16, vqabss_s32, vqaddb_s8, vqaddh_s16, vqadds_s32,
	vqaddb_u8, vqaddh_u16, vqadds_u32, vqdmlalh_s16, vqdmlalh_lane_s16,
	vqdmlals_s32, vqdmlslh_s16, vqdmlslh_lane_s16, vqdmlsls_s32,
	vqdmulhh_s16, vqdmulhh_lane_s16, vqdmulhs_s32, vqdmulhs_lane_s32,
	vqdmullh_s16, vqdmullh_lane_s16, vqdmulls_s32, vqdmulls_lane_s32,
	vqmovnh_s16, vqmovns_s32, vqmovnd_s64, vqmovnh_u16, vqmovns_u32,
	vqmovnd_u64, vqmovunh_s16, vqmovuns_s32, vqmovund_s64, vqnegb_s8,
	vqnegh_s16, vqnegs_s32, vqrdmulhh_s16, vqrdmulhh_lane_s16,
	vqrdmulhs_s32, vqrdmulhs_lane_s32, vqrshlb_s8, vqrshlh_s16,
	vqrshls_s32, vqrshlb_u8, vqrshlh_u16, vqrshls_u32, vqrshrnh_n_s16,
	vqrshrns_n_s32, vqrshrnd_n_s64, vqrshrnh_n_u16, vqrshrns_n_u32,
	vqrshrnd_n_u64, vqrshrunh_n_s16, vqrshruns_n_s32, vqrshrund_n_s64,
	vqshlb_s8, vqshlh_s16, vqshls_s32, vqshlb_u8, vqshlh_u16, vqshls_u32,
	vqshlb_n_s8, vqshlh_n_s16, vqshls_n_s32, vqshlb_n_u8, vqshlh_n_u16,
	vqshls_n_u32, vqshlub_n_s8, vqshluh_n_s16, vqshlus_n_s32,
	vqshrnh_n_s16, vqshrns_n_s32, vqshrnd_n_s64, vqshrnh_n_u16,
	vqshrns_n_u32, vqshrnd_n_u64, vqshrunh_n_s16, vqshruns_n_s32,
	vqshrund_n_s64, vqsubb_s8, vqsubh_s16, vqsubs_s32, vqsubb_u8,
	vqsubh_u16, vqsubs_u32, vsqaddb_u8, vsqaddh_u16, vsqadds_u32,
	vuqaddb_s8, vuqaddh_s16, vuqadds_s32): Replace all int{32,16,8}x1_t
	with int{32,16,8}_t.

2014-09-11  Jason Merrill  <jason@redhat.com>

	PR c++/58678
	* ipa-devirt.c (ipa_devirt): Don't check DECL_COMDAT.

2014-09-11  Georg-Johann Lay  <avr@gjlay.de>

	Backport from 2014-09-11 trunk r215152.

	PR target/63223
	* config/avr/avr.md (*tablejump.3byte-pc): New insn.
	(*tablejump): Restrict to !AVR_HAVE_EIJMP_EICALL.  Add void clobber.
	(casesi): Expand to *tablejump.3byte-pc if AVR_HAVE_EIJMP_EICALL.

2014-09-10  Michael Meissner  <meissner@linux.vnet.ibm.com>

	Backport from mainline
	2014-09-10  Michael Meissner  <meissner@linux.vnet.ibm.com>

	* config/rs6000/vsx.md (vsx_fmav4sf4): Use correct constraints for
	V2DF, V4SF, DF, and DI modes.
	(vsx_fmav2df2): Likewise.
	(vsx_float_fix_<mode>2): Likewise.
	(vsx_reduc_<VEC_reduc_name>_v2df_scalar): Likewise.

2014-09-10  Xinliang David Li  <davidxl@google.com>

	Backport from mainline
	PR target/63209
	* config/arm/arm.md (movcond_addsi): Handle case where source
	and target operands are the same.

2014-09-10  Alan Modra  <amodra@gmail.com>

	PR debug/60655
	* dwarf2out.c (mem_loc_descriptor <PLUS>): Return NULL if addend
	can't be output.

2014-09-09  Bill Schmidt  <wschmidt@us.ibm.com>

	Backported from mainline
	2014-09-04  Bill Schmidt  <wschmidt@linux.vnet.ibm.com>

	* config/rs6000/vsx.md (*vsx_extract_<mode>_load): Always match
	selection of 0th memory doubleword, regardless of endianness.

2014-09-09  James Greenhalgh  <james.greenhalgh@arm.com>

	Backport from mainline
	2014-09-09  James Greenhalgh  <james.greenhalgh@arm.com>

	* doc/invoke.texi (-march): Use GNU/Linux rather than Linux.
	(-mtune): Likewise.
	(-mcpu): Likewise.

2014-09-09  Jason Merrill  <jason@redhat.com>

	PR c++/61214
	PR c++/62224
	* gimple-fold.c (can_refer_decl_in_current_unit_p): Don't allow
	reference to a DECL_EXTERNAL COMDAT.

2014-09-09  Richard Biener  <rguenther@suse.de>

	Backport from mainline
	2014-08-05  Richard Biener  <rguenther@suse.de>

	PR rtl-optimization/61672
	* emit-rtl.h (mem_attrs_eq_p): Declare.
	* emit-rtl.c (mem_attrs_eq_p): Export.  Handle NULL mem-attrs.
	* cse.c (exp_equiv_p): Use mem_attrs_eq_p.
	* cfgcleanup.c (merge_memattrs): Likewise.
	Include emit-rtl.h.

	2014-08-11  Richard Biener  <rguenther@suse.de>

	PR tree-optimization/62075
	* tree-vect-slp.c (vect_detect_hybrid_slp_stmts): Properly
	handle uses in patterns.

	2014-08-14  Richard Biener  <rguenther@suse.de>

	PR rtl-optimization/62079
	* recog.c (peephole2_optimize): If peep2_do_cleanup_cfg
	run cleanup_cfg.

	2014-08-26  Richard Biener  <rguenther@suse.de>

	PR tree-optimization/62175
	* tree-ssa-loop-niter.c (expand_simple_operations): Do not
	expand possibly trapping operations.

2014-09-08  DJ Delorie  <dj@redhat.com>

	* doc/invoke.texi (MSP430 Options): Add -minrt.

2014-09-05  Easwaran Raman  <eraman@google.com>

	Backport from mainline
	PR rtl-optimization/62146
	* ifcvt.c (dead_or_predicable): Make removal of REG_EQUAL note of
	hoisted instruction unconditional.

2014-09-04  Guozhi Wei  <carrot@google.com>

	PR target/62040
	* config/aarch64/iterators.md (VQ_NO2E, VQ_2E): New iterators.
	* config/aarch64/aarch64-simd.md (move_lo_quad_internal_<mode>): Split
	it into two patterns.
	(move_lo_quad_internal_be_<mode>): Likewise.

2014-09-03  Martin Jambor  <mjambor@suse.cz>

	PR ipa/62015
	* ipa-cp.c (intersect_aggregates_with_edge): Handle impermissible
	pass-trough jump functions correctly.

2014-09-03  Martin Jambor  <mjambor@suse.cz>

	PR ipa/61986
	* ipa-cp.c (find_aggregate_values_for_callers_subset): Chain
	created replacements in ascending order of offsets.
	(known_aggs_to_agg_replacement_list): Likewise.

2014-09-02  Kaz Kojima  <kkojima@gcc.gnu.org>

	Backport from mainline
	2014-08-27  Kaz Kojima  <kkojima@gcc.gnu.org>

        PR target/62261
        * config/sh/sh.md (ashlsi3): Handle negative shift count for
	TARGET_SHMEDIA.
	(ashldi3, ashrsi3, ashrdi3, lshrsi3, lshrdi3): Likewise.

2014-09-02  Kaz Kojima  <kkojima@gcc.gnu.org>

	Backport from mainline
	2014-08-25  Kaz Kojima  <kkojima@gcc.gnu.org>

	PR target/62111
	* config/sh/predicates.md (general_extend_operand): Disable
	TRUNCATE before reload completes.

2014-09-01  Oleg Endo  <olegendo@gcc.gnu.org>

	Backport from mainline
	2014-09-01  Oleg Endo  <olegendo@gcc.gnu.org>

	PR target/62312
	* config/sh/sh.md (*cmp_div0s_0): Add missing constraints.

2014-09-01  Jakub Jelinek  <jakub@redhat.com>

	PR target/62025
	* sched-deps.c (add_or_update_dep_1): If ask_dependency_caches
	returned DEP_PRESENT, make sure to set DEP_MULTIPLE on present_dep.
	(find_inc): Revert 2014-08-12 change.

	* config/gnu-user.h (LIBLSAN_EARLY_SPEC): Define.
	* gcc.c (LIBLSAN_SPEC, LIBLSAN_EARLY_SPEC): Follow LIBTSAN*_SPEC.
	(SANITIZER_EARLY_SPEC): Include LIBLSAN_EARLY_SPEC for -fsanitize=leak.

2014-09-01  Marek Polacek  <polacek@redhat.com>

	Backport from mainline
	2014-08-21  Marek Polacek  <polacek@redhat.com>

	PR c/61271
	* expr.c (is_aligning_offset): Remove logical not.

2014-09-01  Marek Polacek  <polacek@redhat.com>

	Backport from mainline
	2014-08-19  Marek Polacek  <polacek@redhat.com>

	PR c/61271
	* cgraphunit.c (handle_alias_pairs): Fix condition.

2014-08-30  John David Anglin  <danglin@gcc.gnu.org>

	* config/pa/pa.c (pa_assemble_integer): Don't add PLABEL relocation
	prefix to function labels when generating fast indirect calls.

2014-08-29  Yvan Roux  <yvan.roux@linaro.org>

	Backport from mainline
	2014-08-27  Yvan Roux  <yvan.roux@linaro.org>

	PR other/62248
	* config.gcc (arm*-*-*): Check --with-fpu against arm-fpus.def.

2014-08-27  Guozhi Wei  <carrot@google.com>

	PR target/62262
	* config/aarch64/aarch64.md (*andim_ashift<mode>_bfiz): Check the shift
	amount before using it.

2014-08-26  Joel Sherrill <joel.sherrill@oarcorp.com>

	* doc/invoke.texi: -fno-cxa-atexit should be -fno-use-cxa-atexit.

2014-08-26  Marek Polacek  <polacek@redhat.com>

	Backport from mainline
	2014-08-26  Marek Polacek  <polacek@redhat.com>

	PR c/61271
	* tree-vectorizer.h (LOOP_REQUIRES_VERSIONING_FOR_ALIGNMENT,
	LOOP_REQUIRES_VERSIONING_FOR_ALIAS): Wrap in parens.

2014-08-24  Oleg Endo  <olegendo@gcc.gnu.org>

	Backport from mainline
	2014-08-24  Oleg Endo  <olegendo@gcc.gnu.org>

	PR target/61996
	* config/sh/sh.opt (musermode): Allow negative form.
	* config/sh/sh.c (sh_option_override): Disable TARGET_USERMODE for
	targets that don't support it.
	* doc/invoke.texi (SH Options): Rename sh-*-linux* to sh*-*-linux*.
	Document -mno-usermode option.

2014-08-23  John David Anglin  <danglin@gcc.gnu.org>

	PR target/62038
	* config/pa/pa.c (pa_output_function_epilogue): Don't set
	last_address when the current function is a thunk.
	(pa_asm_output_mi_thunk): When we don't have named sections or they
	are not being used, check that thunk can reach the stub table with a
	short branch.

2014-08-22  Michael Meissner  <meissner@linux.vnet.ibm.com>

	Backport from mainline
	2014-08-22  Michael Meissner  <meissner@linux.vnet.ibm.com>

	PR target/62195
	* doc/md.texi (Machine Constraints): Update PowerPC wi constraint
	documentation to state it is only for VSX operations.

	* config/rs6000/rs6000.c (rs6000_init_hard_regno_mode_ok): Make wi
	constraint only active if VSX.

	* config/rs6000/rs6000.md (lfiwax): Use wj constraint instead of
	wi cosntraint for ISA 2.07 lxsiwax/lxsiwzx instructions.
	(lfiwzx): Likewise.

2014-08-21  Uros Bizjak  <ubizjak@gmail.com>

	Backport from mainline
	2014-08-19  H.J. Lu  <hongjiu.lu@intel.com>

	* config/i386/i386.md (*ctz<mode>2_falsedep_1): Don't clear
	destination if it is used in source.
	(*clz<mode>2_lzcnt_falsedep_1): Likewise.
	(*popcount<mode>2_falsedep_1): Likewise.

	Backport from mainline
	2014-08-18  Uros Bizjak  <ubizjak@gmail.com>

	PR target/62011
	* config/i386/x86-tune.def (X86_TUNE_AVOID_FALSE_DEP_FOR_BMI):
	New tune flag.
	* config/i386/i386.h (TARGET_AVOID_FALSE_DEP_FOR_BMI): New define.
	* config/i386/i386.md (unspec) <UNSPEC_INSN_FALSE_DEP>: New unspec.
	(ffs<mode>2): Do not expand with tzcnt for
	TARGET_AVOID_FALSE_DEP_FOR_BMI.
	(ffssi2_no_cmove): Ditto.
	(*tzcnt<mode>_1): Disable for TARGET_AVOID_FALSE_DEP_FOR_BMI.
	(ctz<mode>2): New expander.
	(*ctz<mode>2_falsedep_1): New insn_and_split pattern.
	(*ctz<mode>2_falsedep): New insn.
	(*ctz<mode>2): Rename from ctz<mode>2.
	(clz<mode>2_lzcnt): New expander.
	(*clz<mode>2_lzcnt_falsedep_1): New insn_and_split pattern.
	(*clz<mode>2_lzcnt_falsedep): New insn.
	(*clz<mode>2): Rename from ctz<mode>2.
	(popcount<mode>2): New expander.
	(*popcount<mode>2_falsedep_1): New insn_and_split pattern.
	(*popcount<mode>2_falsedep): New insn.
	(*popcount<mode>2): Rename from ctz<mode>2.
	(*popcount<mode>2_cmp): Remove.
	(*popcountsi2_cmp_zext): Ditto.

2014-08-20  Martin Jambor  <mjambor@suse.cz>
	    Wei Mi  <wmi@google.com>

	PR ipa/60449
	PR middle-end/61776
	* tree-ssa-operands.c (update_stmt_operands): Remove
	MODIFIED_NORETURN_CALLS.
	* tree-cfgcleanup.c (cleanup_call_ctrl_altering_flag): New func.
	(cleanup_control_flow_bb): Use cleanup_call_ctrl_altering_flag.
	(split_bb_on_noreturn_calls): Renamed from split_bbs_on_noreturn_calls.
	(cleanup_tree_cfg_1): Use split_bb_on_noreturn_calls.
	* tree-ssanames.h: Remove MODIFIED_NORETURN_CALLS.
	* gimple.h (enum gf_mask): Add GF_CALL_CTRL_ALTERING.
	(gimple_call_set_ctrl_altering): New func.
	(gimple_call_ctrl_altering_p): Ditto.
	* tree-cfg.c (gimple_call_initialize_ctrl_altering): Ditto.
	(make_blocks): Use gimple_call_initialize_ctrl_altering.
	(is_ctrl_altering_stmt): Use gimple_call_ctrl_altering_p.
	(execute_fixup_cfg): Use gimple_call_ctrl_altering_p and
	remove MODIFIED_NORETURN_CALLS.

2014-08-20  Ramana Radhakrishnan  <ramana.radhakrishnan@arm.com>

	Backport from mainline.
	2014-08-12  Ramana Radhakrishnan  <ramana.radhakrishnan@arm.com>
	PR target/62098
	* config/arm/vfp.md (*combine_vcvtf2i): Fix constraint.
	Remove unnecessary attributes.

2014-08-16  John David Anglin  <danglin@gcc.gnu.org>

	PR target/61641
	* config/pa/pa-protos.h (pa_output_addr_vec, pa_output_addr_diff_vec):
	Declare.
	* config/pa/pa.c (pa_reorg): Remove code to insert brtab marker insns.
	(pa_output_addr_vec, pa_output_addr_diff_vec): New.
	* config/pa/pa.h (ASM_OUTPUT_ADDR_VEC, ASM_OUTPUT_ADDR_DIFF_VEC):
	Define.
	* config/pa/pa.md (begin_brtab): Delete insn.
	(end_brtab): Likewise.

2014-08-15  Oleg Endo  <olegendo@gcc.gnu.org>

	Backport from mainline:
	2014-08-15  Oleg Endo  <olegendo@gcc.gnu.org>

	* doc/invoke.texi (SH options): Document missing processor variant
	options.  Remove references to Hitachi.  Undocument deprecated mspace
	option.

2014-08-15  Tom de Vries  <tom@codesourcery.com>

	Backport from mainline:
	2014-08-14  Tom de Vries  <tom@codesourcery.com>

	PR rtl-optimization/62004
	PR rtl-optimization/62030
	* ifcvt.c (rtx_interchangeable_p): New function.
	(noce_try_move, noce_process_if_block): Use rtx_interchangeable_p.

	2014-08-05  Richard Biener  <rguenther@suse.de>

	* emit-rtl.h (mem_attrs_eq_p): Declare.
	* emit-rtl.c (mem_attrs_eq_p): Export.

2014-08-15  Jakub Jelinek  <jakub@redhat.com>

	PR middle-end/62092
	* gimplify.c (gimplify_adjust_omp_clauses_1): Don't remove
	OMP_CLAUSE_SHARED for global vars if the global var is mentioned
	in OMP_CLAUSE_MAP in some outer target region.

2014-08-14  Kyrylo Tkachov  <kyrylo.tkachov@arm.com>

	Backport from mainline
	2014-08-04  Kyrylo Tkachov  <kyrylo.tkachov@arm.com>

	PR target/61713
	* gcc/optabs.c (expand_atomic_test_and_set): Do not try to emit
	move to subtarget in serial version if result is ignored.

2014-08-14  Thomas Preud'homme  <thomas.preudhomme@arm.com>

	Backport from mainline
	2014-08-12  Thomas Preud'homme  <thomas.preudhomme@arm.com>

	PR middle-end/62103
	* gimple-fold.c (fold_ctor_reference): Don't fold in presence of
	bitfields, that is when size doesn't match the size of type or the
	size of the constructor.

2014-08-12  Felix Yang  <fei.yang0953@gmail.com>

	PR tree-optimization/62073
	* tree-vect-loop.c (vect_is_simple_reduction_1): Check that DEF1 has
	a basic block.

2014-08-12  Jakub Jelinek  <jakub@redhat.com>

	PR target/62025
	* sched-deps.c (find_inc): Check if inc_insn doesn't clobber
	any registers that are used in mem_insn.

2014-08-12  Michael Meissner  <meissner@linux.vnet.ibm.com>

	Backport patch from mainline
	2014-08-11  Michael Meissner  <meissner@linux.vnet.ibm.com>

	* config/rs6000/constraints.md (wh constraint): New constraint,
	for FP registers if direct move is available.
	(wi constraint): New constraint, for VSX/FP registers that can
	handle 64-bit integers.
	(wj constraint): New constraint for VSX/FP registers that can
	handle 64-bit integers for direct moves.
	(wk constraint): New constraint for VSX/FP registers that can
	handle 64-bit doubles for direct moves.
	(wy constraint): Make documentation match implementation.

	* config/rs6000/rs6000.c (struct rs6000_reg_addr): Add
	scalar_in_vmx_p field to simplify tests of whether SFmode or
	DFmode can go in the Altivec registers.
	(rs6000_hard_regno_mode_ok): Use scalar_in_vmx_p field.
	(rs6000_setup_reg_addr_masks): Likewise.
	(rs6000_debug_print_mode): Add debug support for scalar_in_vmx_p
	field, and wh/wi/wj/wk constraints.
	(rs6000_init_hard_regno_mode_ok): Setup scalar_in_vmx_p field, and
	the wh/wi/wj/wk constraints.
	(rs6000_preferred_reload_class): If SFmode/DFmode can go in the
	upper registers, prefer VSX registers unless the operation is a
	memory operation with REG+OFFSET addressing.

	* config/rs6000/vsx.md (VSr mode attribute): Add support for
	DImode.  Change SFmode to use ww constraint instead of d to allow
	SF registers in the upper registers.
	(VSr2): Likewise.
	(VSr3): Likewise.
	(VSr5): Fix thinko in comment.
	(VSa): New mode attribute that is an alternative to wa, that
	returns the VSX register class that a mode can go in, but may not
	be the preferred register class.
	(VS_64dm): New mode attribute for appropriate register classes for
	referencing 64-bit elements of vectors for direct moves and normal
	moves.
	(VS_64reg): Likewise.
	(vsx_mov<mode>): Change wa constraint to <VSa> to limit the
	register allocator to only registers the data type can handle.
	(vsx_le_perm_load_<mode>): Likewise.
	(vsx_le_perm_store_<mode>): Likewise.
	(vsx_xxpermdi2_le_<mode>): Likewise.
	(vsx_xxpermdi4_le_<mode>): Likewise.
	(vsx_lxvd2x2_le_<mode>): Likewise.
	(vsx_lxvd2x4_le_<mode>): Likewise.
	(vsx_stxvd2x2_le_<mode>): Likewise.
	(vsx_add<mode>3): Likewise.
	(vsx_sub<mode>3): Likewise.
	(vsx_mul<mode>3): Likewise.
	(vsx_div<mode>3): Likewise.
	(vsx_tdiv<mode>3_internal): Likewise.
	(vsx_fre<mode>2): Likewise.
	(vsx_neg<mode>2): Likewise.
	(vsx_abs<mode>2): Likewise.
	(vsx_nabs<mode>2): Likewise.
	(vsx_smax<mode>3): Likewise.
	(vsx_smin<mode>3): Likewise.
	(vsx_sqrt<mode>2): Likewise.
	(vsx_rsqrte<mode>2): Likewise.
	(vsx_tsqrt<mode>2_internal): Likewise.
	(vsx_fms<mode>4): Likewise.
	(vsx_nfma<mode>4): Likewise.
	(vsx_eq<mode>): Likewise.
	(vsx_gt<mode>): Likewise.
	(vsx_ge<mode>): Likewise.
	(vsx_eq<mode>_p): Likewise.
	(vsx_gt<mode>_p): Likewise.
	(vsx_ge<mode>_p): Likewise.
	(vsx_xxsel<mode>): Likewise.
	(vsx_xxsel<mode>_uns): Likewise.
	(vsx_copysign<mode>3): Likewise.
	(vsx_float<VSi><mode>2): Likewise.
	(vsx_floatuns<VSi><mode>2): Likewise.
	(vsx_fix_trunc<mode><VSi>2): Likewise.
	(vsx_fixuns_trunc<mode><VSi>2): Likewise.
	(vsx_x<VSv>r<VSs>i): Likewise.
	(vsx_x<VSv>r<VSs>ic): Likewise.
	(vsx_btrunc<mode>2): Likewise.
	(vsx_b2trunc<mode>2): Likewise.
	(vsx_floor<mode>2): Likewise.
	(vsx_ceil<mode>2): Likewise.
	(vsx_<VS_spdp_insn>): Likewise.
	(vsx_xscvspdp): Likewise.
	(vsx_xvcvspuxds): Likewise.
	(vsx_float_fix_<mode>2): Likewise.
	(vsx_set_<mode>): Likewise.
	(vsx_extract_<mode>_internal1): Likewise.
	(vsx_extract_<mode>_internal2): Likewise.
	(vsx_extract_<mode>_load): Likewise.
	(vsx_extract_<mode>_store): Likewise.
	(vsx_splat_<mode>): Likewise.
	(vsx_xxspltw_<mode>): Likewise.
	(vsx_xxspltw_<mode>_direct): Likewise.
	(vsx_xxmrghw_<mode>): Likewise.
	(vsx_xxmrglw_<mode>): Likewise.
	(vsx_xxsldwi_<mode>): Likewise.
	(vsx_xscvdpspn): Tighten constraints to only use register classes
	the types use.
	(vsx_xscvspdpn): Likewise.
	(vsx_xscvdpspn_scalar): Likewise.

	* config/rs6000/rs6000.h (enum rs6000_reg_class_enum): Add wh, wi,
	wj, and wk constraints.
	(GPR_REG_CLASS_P): New helper macro for register classes targeting
	general purpose registers.

	* config/rs6000/rs6000.md (f32_dm): Use wh constraint for SDmode
	direct moves.
	(zero_extendsidi2_lfiwz): Use wj constraint for direct move of
	DImode instead of wm.  Use wk constraint for direct move of DFmode
	instead of wm.
	(extendsidi2_lfiwax): Likewise.
	(lfiwax): Likewise.
	(lfiwzx): Likewise.
	(movdi_internal64): Likewise.

	* doc/md.texi (PowerPC and IBM RS6000): Document wh, wi, wj, and
	wk constraints. Make the wy constraint documentation match them
	implementation.

2014-08-12  Ganesh Gopalasubramanian <Ganesh.Gopalasubramanian@amd.com>

	Backport from mainline
	2014-08-04 Ganesh Gopalasubramanian
		   <Ganesh.Gopalasubramanian@amd.com>

	* config/i386/i386.c (ix86_option_override_internal): Add
	PTA_RDRND and PTA_MOVBE for bdver4.

2014-08-12  Ganesh Gopalasubramanian <Ganesh.Gopalasubramanian@amd.com>

	Backport from mainline
	2014-08-04  Ganesh Gopalasubramanian 
		    <Ganesh.Gopalasubramanian@amd.com>

	* config/i386/driver-i386.c (host_detect_local_cpu): Handle AMD's extended
	family information. Handle BTVER2 cpu with cpuid family value.

2014-08-12  Ganesh Gopalasubramanian <Ganesh.Gopalasubramanian@amd.com>

	Backport from mainline
	2014-06-16  Ganesh Gopalasubramanian 
		    <Ganesh.Gopalasubramanian@amd.com>

	* config/i386/i386.c (ix86_expand_sse2_mulvxdi3): Issue
	instructions "vpmuludq" and "vpaddq" instead of "vpmacsdql" for
	handling 32-bit multiplication.

2014-08-08  Guozhi Wei  <carrot@google.com>

	* config/rs6000/rs6000.md (*movdi_internal64): Add a new constraint.

2014-08-07  Ilya Tocar  <ilya.tocar@intel.com>

	* config/i386/sse.md (vec_extract_lo_<mode><mask_name>): Fix
	constraint.

2014-08-06  Vladimir Makarov  <vmakarov@redhat.com>

	PR debug/61923
	* haifa-sched.c (advance_one_cycle): Fix dump.
	(schedule_block): Don't advance cycle if we are already at the
	beginning of the cycle.

2014-08-06  Richard Biener  <rguenther@suse.de>

	PR tree-optimization/61320
	* tree-ssa-loop-ivopts.c (may_be_unaligned_p): Properly
	handle misaligned loads.

2014-08-04  Rohit  <rohitarulraj@freescale.com>

	PR target/60102
	* config/rs6000/rs6000.c
	(rs6000_reg_names): Add SPE high register names.
	(alt_reg_names): Likewise.
	(rs6000_dwarf_register_span): For SPE high registers, replace
	dwarf register numbers with GCC hard register numbers.
	(rs6000_init_dwarf_reg_sizes_extra): Likewise.
	(rs6000_dbx_register_number): For SPE high registers, return dwarf
	register number for the corresponding GCC hard register number.
	* config/rs6000/rs6000.h
	(FIRST_PSEUDO_REGISTER): Update based on 32 newly added GCC hard
	register numbers for SPE high registers.
	(DWARF_FRAME_REGISTERS):  Likewise.
	(DWARF_REG_TO_UNWIND_COLUMN): Likewise.
	(DWARF_FRAME_REGNUM): Likewise.
	(FIXED_REGISTERS): Likewise.
	(CALL_USED_REGISTERS): Likewise.
	(CALL_REALLY_USED_REGISTERS): Likewise.
	(REG_ALLOC_ORDER): Likewise.
	(enum reg_class): Likewise.
	(REG_CLASS_NAMES): Likewise.
	(REG_CLASS_CONTENTS): Likewise.
	(SPE_HIGH_REGNO_P): New macro to identify SPE high registers.

2014-08-01  Vladimir Makarov  <vmakarov@redhat.com>

	* lra-constraints.c (remove_inheritance_pseudos): Process
	destination pseudo too.

2014-08-01  Thomas Preud'homme  <thomas.preudhomme@arm.com>

	Backport from mainline
	2014-06-13  Thomas Preud'homme  <thomas.preudhomme@arm.com>

	PR tree-optimization/61375
	* tree-ssa-math-opts.c (find_bswap_or_nop_1): Cancel optimization if
	symbolic number cannot be represented in an unsigned HOST_WIDE_INT.
	(execute_optimize_bswap): Cancel optimization if CHAR_BIT != 8.

2014-08-01  Richard Biener  <rguenther@suse.de>

	PR tree-optimization/61964
	* tree-ssa-tail-merge.c (gimple_equal_p): Handle non-SSA LHS solely
	by structural equality.

2014-07-31  Oleg Endo  <olegendo@gcc.gnu.org>

	Backport from mainline
	2014-07-31  Oleg Endo  <olegendo@gcc.gnu.org>

	PR target/61844
	* config/sh/sh.c (sh_legitimate_address_p,
	sh_legitimize_reload_address): Handle reg+reg address modes when
	ALLOW_INDEXED_ADDRESS is false.
	* config/sh/predicates.md (general_movsrc_operand,
	general_movdst_operand): Likewise.

2014-07-25  Uros Bizjak  <ubizjak@gmail.com>

	Backport from mainline
	2014-07-14  Jakub Jelinek  <jakub@redhat.com>

	PR target/61656
	* config/i386/i386.c (classify_argument): Don't merge classes above
	number of words.

2014-07-25  Uros Bizjak  <ubizjak@gmail.com>

	* config/alpha/elf.h: Define TARGET_UNWIND_TABLES_DEFAULT.

2014-07-24  Kyle McMartin  <kyle@redhat.com>

        * config/aarch64/aarch64-linux.h (TARGET_ASM_FILE_END): Define.

2014-07-24  Ulrich Weigand  <Ulrich.Weigand@de.ibm.com>

	* config/rs6000/rs6000-protos.h (rs6000_special_adjust_field_align_p):
	Add prototype.
	* config/rs6000/rs6000.c (rs6000_special_adjust_field_align_p): New
	function.  Issue -Wpsabi warning if future GCC releases will use
	different field alignment rules for this type.
	* config/rs6000/sysv4.h (ADJUST_FIELD_ALIGN): Call it.
	* config/rs6000/linux64.h (ADJUST_FIELD_ALIGN): Likewise.
	* config/rs6000/freebsd64.h (ADJUST_FIELD_ALIGN): Likewise.

2014-07-24  Ulrich Weigand  <Ulrich.Weigand@de.ibm.com>

	* config/rs6000/rs6000.c (rs6000_function_arg_boundary): Issue
	-Wpsabi note when encountering a type where future GCC releases
	will apply different alignment requirements.

2014-07-24  Ulrich Weigand  <Ulrich.Weigand@de.ibm.com>

	* config/rs6000/rs6000.c (rs6000_function_arg): If a float argument
	does not fit fully into floating-point registers, and there is still
	space in the register parameter area, issue -Wpsabi note that the ABI
	will change in a future GCC release.

2014-07-23  Sebastian Huber  <sebastian.huber@embedded-brains.de>

	* config/arm/t-rtems-eabi: Add
	mthumb/march=armv7-r/mfpu=vfpv3-d16/mfloat-abi=hard,
	mthumb/march=armv7-m/mfpu=fpv4-sp-d16/mfloat-abi=hard,
	mbig-endian/mthumb/march=armv7-r, and
	mbig-endian/mthumb/march=armv7-r/mfpu=vfpv3-d16/mfloat-abi=hard
	multilibs.

2014-07-23  Sebastian Huber  <sebastian.huber@embedded-brains.de>
	    Chris Johns <chrisj@rtems.org>
	    Joel Sherrill <joel.sherrill@oarcorp.com>

	* config.gcc: Add nios2-*-rtems*.
	* config/nios2/rtems.h: New file.
	* gcc/config/nios2/t-rtems: New file.

2014-07-21  Peter Bergner  <bergner@vnet.ibm.com>

	* config/rs6000/sysv4.h (LIBASAN_EARLY_SPEC): Define.
	(LIBTSAN_EARLY_SPEC): Likewise.

2014-07-21  Uros Bizjak  <ubizjak@gmail.com>

	Backport from mainline
	2014-07-21  Uros Bizjak  <ubizjak@gmail.com>

	PR target/61855
	* config/i386/avx512fintrin.h: Move constants for mantissa extraction
	out of #ifdef __OPTIMIZE__.

2014-07-20  Eric Botcazou  <ebotcazou@adacore.com>

	* expr.c (store_field): Handle VOIDmode for calls that return values
	in multiple locations.

2014-07-19  Eric Botcazou  <ebotcazou@adacore.com>

	* toplev.c (output_stack_usage): Adjust the location of the warning.

2014-07-19  Daniel Cederman  <cederman@gaisler.com>

	* config/sparc/sync.md (*membar_storeload_leon3): New insn.
	(*membar_storeload): Disable for LEON3.

2014-07-18  Uros Bizjak  <ubizjak@gmail.com>

	Backport from mainline
	2014-07-16  David Wohlferd  <dw@LimeGreenSocks.com>

	PR target/61662
	* config/i386/ia32intrin.h: Use __LP64__ to determine size of long.

2014-07-18  Uros Bizjak  <ubizjak@gmail.com>

	Backport from mainline
	2014-07-18  Uros Bizjak  <ubizjak@gmail.com>

	PR target/61794
	* config/i386/sse.md (avx512f_vextract<shuffletype>32x4_1_maskm):
	Fix instruction constraint.
	(<mask_codefor>avx512f_vextract<shuffletype>32x4_1<mask_name>): Ditto.

2014-07-17  Richard Biener  <rguenther@suse.de>

	Backport from mainline
	2014-07-14  Richard Biener  <rguenther@suse.de>

	PR tree-optimization/61779
	* tree-ssa-copy.c (copy_prop_visit_cond_stmt): Always try
	simplifying a condition.

2014-07-17  Richard Biener  <rguenther@suse.de>

	PR rtl-optimization/61801
	* sched-deps.c (sched_analyze_2): For ASM_OPERANDS and ASM_INPUT
	don't set reg_pending_barrier if it appears in a debug-insn.

2014-07-17  Hans-Peter Nilsson  <hp@axis.com>

	Backport from trunk.
	PR target/61737.
	* config/cris/cris.c (TARGET_LEGITIMATE_CONSTANT_P)
	(TARGET_CANNOT_FORCE_CONST_MEM): Define.
	(cris_cannot_force_const_mem, cris_legitimate_constant_p): New
	functions.
	(cris_print_index, cris_print_operand, cris_constant_index_p)
	(cris_side_effect_mode_ok): Replace CONSTANT_P with CRIS_CONSTANT_P.
	(cris_address_cost): Ditto last CONSTANT_P.
	(cris_symbol_type_of): Rename from cris_pic_symbol_type_of.  All
	callers changed.  Yield cris_offsettable_symbol for non-PIC
	constant symbolic expressions including labels.  Yield cris_unspec
	for all unspecs.
	(cris_expand_pic_call_address): New parameter MARKERP.  Set its
	target to pic_offset_table_rtx for calls that will likely go
	through PLT, const0_rtx when they can't.  All callers changed.
	Assert flag_pic.  Use CONSTANT_P, not CONSTANT_ADDRESS_P, for
	symbolic expressions to be PICified.  Remove second, redundant,
	assert on can_create_pseudo_p returning non-zero.  Use
	replace_equiv_address_nv, not replace_equiv_address, for final
	operand update.
	* config/cris/cris.md ("movsi"): Move variable t to pattern
	toplevel. Adjust assert for new cris_symbol_type member.  Use
	CONSTANT_P instead of CONSTANT_ADDRESS_P.
	("*movsi_internal") <case 9>: Make check for valid unspec operands
	for lapc stricter.
	<case CRIS_UNSPEC_PCREL, CRIS_UNSPEC_PLT_PCREL>: Clear condition codes.
	("call", "call_value"): Use second incoming operand as a marker
	for pic-offset-table-register being used.
	("*expanded_call_non_v32", "*expanded_call_v32")
	("*expanded_call_value_non_v32", "*expanded_call_value_v32"): For
	second incoming operand to CALL, match cris_call_type_marker.
	("*expanded_call_value_side"): Ditto.  Disable before reload_completed.
	("*expanded_call_side"): Ditto.  Fix typo in comment.
	(moverside, movemside peepholes): Check for CRIS_CONSTANT_P, not
	CONSTANT_P.
	* config/cris/predicates.md ("cris_call_type_marker"): New predicate.
	* config/cris/cris.h (CRIS_CONSTANT_P): New macro.
	(enum cris_symbol_type): Rename from cris_pic_symbol_type.  All
	users changed.  Add members cris_offsettable_symbol and cris_unspec.
	(cris_symbol_type): Rename from cris_pic_symbol_type.
	* config/cris/constraints.md ("T"): Use CRIS_CONSTANT_P, not
	just CONSTANT_P.
	* config/cris/cris-protos.h (cris_symbol_type_of,
	cris_expand_pic_call_address): Adjust prototypes.
	(cris_legitimate_constant_p): New prototype.

	* config.gcc (crisv32-*-linux* | cris-*-linux*): Do not override
	an existing tmake_file.  Don't add t-slibgcc and t-linux.

2014-08-18 Roman Gareev  <gareevroman@gmail.com>

	* Makefile.in: Add definition of ISLLIBS, HOST_ISLLIBS.
	* config.in: Add undef of HAVE_isl.
	* configure: Regenerate.
	* configure.ac: Add definition of HAVE_isl.
	* graphite-blocking.c: Add checking of HAVE_isl.
	* graphite-dependences.c: Likewise.
	* graphite-interchange.c: Likewise.
	* graphite-isl-ast-to-gimple.c: Likewise.
	* graphite-optimize-isl.c: Likewise.
	* graphite-poly.c: Likewise.
	* graphite-scop-detection.c: Likewise.
	* graphite-sese-to-poly.c: Likewise.
	* graphite.c: Likewise.
	* toplev.c: Replace the checking of HAVE_cloog with the checking
	of HAVE_isl.

2014-07-16  Jakub Jelinek  <jakub@redhat.com>

	* omp-low.c (create_omp_child_function): Don't set DECL_NAMELESS
	on the FUNCTION_DECL.

	* BASE-VER: Set to 4.9.2.
	* DEV-PHASE: Set to prerelease.

2014-07-16  Release Manager

	* GCC 4.9.1 released.

2014-07-10  Cary Coutant  <ccoutant@google.com>

	Backport from trunk at r212211.

	* dwarf2out.c (remove_addr_table_entry): Remove unnecessary hash table
	lookup.
	(resolve_addr_in_expr): When replacing the rtx in a location list
	entry, get a new address table entry.
	(dwarf2out_finish): Call index_location_lists even if there are no
	addr_index_table entries yet.

2014-07-10  Tom G. Christensen  <tgc@jupiterrise.com>

	* doc/install.texi: Remove links to defunct package providers for
	Solaris.

2014-07-10  Eric Botcazou  <ebotcazou@adacore.com>

	PR middle-end/53590
	* function.c (allocate_struct_function): Revert r188667 change.

	* gimple-low.c (lower_builtin_setjmp): Use properly-typed constant.

2014-07-09  Alan Lawrence  <alan.lawrence@arm.com>

	Backport r211369 from trunk.
	2014-06-09  Alan Lawrence  <alan.lawrence@arm.com>

	PR target/61062
	* config/arm/arm_neon.h (vtrn_s8, vtrn_s16, vtrn_u8, vtrn_u16, vtrn_p8,
	vtrn_p16, vtrn_s32, vtrn_f32, vtrn_u32, vtrnq_s8, vtrnq_s16, vtrnq_s32,
	vtrnq_f32, vtrnq_u8, vtrnq_u16, vtrnq_u32, vtrnq_p8, vtrnq_p16,
	vzip_s8, vzip_s16, vzip_u8, vzip_u16, vzip_p8, vzip_p16, vzip_s32,
	vzip_f32, vzip_u32, vzipq_s8, vzipq_s16, vzipq_s32, vzipq_f32,
	vzipq_u8, vzipq_u16, vzipq_u32, vzipq_p8, vzipq_p16, vuzp_s8, vuzp_s16,
	vuzp_s32, vuzp_f32, vuzp_u8, vuzp_u16, vuzp_u32, vuzp_p8, vuzp_p16,
	vuzpq_s8, vuzpq_s16, vuzpq_s32, vuzpq_f32, vuzpq_u8, vuzpq_u16,
	vuzpq_u32, vuzpq_p8, vuzpq_p16): Correct mask for bigendian.


2014-07-09  Alan Lawrence  <alan.lawrence@arm.com>

	Backport r210219 from trunk.
	2014-05-08  Ramana Radhakrishnan  <ramana.radhakrishnan@arm.com>

	* config/arm/arm_neon.h: Update comment.
	* config/arm/neon-docgen.ml: Delete.
	* config/arm/neon-gen.ml: Delete.
	* doc/arm-neon-intrinsics.texi: Update comment.

2014-07-09  Zhenqiang Chen  <zhenqiang.chen@linaro.org>

	Backport r211775 from trunk.
	2014-06-18  Terry Guo  <terry.guo@arm.com>

	PR target/61544
	* config/arm/arm.c (thumb1_reorg): Move to next basic block if we
	reach the head.

2014-07-08  Jakub Jelinek  <jakub@redhat.com>

	PR rtl-optimization/61673
	* combine.c (simplify_comparison): Test just mode's sign bit
	in tmode rather than the sign bit and any bits above it.

2014-07-08  James Greenhalgh  <james.greenhalgh@arm.com>

	Backport r212298 from trunk.
	2014-07-04  James Greenhalgh  <james.greenhalgh@arm.com>

	* config/aarch64/aarch64-simd.md (move_lo_quad_internal_<mode>): New.
	(move_lo_quad_internal_be_<mode>): Likewise.
	(move_lo_quad_<mode>): Convert to define_expand.
	(aarch64_simd_move_hi_quad_<mode>): Gate on BYTES_BIG_ENDIAN.
	(aarch64_simd_move_hi_quad_be_<mode>): New.
	(move_hi_quad_<mode>): Use appropriate insn for BYTES_BIG_ENDIAN.
	(aarch64_combinez<mode>): Gate on BYTES_BIG_ENDIAN.
	(aarch64_combinez_be<mode>): New.
	(aarch64_combine<mode>): Convert to define_expand.
	(aarch64_combine_internal<mode>): New.
	(aarch64_simd_combine<mode>): Remove bogus RTL description.

2014-07-08  Richard Biener  <rguenther@suse.de>

	PR tree-optimization/61680
	* tree-vect-data-refs.c (vect_analyze_data_ref_dependence):
	Handle properly all read-write dependences with group accesses.

	PR tree-optimization/61681
	* tree-ssa-structalias.c (find_what_var_points_to): Expand
	NONLOCAL inside ESCAPED.

2014-07-08  Alan Lawrence  <alan.lawrence@arm.com>

	Backport r211502 from mainline.
	2014-06-10  Alan Lawrence  <alan.lawrence@arm.com>

	PR target/59843
	* config/aarch64/aarch64-modes.def: Add V1DFmode.
	* config/aarch64/aarch64.c (aarch64_vector_mode_supported_p):
	Support V1DFmode.

2014-07-08  Jakub Jelinek  <jakub@redhat.com>

	PR tree-optimization/61725
	* tree-vrp.c (extract_range_basic): Don't assume vr0 is unsigned
	range, use range_includes_zerop_p instead of integer_zerop on
	vr0->min, only use log2 of max if min is not negative.

2014-07-06  Gerald Pfeifer  <gerald@pfeifer.com>

	* doc/install.texi (Specific, aarch64*-*-*): Fix markup.  Reword a bit.

2014-07-04  Jakub Jelinek  <jakub@redhat.com>

	PR middle-end/61654
	* cgraphunit.c (expand_thunk): Call free_dominance_info.

	PR tree-optimization/61684
	* tree-ssa-ifcombine.c (recognize_single_bit_test): Make sure
	rhs1 of conversion is a SSA_NAME before using SSA_NAME_DEF_STMT on it.

2014-06-30  Jakub Jelinek  <jakub@redhat.com>

	Backported from mainline
	2014-06-27  Jakub Jelinek  <jakub@redhat.com>

	PR tree-optimization/57233
	PR tree-optimization/61299
	* tree-vect-generic.c (get_compute_type, count_type_subparts): New
	functions.
	(expand_vector_operations_1): Use them.  If {L,R}ROTATE_EXPR
	would be lowered to scalar shifts, check if corresponding
	shifts and vector BIT_IOR_EXPR are supported and don't lower
	or lower just to narrower vector type in that case.
	* expmed.c (expand_shift_1): Fix up handling of vector
	shifts and rotates.

	2014-06-25  Jakub Jelinek  <jakub@redhat.com>

	* langhooks-def.h (LANG_HOOKS_OMP_CLAUSE_LINEAR_CTOR): Define.
	(LANG_HOOKS_DECLS): Add it.
	* gimplify.c (gimplify_omp_for): Make sure OMP_CLAUSE_LINEAR_STEP
	has correct type.
	* tree.h (OMP_CLAUSE_LINEAR_ARRAY): Define.
	* langhooks.h (struct lang_hooks_for_decls): Add
	omp_clause_linear_ctor hook.
	* omp-low.c (lower_rec_input_clauses): Set max_vf even if
	OMP_CLAUSE_LINEAR_ARRAY is set.  Don't fold_convert
	OMP_CLAUSE_LINEAR_STEP.  For OMP_CLAUSE_LINEAR_ARRAY in
	combined simd loop use omp_clause_linear_ctor hook.

	2014-06-24  Jakub Jelinek  <jakub@redhat.com>

	* gimplify.c (gimplify_scan_omp_clauses) <case OMP_CLAUSE_MAP,
	OMP_CLAUSE_TO, OMP_CLAUSE_FROM): Make sure OMP_CLAUSE_SIZE is non-NULL.
	<case OMP_CLAUSE_ALIGNED>: Gimplify OMP_CLAUSE_ALIGNED_ALIGNMENT.
	(gimplify_adjust_omp_clauses_1): Make sure OMP_CLAUSE_SIZE is non-NULL.
	(gimplify_adjust_omp_clauses): Likewise.
	* omp-low.c (lower_rec_simd_input_clauses,
	lower_rec_input_clauses, expand_omp_simd): Handle non-constant
	safelen the same as safelen(1).
	* tree-nested.c (convert_nonlocal_omp_clauses,
	convert_local_omp_clauses): Handle OMP_CLAUSE_ALIGNED.  For
	OMP_CLAUSE_{MAP,TO,FROM} if not decl use walk_tree.
	(convert_nonlocal_reference_stmt, convert_local_reference_stmt):
	Fixup handling of GIMPLE_OMP_TARGET.
	(convert_tramp_reference_stmt, convert_gimple_call): Handle
	GIMPLE_OMP_TARGET.

	2014-06-18  Jakub Jelinek  <jakub@redhat.com>

	* gimplify.c (omp_notice_variable): If n is non-NULL and no flags
	change in ORT_TARGET region, don't jump to do_outer.
	(struct gimplify_adjust_omp_clauses_data): New type.
	(gimplify_adjust_omp_clauses_1): Adjust for data being
	a struct gimplify_adjust_omp_clauses_data pointer instead
	of tree *.  Pass pre_p as a new argument to
	lang_hooks.decls.omp_finish_clause hook.
	(gimplify_adjust_omp_clauses): Add pre_p argument, adjust
	splay_tree_foreach to pass both list_p and pre_p.
	(gimplify_omp_parallel, gimplify_omp_task, gimplify_omp_for,
	gimplify_omp_workshare, gimplify_omp_target_update): Adjust
	gimplify_adjust_omp_clauses callers.
	* langhooks.c (lhd_omp_finish_clause): New function.
	* langhooks-def.h (lhd_omp_finish_clause): New prototype.
	(LANG_HOOKS_OMP_FINISH_CLAUSE): Define to lhd_omp_finish_clause.
	* langhooks.h (struct lang_hooks_for_decls): Add a new
	gimple_seq * argument to omp_finish_clause hook.
	* omp-low.c (scan_sharing_clauses): Call scan_omp_op on
	non-DECL_P OMP_CLAUSE_DECL if ctx->outer.
	(scan_omp_parallel, lower_omp_for): When adding _LOOPTEMP_ clause var,
	add it to outer ctx's decl_map as identity.
	* tree-core.h (OMP_CLAUSE_MAP_TO_PSET): New map kind.
	* tree-nested.c (convert_nonlocal_omp_clauses,
	convert_local_omp_clauses): Handle various OpenMP 4.0 clauses.
	* tree-pretty-print.c (dump_omp_clause): Handle OMP_CLAUSE_MAP_TO_PSET.

	2014-06-10  Jakub Jelinek  <jakub@redhat.com>

	PR fortran/60928
	* omp-low.c (lower_rec_input_clauses) <case OMP_CLAUSE_LASTPRIVATE>:
	Set lastprivate_firstprivate even if omp_private_outer_ref
	langhook returns true.
	<case OMP_CLAUSE_REDUCTION>: When calling omp_clause_default_ctor
	langhook, call unshare_expr on new_var and call
	build_outer_var_ref to get the last argument.

	2014-05-11  Jakub Jelinek  <jakub@redhat.com>

	* tree.h (OMP_CLAUSE_LINEAR_STMT): Define.
	* tree.c (omp_clause_num_ops): Increase OMP_CLAUSE_LINEAR
	number of operands to 3.
	(walk_tree_1): Walk all operands of OMP_CLAUSE_LINEAR.
	* tree-nested.c (convert_nonlocal_omp_clauses,
	convert_local_omp_clauses): Handle OMP_CLAUSE_DEPEND.
	* gimplify.c (gimplify_scan_omp_clauses): Handle
	OMP_CLAUSE_LINEAR_STMT.
	* omp-low.c (lower_rec_input_clauses): Fix typo.
	(maybe_add_implicit_barrier_cancel, lower_omp_1): Add
	cast between Fortran boolean_type_node and C _Bool if needed.

2014-06-30  Jason Merrill  <jason@redhat.com>

	PR c++/51253
	PR c++/61382
	* gimplify.c (gimplify_arg): Non-static.
	* gimplify.h: Declare it.

2014-06-30  Marcus Shawcroft  <marcus.shawcroft@arm.com>

	Backport from Mainline
	2014-06-30  Marcus Shawcroft  <marcus.shawcroft@arm.com>

	PR target/61633
	* config/aarch64/aarch64.md (*aarch64_ashr_sisd_or_int_<mode>3):
	Add alternative; make early clobber.  Adjust both split patterns
	to use operand 0 as the working register.

2014-06-30  Kyrylo Tkachov  <kyrylo.tkachov@arm.com>

	* config/aarch64/iterators.md (VCOND): Handle SI and HI modes.
	Update comments.
	(VCONQ): Make comment more helpful.
	(VCON): Delete.
	* config/aarch64/aarch64-simd.md
	(aarch64_sqdmulh_lane<mode>):
	Use VCOND for operands 2.  Update lane checking and flipping logic.
	(aarch64_sqrdmulh_lane<mode>): Likewise.
	(aarch64_sq<r>dmulh_lane<mode>_internal): Likewise.
	(aarch64_sqdmull2<mode>): Remove VCON, use VQ_HSI mode iterator.
	(aarch64_sqdml<SBINQOPS:as>l_lane<mode>_internal, VD_HSI): Change mode
	attribute of operand 3 to VCOND.
	(aarch64_sqdml<SBINQOPS:as>l_lane<mode>_internal, SD_HSI): Likewise.
	(aarch64_sqdml<SBINQOPS:as>l2_lane<mode>_internal): Likewise.
	(aarch64_sqdmull_lane<mode>_internal, VD_HSI): Likewise.
	(aarch64_sqdmull_lane<mode>_internal, SD_HSI): Likewise.
	(aarch64_sqdmull2_lane<mode>_internal): Likewise.
	(aarch64_sqdml<SBINQOPS:as>l_laneq<mode>_internal, VD_HSI: New
	define_insn.
	(aarch64_sqdml<SBINQOPS:as>l_laneq<mode>_internal, SD_HSI): Likewise.
	(aarch64_sqdml<SBINQOPS:as>l2_laneq<mode>_internal): Likewise.
	(aarch64_sqdmull_laneq<mode>_internal, VD_HSI): Likewise.
	(aarch64_sqdmull_laneq<mode>_internal, SD_HSI): Likewise.
	(aarch64_sqdmull2_laneq<mode>_internal): Likewise.
	(aarch64_sqdmlal_lane<mode>): Change mode attribute of penultimate
	operand to VCOND.  Update lane flipping and bounds checking logic.
	(aarch64_sqdmlal2_lane<mode>): Likewise.
	(aarch64_sqdmlsl_lane<mode>): Likewise.
	(aarch64_sqdmull_lane<mode>): Likewise.
	(aarch64_sqdmull2_lane<mode>): Likewise.
	(aarch64_sqdmlal_laneq<mode>): Replace VCON usage with VCONQ.
	Emit aarch64_sqdmlal_laneq<mode>_internal insn.
	(aarch64_sqdmlal2_laneq<mode>): Emit
	aarch64_sqdmlal2_laneq<mode>_internal insn.
	Replace VCON with VCONQ.
	(aarch64_sqdmlsl2_lane<mode>): Replace VCON with VCONQ.
	(aarch64_sqdmlsl2_laneq<mode>): Likewise.
	(aarch64_sqdmull_laneq<mode>): Emit
	aarch64_sqdmull_laneq<mode>_internal insn.
	Replace VCON with VCONQ.
	(aarch64_sqdmull2_laneq<mode>): Emit
	aarch64_sqdmull2_laneq<mode>_internal insn.
	(aarch64_sqdmlsl_laneq<mode>): Replace VCON usage with VCONQ.
	* config/aarch64/arm_neon.h (vqdmlal_high_lane_s16): Change type
	of 3rd argument to int16x4_t.
	(vqdmlalh_lane_s16): Likewise.
	(vqdmlslh_lane_s16): Likewise.
	(vqdmull_high_lane_s16): Likewise.
	(vqdmullh_lane_s16): Change type of 2nd argument to int16x4_t.
	(vqdmlal_lane_s16): Don't create temporary int16x8_t value.
	(vqdmlsl_lane_s16): Likewise.
	(vqdmull_lane_s16): Don't create temporary int16x8_t value.
	(vqdmlal_high_lane_s32): Change type 3rd argument to int32x2_t.
	(vqdmlals_lane_s32): Likewise.
	(vqdmlsls_lane_s32): Likewise.
	(vqdmull_high_lane_s32): Change type 2nd argument to int32x2_t.
	(vqdmulls_lane_s32): Likewise.
	(vqdmlal_lane_s32): Don't create temporary int32x4_t value.
	(vqdmlsl_lane_s32): Likewise.
	(vqdmull_lane_s32): Don't create temporary int32x4_t value.
	(vqdmulhh_lane_s16): Change type of second argument to int16x4_t.
	(vqrdmulhh_lane_s16): Likewise.
	(vqdmlsl_high_lane_s16): Likewise.
	(vqdmulhs_lane_s32): Change type of second argument to int32x2_t.
	(vqdmlsl_high_lane_s32): Likewise.
	(vqrdmulhs_lane_s32): Likewise.

2014-06-30  Thomas Preud'homme  <thomas.preudhomme@arm.com>

	Backport from Mainline
	2014-06-20  Jakub Jelinek  <jakub@redhat.com>
	2014-06-11  Thomas Preud'homme  <thomas.preudhomme@arm.com>

	PR tree-optimization/61306
	* tree-ssa-math-opts.c (struct symbolic_number): Store type of
	expression instead of its size.
	(do_shift_rotate): Adapt to change in struct symbolic_number. Return
	false to prevent optimization when the result is unpredictable due to
	arithmetic right shift of signed type with highest byte is set.
	(verify_symbolic_number_p): Adapt to change in struct symbolic_number.
	(find_bswap_1): Likewise. Return NULL to prevent optimization when the
	result is unpredictable due to sign extension.
	(find_bswap): Adapt to change in struct symbolic_number.

2014-06-27  Martin Jambor  <mjambor@suse.cz>

	PR ipa/61160
	* cgraphclones.c (duplicate_thunk_for_node): Removed parameter
	args_to_skip, use those from node instead.  Copy args_to_skip and
	combined_args_to_skip from node to the new thunk.
	(redirect_edge_duplicating_thunks): Removed parameter args_to_skip.
	(cgraph_create_virtual_clone): Moved computation of
	combined_args_to_skip...
	(cgraph_clone_node): ...here, simplify it to bitmap_ior..

2014-06-27  Uros Bizjak  <ubizjak@gmail.com>

	Backport from mainline
	2014-06-26  Uros Bizjak  <ubizjak@gmail.com>

	PR target/61586
	* config/alpha/alpha.c (alpha_handle_trap_shadows): Handle BARRIER RTX.

2014-06-26  Bill Schmidt  <wschmidt@linux.vnet.ibm.com>

	PR target/61542
	* config/rs6000/vsx.md (vsx_extract_v4sf): Fix bug with element
	extraction other than index 3.

2014-06-26  Marc Glisse  <marc.glisse@inria.fr>

	PR target/61503
	* config/i386/i386.md (x86_64_shrd, x86_shrd,
	ix86_rotr<dwi>3_doubleword): Replace ashiftrt with lshiftrt.

2014-06-26  Martin Jambor  <mjambor@suse.cz>

	Backport from mainline
	* ipa-prop.c (ipa_impossible_devirt_target): No longer static,
	renamed to ipa_impossible_devirt_target.  Fix typo.
	* ipa-prop.h (ipa_impossible_devirt_target): Declare.
	* ipa-cp.c (ipa_get_indirect_edge_target_1): Use
	ipa_impossible_devirt_target.

2014-06-24  Jakub Jelinek  <jakub@redhat.com>

	PR target/61570
	* config/i386/driver-i386.c (host_detect_local_cpu): For unknown
	model family 6 CPU with has_longmode never use a CPU without
	64-bit support.

	* gimplify.c (gimplify_omp_for): For #pragma omp for simd iterator
	not mentioned in clauses use private clause if the iterator is
	declared in #pragma omp for simd, and when adding lastprivate
	instead, add it to the outer #pragma omp for too.  Diagnose
	if the variable is private in outer context.  For simd collapse > 1
	loops, replace all iterators with temporaries.
	* omp-low.c (lower_rec_input_clauses): Handle LINEAR clause the
	same even in collapse > 1 loops.

2014-06-23  Alan Modra  <amodra@gmail.com>

	PR bootstrap/61583
	* tree-vrp.c (remove_range_assertions): Do not set is_unreachable
	to zero on debug statements.

2014-06-10  Kyrylo Tkachov  <kyrylo.tkachov@arm.com>

	* config/aarch64/aarch64-simd.md (aarch64_sqdmulh_lane<mode>):
	New expander.
	(aarch64_sqrdmulh_lane<mode>): Likewise.
	(aarch64_sq<r>dmulh_lane<mode>): Rename to...
	(aarch64_sq<r>dmulh_lane<mode>_interna): ...this.
	(aarch64_sqdmulh_laneq<mode>): New expander.
	(aarch64_sqrdmulh_laneq<mode>): Likewise.
	(aarch64_sq<r>dmulh_laneq<mode>): Rename to...
	(aarch64_sq<r>dmulh_laneq<mode>_internal): ...this.
	(aarch64_sqdmulh_lane<mode>): New expander.
	(aarch64_sqrdmulh_lane<mode>): Likewise.
	(aarch64_sq<r>dmulh_lane<mode>): Rename to...
	(aarch64_sq<r>dmulh_lane<mode>_internal): ...this.
	(aarch64_sqdmlal_lane<mode>): Add lane flip for big-endian.
	(aarch64_sqdmlal_laneq<mode>): Likewise.
	(aarch64_sqdmlsl_lane<mode>): Likewise.
	(aarch64_sqdmlsl_laneq<mode>): Likewise.
	(aarch64_sqdmlal2_lane<mode>): Likewise.
	(aarch64_sqdmlal2_laneq<mode>): Likewise.
	(aarch64_sqdmlsl2_lane<mode>): Likewise.
	(aarch64_sqdmlsl2_laneq<mode>): Likewise.
	(aarch64_sqdmull_lane<mode>): Likewise.
	(aarch64_sqdmull_laneq<mode>): Likewise.
	(aarch64_sqdmull2_lane<mode>): Likewise.
	(aarch64_sqdmull2_laneq<mode>): Likewise.

2014-06-20  Martin Jambor  <mjambor@suse.cz>

	PR ipa/61540
	* ipa-prop.c (impossible_devirt_target): New function.
	(try_make_edge_direct_virtual_call): Use it, also instead of
	asserting.

2014-06-20  Martin Jambor  <mjambor@suse.cz>

	PR ipa/61211
	* cgraph.c (clone_of_p): Allow skipped_branch to deal with
	expanded clones.

2014-06-20  Chung-Lin Tang  <cltang@codesourcery.com>

	Backport from mainline

	2014-06-20  Julian Brown  <julian@codesourcery.com>
	            Chung-Lin Tang  <cltang@codesourcery.com>

	* config/arm/arm.c (arm_output_mi_thunk): Fix offset for
	TARGET_THUMB1_ONLY. Add comments.

2014-06-18  Uros Bizjak  <ubizjak@gmail.com>

	Backport from mainline
	2014-06-16  Uros Bizjak  <ubizjak@gmail.com>

	* config/i386/i386.c (decide_alg): Correctly handle
	maximum size of stringop algorithm.

2014-06-18  Richard Henderson  <rth@redhat.com>

	PR target/61545
	* config/aarch64/aarch64.md (tlsdesc_small): Clobber CC_REGNUM.

2014-06-17  Yufeng Zhang  <yufeng.zhang@arm.com>

	PR target/61483
	* config/aarch64/aarch64.c (aarch64_layout_arg): Add new local
	variable 'size'; calculate 'size' right in the front; use
	'size' to compute 'nregs' (when 'allocate_ncrn != 0') and
	pcum->aapcs_stack_words.

2014-06-17  Nick Clifton  <nickc@redhat.com>

	* config/msp430/msp430.md (mulhisi3): Add a NOP after the DINT.
	(umulhi3, mulsidi3, umulsidi3): Likewise.

2014-06-17  Uros Bizjak  <ubizjak@gmail.com>

	Backport from mainline
	2014-06-06  Uros Bizjak  <ubizjak@gmail.com>

	PR target/61423
	* config/i386/i386.md (*floatunssi<mode>2_i387_with_xmm): New
	define_insn_and_split pattern, merged from *floatunssi<mode>2_1
	and corresponding splitters.  Zero extend general register
	or memory input operand to XMM temporary.  Enable for
	TARGET_SSE2 and TARGET_INTER_UNIT_MOVES_TO_VEC only.
	(floatunssi<mode>2): Update expander predicate.

2014-06-16  Vladimir Makarov  <vmakarov@redhat.com>

	PR rtl-optimization/61325
	* lra-constraints.c (valid_address_p): Add forward declaration.
	(simplify_operand_subreg): Check address validity before and after
	alter_reg of memory subreg.

2014-06-18  Jakub Jelinek  <jakub@redhat.com>

	PR plugins/45078
	* config.gcc (arm*-*-linux-*): Include vxworks-dummy.h in tm_file.

2014-06-13  Peter Bergner  <bergner@vnet.ibm.com>

	Backport from mainline

	2014-06-13  Peter Bergner  <bergner@vnet.ibm.com>
	PR target/61415
	* config/rs6000/rs6000-builtin.def (BU_MISC_1): Delete.
	(BU_MISC_2): Rename to ...
	(BU_LDBL128_2): ... this.
	* config/rs6000/rs6000.h (RS6000_BTM_LDBL128): New define.
	(RS6000_BTM_COMMON): Add RS6000_BTM_LDBL128.
	* config/rs6000/rs6000.c (rs6000_builtin_mask_calculate): Handle
	RS6000_BTM_LDBL128.
	(rs6000_invalid_builtin): Add long double 128-bit builtin support.
	(rs6000_builtin_mask_names): Add RS6000_BTM_LDBL128.
	* config/rs6000/rs6000.md (unpacktf_0): Remove define)expand.
	(unpacktf_1): Likewise.
	* doc/extend.texi (__builtin_longdouble_dw0): Remove documentation.
	(__builtin_longdouble_dw1): Likewise.
	* doc/sourcebuild.texi (longdouble128): Document.

2014-06-13  Jeff Law  <law@redhat.com>

	Backports from mainline:
	2014-06-13  Jeff Law  <law@redhat.com>

	PR rtl-optimization/61094
	PR rtl-optimization/61446
	* ree.c (combine_reaching_defs): Get the mode for the copy from
	the extension insn rather than the defining insn.

	2014-06-02  Jeff Law  <law@redhat.com>

	PR rtl-optimization/61094
	* ree.c (combine_reaching_defs): Do not reextend an insn if it
	was marked as do_no_reextend.  If a copy is needed to eliminate
	an extension, then mark it as do_not_reextend.

2014-06-13  Martin Jambor  <mjambor@suse.cz>

	PR ipa/61186
	* ipa-devirt.c (possible_polymorphic_call_targets): Store NULL to
	cache_token if returning early.

2014-06-12  Jakub Jelinek  <jakub@redhat.com>

	PR middle-end/61486
	* gimplify.c (struct gimplify_omp_ctx): Add distribute field.
	(gimplify_adjust_omp_clauses): Don't or in GOVD_LASTPRIVATE
	if outer combined construct is distribute.
	(gimplify_omp_for): For OMP_DISTRIBUTE set
	gimplify_omp_ctxp->distribute.
	* omp-low.c (scan_sharing_clauses) <case OMP_CLAUSE_SHARED>: For
	GIMPLE_OMP_TEAMS, if decl isn't global in outer context, record
	mapping into decl map.

2014-06-12  Jeff Law  <law@redhat.com>

	Backports from mainline:

	2014-06-12  Jeff Law  <law@redhat.com>

	PR tree-optimization/61009
	* tree-ssa-threadedge.c (thread_through_normal_block): Correct return
	value when we stop processing a block due to problematic PHIs.

	2014-06-05  Jeff Law  <law@redhat.com>

	PR tree-optimization/61289
	* tree-ssa-threadedge.c (invalidate_equivalences): Remove SRC_MAP and
	DST_MAP parameters.   Invalidate by walking all the SSA_NAME_VALUES
	looking for those which match LHS.  All callers changed.
	(record_temporary_equivalences_from_phis): Remove SRC_MAP and DST_MAP
	parameters and code which manipulated them.  All callers changed.
	(record_temporary_equivalences_from_stmts_at_dest): Remove SRC_MAP
	and DST_MAP parameters.  Simplify invalidation code by just calling
	invalidate_equivalences.  All callers changed.
	(thread_across_edge): Simplify now that we don't need to maintain
	the map of equivalences to invalidate.

2014-06-12  Eric Botcazou  <ebotcazou@adacore.com>

	* tree-core.h (DECL_NONALIASED): Use proper spelling in comment.

2014-06-12  Georg-Johann Lay  <avr@gjlay.de>

	Backport from 2014-05-14 trunk r210418
	* config/avr/avr.h (REG_CLASS_CONTENTS): Use unsigned suffix for
	shifted values to avoid build warning.

2014-06-12  Georg-Johann Lay  <avr@gjlay.de>

	Backport from 2014-05-09 trunk r210272

	* config/avr/avr-fixed.md (round<mode>3): Use -1U instead of -1 in
	unsigned int initializers for regno_in, regno_out.

	Backport from 2014-06-12 trunk r211491

	PR target/61443
	* config/avr/avr.md (push<mode>1): Avoid (subreg(mem)) when
	loading from address spaces.

2014-06-12  Alan Modra  <amodra@gmail.com>

	PR target/61300
	* doc/tm.texi.in (INCOMING_REG_PARM_STACK_SPACE): Document.
	* doc/tm.texi: Regenerate.
	* function.c (INCOMING_REG_PARM_STACK_SPACE): Provide default.
	Use throughout in place of REG_PARM_STACK_SPACE.
	* config/rs6000/rs6000.c (rs6000_reg_parm_stack_space): Add
	"incoming" param.  Pass to rs6000_function_parms_need_stack.
	(rs6000_function_parms_need_stack): Add "incoming" param, ignore
	prototype_p when incoming.  Use function decl when incoming
	to handle K&R style functions.
	* config/rs6000/rs6000.h (REG_PARM_STACK_SPACE): Adjust.
	(INCOMING_REG_PARM_STACK_SPACE): Define.

2014-06-11  Richard Biener  <rguenther@suse.de>

	PR tree-optimization/61452
	* tree-ssa-sccvn.c (visit_phi): Remove pointless setting of
	expr and has_constants in case we found a leader.
	(simplify_binary_expression): Always valueize operands first.
	(simplify_unary_expression): Likewise.

2014-06-11  Richard Biener  <rguenther@suse.de>

	PR middle-end/61456
	* tree-ssa-alias.c (nonoverlapping_component_refs_of_decl_p):
	Do not use the main variant for the type comparison.

2014-06-10  Kyrylo Tkachov  <kyrylo.tkachov@arm.com>

	* doc/arm-acle-intrinsics.texi: Specify when CRC32 intrinsics are
	available.
	Simplify description of __crc32d and __crc32cd intrinsics.
	* doc/extend.texi (ARM ACLE Intrinsics): Remove comment about CRC32
	availability.

2014-06-07  Eric Botcazou  <ebotcazou@adacore.com>

	* tree-ssa-tail-merge.c (same_succ_hash): Hash the static chain of a
	call statement, if any.
	(gimple_equal_p) <GIMPLE_CALL>: Compare the static chain of the call
	statements, if any.  Tidy up.

2014-06-06  Michael Meissner  <meissner@linux.vnet.ibm.com>

	Back port from trunk
	2014-06-06  Michael Meissner  <meissner@linux.vnet.ibm.com>

	PR target/61431
	* config/rs6000/vsx.md (VSX_LE): Split VSX_D into 2 separate
	iterators, VSX_D that handles 64-bit types, and VSX_LE that
	handles swapping the two 64-bit double words on little endian
	systems.  Include V1TImode and optionally TImode in VSX_LE so that
	these types are properly swapped.  Change all of the insns and
	splits that do the 64-bit swaps to use VSX_LE.
	(vsx_le_perm_load_<mode>): Likewise.
	(vsx_le_perm_store_<mode>): Likewise.
	(splitters for little endian memory operations): Likewise.
	(vsx_xxpermdi2_le_<mode>): Likewise.
	(vsx_lxvd2x2_le_<mode>): Likewise.
	(vsx_stxvd2x2_le_<mode>): Likewise.

2014-06-06  Vladimir Makarov  <vmakarov@redhat.com>

	PR rtl-optimization/61325
	* lra-constraints.c (process_address_1): Check scale equal to one
	to prevent transformation: base + scale * index => base + new_reg.

2014-06-05  Martin Jambor  <mjambor@suse.cz>

	PR ipa/61393
	* ipa-cp.c (determine_versionability): Pretend that tm_clones are
	not versionable.

2014-06-04  Richard Biener  <rguenther@suse.de>

	PR tree-optimization/61383
	* tree-ssa-ifcombine.c (bb_no_side_effects_p): Make sure
	stmts can't trap.

2014-06-02  Jason Merrill  <jason@redhat.com>

	PR c++/61020
	* varpool.c (ctor_for_folding): Handle uninitialized vtables.

2014-06-03  Martin Jambor  <mjambor@suse.cz>

	PR ipa/61160
	* ipa-cp.c (cgraph_edge_brings_value_p): Handle edges leading to
	thunks.

2014-06-03  Andrey Belevantsev  <abel@ispras.ru>

	Backport from mainline
	2014-05-14  Andrey Belevantsev  <abel@ispras.ru>

	PR rtl-optimization/60866
	* sel-sched-ir (sel_init_new_insn): New parameter old_seqno.
	Default it to -1.  Pass it down to init_simplejump_data.
	(init_simplejump_data): New parameter old_seqno.  Pass it down
	to get_seqno_for_a_jump.
	(get_seqno_for_a_jump): New parameter old_seqno.  Use it for
	initializing new jump seqno as a last resort.  Add comment.
	(sel_redirect_edge_and_branch): Save old seqno of the conditional
	jump and pass it down to sel_init_new_insn.
	(sel_redirect_edge_and_branch_force): Likewise.

2014-06-03  Andrey Belevantsev  <abel@ispras.ru>

	Backport from mainline
	2014-05-14  Andrey Belevantsev  <abel@ispras.ru>

	PR rtl-optimization/60901
	* config/i386/i386.c (ix86_dependencies_evaluation_hook): Check that
	bb predecessor belongs to the same scheduling region.  Adjust comment.

2014-06-03  Uros Bizjak  <ubizjak@gmail.com>

	Backport from mainline
	2014-06-02  Uros Bizjak  <ubizjak@gmail.com>

	PR target/61239
	* config/i386/i386.c (ix86_expand_vec_perm) [case V32QImode]: Use
	GEN_INT (-128) instead of GEN_INT (128) to set MSB of QImode constant.

2014-05-29  Vladimir Makarov  <vmakarov@redhat.com>

	PR rtl-optimization/61325
	* lra-constraints.c (process_address): Rename to
	process_address_1.
	(process_address): New function.

2014-05-29  Uros Bizjak  <ubizjak@gmail.com>

	Backport from mainline
	2014-05-26  Uros Bizjak  <ubizjak@gmail.com>

	PR target/61271
	* config/i386/i386.c (ix86_rtx_costs)
	<case CONST_INT, case CONST, case LABEL_REF, case SYMBOL_REF>:
	Fix condition.

2014-05-28  Eric Botcazou  <ebotcazou@adacore.com>

	Backport from mainline
	2014-05-27  Eric Botcazou  <ebotcazou@adacore.com>

	* double-int.c (div_and_round_double) <ROUND_DIV_EXPR>: Use the proper
	predicate to detect a negative quotient.

2014-05-28  Richard Biener  <rguenther@suse.de>

	Backport from mainline
	2014-05-28  Richard Biener  <rguenther@suse.de>

	PR middle-end/61045
	* fold-const.c (fold_comparison): When folding
	X +- C1 CMP Y +- C2 to X CMP Y +- C2 +- C1 also ensure
	the sign of the remaining constant operand stays the same.

	2014-05-05  Richard Biener  <rguenther@suse.de>

	PR middle-end/61010
	* fold-const.c (fold_binary_loc): Consistently avoid
	canonicalizing X & CST away from a CST that is the mask
	of a mode.

	2014-04-28  Richard Biener  <rguenther@suse.de>

	PR tree-optimization/60979
	* graphite-scop-detection.c (scopdet_basic_block_info): Reject
	SCOPs that end in a block with a successor with abnormal
	predecessors.

2014-05-28  Rainer Orth  <ro@CeBiTec.Uni-Bielefeld.DE>

	* configure.ac ($gcc_cv_ld_clearcap): New test.
	* configure: Regenerate.
	* config.in: Regenerate.
	* config/sol2.opt (mclear-hwcap): New option.
	* config/sol2.h (LINK_CLEARCAP_SPEC): Define.
	* config/sol2-clearcap.map: Moved here from
	testsuite/gcc.target/i386/clearcap.map.
	* config/sol2-clearcapv2.map: Move here from
	gcc.target/i386/clearcapv2.map.
	* config/t-sol2 (install): Depend on install-clearcap-map.
	(install-clearcap-map): New target.
	* doc/invoke.texi (Option Summary, Solaris 2 Options): Document
	-mclear-hwcap.

2014-05-28  Georg-Johann Lay  <avr@gjlay.de>

	PR libgcc/61152
	* config/dbx.h (License): Add Runtime Library Exception.
	* config/newlib-stdint.h (License): Same.
	* config/rtems.h (License): Same
	* config/initfini-array.h (License): Same
	* config/v850/v850.h (License): Same.
	* config/v850/v850-opts.h (License): Same
	* config/v850/rtems.h (License): Same.

2014-05-28  Georg-Johann Lay  <avr@gjlay.de>

	PR target/61044
	* doc/extend.texi (Local Labels): Note that label differences are
	not supported for AVR.

2014-05-27  Georg-Johann Lay  <avr@gjlay.de>

	Backport from 2014-05-12 mainline r210322.
	Backport from 2014-05-27 mainline r210959, r210969.

	PR libgcc/61152
	* config/arm/arm.h (License): Add GCC Runtime Library Exception.
	* config/arm/arm-cores.def (License): Same.
	* config/arm/arm-opts.h (License): Same.
	* config/arm/aout.h (License): Same.
	* config/arm/bpabi.h (License): Same.
	* config/arm/elf.h (License): Same.
	* config/arm/linux-elf.h (License): Same.
	* config/arm/linux-gas.h (License): Same.
	* config/arm/netbsd-elf.h (License): Same.
	* config/arm/uclinux-eabi.h (License): Same.
	* config/arm/uclinux-elf.h (License): Same.
	* config/arm/vxworks.h (License): Same.

2014-05-26  Michael Tautschnig  <mt@debian.org>

	PR target/61249
	* doc/extend.texi (X86 Built-in Functions): Fix parameter lists of
	__builtin_ia32_vfrczs[sd] and __builtin_ia32_mpsadbw256.

2014-05-22  Vladimir Makarov  <vmakarov@redhat.com>

	PR rtl-optimization/61215
	* lra-elelimination.c (lra_eliminate_regs_1): Don't use
	simplify_gen_subreg until final substitution.

2014-05-23  Alan Modra  <amodra@gmail.com>

	PR target/61231
	* config/rs6000/rs6000.c (mem_operand_gpr): Handle SImode.
	* config/rs6000/rs6000.md (extendsidi2_lfiwax, extendsidi2_nocell):
	Use "Y" constraint rather than "m".

2014-05-22  Vladimir Makarov  <vmakarov@redhat.com>

	PR rtl-optimization/60969
	* ira-costs.c (record_reg_classes): Process NO_REGS for matching
	constraints.  Set up mem cost for NO_REGS case.

2014-05-22  Peter Bergner  <bergner@vnet.ibm.com>

	* config/rs6000/htm.md (ttest): Use correct shift value to get CR0.

2014-05-22  Richard Earnshaw  <rearnsha@arm.com>

	PR target/61208
	* arm.md (arm_cmpdi_unsigned): Fix length calculation for Thumb2.

2014-05-22  Nick Clifton  <nickc@redhat.com>

	* config/msp430/msp430.h (ASM_SPEC): Add spaces after inserted options.

2014-05-22  Jakub Jelinek  <jakub@redhat.com>

	* tree-streamer-in.c (unpack_ts_real_cst_value_fields): Make sure
	all padding bits in REAL_VALUE_TYPE are cleared.

2014-05-21  Guozhi Wei  <carrot@google.com>

	PR target/61202
	* config/aarch64/arm_neon.h (vqdmulh_n_s16): Change the last operand's
	constraint.
	(vqdmulhq_n_s16): Likewise.

2014-05-21  Martin Jambor  <mjambor@suse.cz>

	* doc/invoke.texi (Optimize Options): Document parameters
	ipa-cp-eval-threshold, ipa-max-agg-items, ipa-cp-loop-hint-bonus and
	ipa-cp-array-index-hint-bonus.

2014-05-21  Jakub Jelinek  <jakub@redhat.com>

	PR middle-end/61252
	* omp-low.c (handle_simd_reference): New function.
	(lower_rec_input_clauses): Use it.  Defer adding reference
	initialization even for reduction without placeholder if in simd,
	handle it properly later on.

2014-05-20  Jan Hubicka  <hubicka@ucw.cz>

	PR bootstrap/60984
	* ipa-inline-transform.c (inline_call): Use add CALLEE_REMOVED
	parameter.
	* ipa-inline.c (inline_to_all_callers): If callee was removed; return.
	(ipa_inline): Loop inline_to_all_callers until no more aliases
	are removed.

2014-05-20  Jan Hubicka  <hubicka@ucw.cz>

	PR lto/60820
	* varpool.c (varpool_remove_node): Do not alter decls when streaming.

2014-05-20  DJ Delorie  <dj@redhat.com>

	* config/msp430/msp430.md (split): Don't allow subregs when
	splitting SImode adds.
	(andneghi): Fix subtraction logic.
	* config/msp430/predicates.md (msp430_nonsubreg_or_imm_operand): New.

2014-05-20  Nick Clifton  <nickc@redhat.com>

	* config/msp430/msp430.c (TARGET_GIMPLIFY_VA_ARG_EXPR): Define.
	(msp430_gimplify_va_arg_expr): New function.
	(msp430_print_operand): Handle (CONST (ZERO_EXTRACT)).

	* config/msp430/msp430.md (zero_extendpsisi2): Use + constraint on
	operand 0 in order to prevent confusion about the number of
	registers involved.

2014-05-20  Kyrylo Tkachov  <kyrylo.tkachov@arm.com>

	* config/arm/arm.md (arith_shiftsi): Do not predicate for
	arm_restrict_it.

2014-05-19  Richard Earnshaw  <rearnsha@arm.com>

	* arm.c (thumb1_reorg): When scanning backwards skip anything
	that's not a proper insn.

2014-05-17  Jan Hubicka  <hubicka@ucw.cz>

	* ipa.c (symtab_remove_unreachable_nodes): Remove
	symbol from comdat group if its body was eliminated.
	(comdat_can_be_unshared_p_1): Static symbols can always be privatized.
	* symtab.c (symtab_remove_from_same_comdat_group): Break out from ...
	(symtab_unregister_node): ... this one.
	(verify_symtab_base): More strict checking of comdats.
	* cgraph.h (symtab_remove_from_same_comdat_group): Declare.

2014-05-17  Jan Hubicka  <hubicka@ucw.cz>

	* opts.c (common_handle_option): Disable -fipa-reference coorectly
	with -fuse-profile.

2014-05-17  Jan Hubicka  <hubicka@ucw.cz>

	PR ipa/60854
	* ipa.c (symtab_remove_unreachable_nodes): Mark targets of
	external aliases alive, too.

2014-05-17  Uros Bizjak  <ubizjak@gmail.com>

	* doc/invoke.texi (free): Mention Alpha.  Also enabled at -Os.

2014-05-17  Uros Bizjak  <ubizjak@gmail.com>

	Backport from mainline
	2014-04-25  H.J. Lu  <hongjiu.lu@intel.com>

	PR target/60969
	* config/i386/i386.md (*movsf_internal): Set MODE to SI for
	alternative 12.

2014-05-16  Vladimir Makarov  <vmakarov@redhat.com>

	PR rtl-optimization/60969
	* ira-costs.c (record_reg_classes): Allow only memory for pseudo.
	Calculate costs for this case.

2014-05-15  Peter Bergner  <bergner@vnet.ibm.com>

	PR target/61193
	* config/rs6000/htmxlintrin.h (_HTM_TBEGIN_STARTED): New define.
	(__TM_simple_begin): Use it.
	(__TM_begin): Likewise.

2014-05-15  Martin Jambor  <mjambor@suse.cz>

	PR ipa/61085
	* ipa-prop.c (update_indirect_edges_after_inlining): Check
	type_preserved flag when the indirect edge is polymorphic.

2014-05-15  Martin Jambor  <mjambor@suse.cz>

	PR ipa/60897
	* ipa-prop.c (ipa_modify_formal_parameters): Reset DECL_LANG_SPECIFIC.

2014-05-15  Jakub Jelinek  <jakub@redhat.com>

	PR tree-optimization/61158
	* fold-const.c (fold_binary_loc): If X is zero-extended and
	shiftc >= prec, make sure zerobits is all ones instead of
	invoking undefined behavior.

2014-05-14  Cary Coutant  <ccoutant@google.com>

	PR debug/61013
	* opts.c (common_handle_option): Don't special-case "-g".
	(set_debug_level): Default to at least level 2 with "-g".

2014-05-14  Eric Botcazou  <ebotcazou@adacore.com>

	* config/sparc/sparc-protos.h (sparc_absnegfloat_split_legitimate):
	Delete.
	* config/sparc/sparc.c (sparc_absnegfloat_split_legitimate): Likewise.
	* config/sparc/sparc.md (fptype_ut699): New attribute.
	(in_branch_delay): Return false if -mfix-ut699 is specified and
	fptype_ut699 is set to single.
	(truncdfsf2): Add fptype_ut699 attribute.
	(fix_truncdfsi2): Likewise.
	(floatsisf2): Change fptype attribute.
	(fix_truncsfsi2): Likewise.
	(negtf2_notv9): Delete.
	(negtf2_v9): Likewise.
	(negtf2_hq): New instruction.
	(negtf2): New instruction and splitter.
	(negdf2_notv9): Rewrite.
	(abstf2_notv9): Delete.
	(abstf2_hq_v9): Likewise.
	(abstf2_v9): Likewise.
	(abstf2_hq): New instruction.
	(abstf2): New instruction and splitter.
	(absdf2_notv9): Rewrite.

2014-05-14  Matthias Klose  <doko@ubuntu.com>

	Revert:
	2014-05-08  Manuel López-Ibáñez  <manu@gcc.gnu.org>
		    Matthias Klose  <doko@ubuntu.com>

	PR driver/61106
	* optc-gen.awk: Fix option handling for -Wunused-parameter.

2014-05-13  Peter Bergner  <bergner@vnet.ibm.com>

	* doc/sourcebuild.texi: (dfp_hw): Document.
	(p8vector_hw): Likewise.
	(powerpc_eabi_ok): Likewise.
	(powerpc_elfv2): Likewise.
	(powerpc_htm_ok): Likewise.
	(ppc_recip_hw): Likewise.
	(vsx_hw): Likewise.

2014-05-13  Jeff Law  <law@redhat.com>

	Backports fromm mainline:

	2014-05-08  Jeff Law  <law@redhat.com>

	PR tree-optimization/61009
	* tree-ssa-threadedge.c (thread_through_normal_block): Return a
	tri-state rather than a boolean.  When a block is too big to
	thread through, inform caller via negative return value.
	(thread_across_edge): If a block was too big for normal threading,
	then it's too big for a joiner too, so remove temporary equivalences
	and return immediately.

	2014-04-28  Jeff Law  <law@redhat.com>

	PR tree-optimization/60902
	* tree-ssa-threadedge.c
	(record_temporary_equivalences_from_stmts_at_dest): Only iterate
	over real defs when invalidating outputs from statements that do not
	produce useful outputs for threading.

	2014-04-23  Jeff Law  <law@redhat.com>

	PR tree-optimization/60902
	* tree-ssa-threadedge.c
	(record_temporary_equivalences_from_stmts_at_dest): Make sure to
	invalidate outputs from statements that do not produce useful
	outputs for threading.

2014-05-13  Richard Biener  <rguenther@suse.de>

	PR ipa/60973
	* tree-inline.c (remap_gimple_stmt): Clear tail call flag,
	it needs revisiting whether the call still may be tail-called.

2014-05-13  Jakub Jelinek  <jakub@redhat.com>

	PR target/61060
	* config/i386/i386.c (ix86_expand_set_or_movmem): If count_exp
	is const0_rtx, return immediately.  Don't test count == 0 when
	it is always true.

2014-05-12  Senthil Kumar Selvaraj  <senthil_kumar.selvaraj@atmel.com>

	Backport from mainline
	2014-05-12  Senthil Kumar Selvaraj  <senthil_kumar.selvaraj@atmel.com>

	PR target/60991
	* config/avr/avr.c (avr_out_store_psi): Use correct constant
	to restore Y.

2014-05-09  Uros Bizjak  <ubizjak@gmail.com>

	Backport from mainline
	2014-05-08  Uros Bizjak  <ubizjak@gmail.com>

	PR target/61092
	* config/alpha/alpha.c: Include gimple-iterator.h.
	(alpha_gimple_fold_builtin): New function.  Move
	ALPHA_BUILTIN_UMULH folding from ...
	(alpha_fold_builtin): ... here.
	(TARGET_GIMPLE_FOLD_BUILTIN): New define.

2014-05-09  Pitchumani Sivanupandi  <Pitchumani.S@atmel.com>

	Backport from 2014-04-16 trunk r209446
	2014-04-16  Pitchumani Sivanupandi  <Pitchumani.S@atmel.com>

	* config/avr/avr-mcus.def: Correct typo for atxmega256a3bu macro.

2014-05-09  Georg-Johann Lay  <avr@gjlay.de>

	Backport from 2014-05-09 trunk r210267

	PR target/61055
	* config/avr/avr.md (cc): Add new attribute set_vzn.
	(addqi3, addqq3, adduqq3, subqi3, subqq3, subuqq3, negqi2) [cc]:
	Set cc insn attribute to set_vzn instead of set_zn for alternatives
	with INC, DEC or NEG.
	* config/avr/avr.c (avr_notice_update_cc): Handle SET_VZN.
	(avr_out_plus_1): ADIW sets cc0 to CC_SET_CZN.
	INC, DEC and ADD+ADC set cc0 to CC_CLOBBER.

2014-05-08  Manuel López-Ibáñez  <manu@gcc.gnu.org>
	    Matthias Klose  <doko@ubuntu.com>

	PR driver/61106
	* optc-gen.awk: Fix option handling for -Wunused-parameter.

2014-05-08  Uros Bizjak  <ubizjak@gmail.com>

	PR target/59952
	* config/i386/i386.c (PTA_HASWELL): Remove PTA_RTM.

2014-05-05  Marek Polacek  <polacek@redhat.com>

	Back port from mainline
	2014-05-05  Marek Polacek  <polacek@redhat.com>

	PR driver/61065
	* opts.c (common_handle_option): Call error_at instead of warning_at.

2014-05-04  Jan Hubicka  <hubicka@ucw.cz>

	PR ipa/60965
	* ipa-devirt.c (get_class_context): Allow POD to change to non-POD.

2014-05-04  Peter Bergner  <bergner@vnet.ibm.com>

	* config/rs6000/rs6000.h (RS6000_BTM_HARD_FLOAT): New define.
	(RS6000_BTM_COMMON): Add RS6000_BTM_HARD_FLOAT.
	(TARGET_EXTRA_BUILTINS): Add TARGET_HARD_FLOAT.
	* config/rs6000/rs6000-builtin.def (BU_MISC_1):
	Use RS6000_BTM_HARD_FLOAT.
	(BU_MISC_2): Likewise.
	* config/rs6000/rs6000.c (rs6000_builtin_mask_calculate): Handle
	RS6000_BTM_HARD_FLOAT.
	(rs6000_option_override_internal): Enforce -mhard-float if -mhard-dfp
	is explicitly used.
	(rs6000_invalid_builtin): Add hard floating builtin support.
	(rs6000_expand_builtin): Relax the gcc_assert to allow the new
	hard float builtins.
	(rs6000_builtin_mask_names): Add RS6000_BTM_HARD_FLOAT.

2014-05-03  Joey Ye  <joey.ye@arm.com>

	Backport from mainline r209463
	2014-04-17  Joey Ye  <joey.ye@arm.com>

	* opts.c (OPT_fif_conversion, OPT_fif_conversion2): Disable for Og.

2014-05-03  Oleg Endo  <olegendo@gcc.gnu.org>

	Back port from mainline
	PR target/61026
	* config/sh/sh.c: Include stdlib headers before everything else.

2014-05-02  Bill Schmidt  <wschmidt@linux.vnet.ibm.com>

	PR tree-optimization/60930
	* gimple-ssa-strength-reduction.c (create_mul_imm_cand):  Reject
	creating a multiply candidate by folding two constant
	multiplicands when the result overflows.

2014-05-02  Jakub Jelinek  <jakub@redhat.com>

	* gimplify.c (gimplify_adjust_omp_clauses_1): Handle
	GOVD_FIRSTPRIVATE | GOVD_LASTPRIVATE.
	(gimplify_adjust_omp_clauses): Simd region is never
	directly nested in combined parallel.  Instead, for linear
	with copyin/copyout, if in combined for simd loop, make decl
	firstprivate/lastprivate on OMP_FOR.
	* omp-low.c (expand_omp_for_generic, expand_omp_for_static_nochunk,
	expand_omp_for_static_chunk): When setting endvar, also set
	fd->loop.v to the same value.

2014-05-02  Kyrylo Tkachov  <kyrylo.tkachov@arm.com>

	Back port from mainline
	2014-04-24  Kyrylo Tkachov  <kyrylo.tkachov@arm.com>

	* config/aarch64/aarch64.h (TARGET_CPU_CPP_BUILTINS): Check
	TARGET_SIMD rather than TARGET_GENERAL_REGS_ONLY.
	(TARGET_SIMD): Take AARCH64_ISA_SIMD into account.
	(TARGET_FLOAT): Take AARCH64_ISA_FP into account.
	(TARGET_CRYPTO): Take TARGET_SIMD into account.

2014-04-30  Michael Meissner  <meissner@linux.vnet.ibm.com>

	Back port from mainline
	2014-04-24  Michael Meissner  <meissner@linux.vnet.ibm.com>

	* doc/extend.texi (PowerPC Built-in Functions): Document new
	powerpc extended divide, bcd, pack/unpack 128-bit, builtin
	functions.
	(PowerPC AltiVec/VSX Built-in Functions): Likewise.

	* config/rs6000/predicates.md (const_0_to_3_operand): New
	predicate to match 0..3 integer constants.

	* config/rs6000/rs6000-builtin.def (BU_DFP_MISC_1): Add new macros
	to support adding miscellaneous builtin functions.
	(BU_DFP_MISC_2): Likewise.
	(BU_P7_MISC_1): Likewise.
	(BU_P7_MISC_2): Likewise.
	(BU_P8V_MISC_3): Likewise.
	(BU_MISC_1): Likewise.
	(BU_MISC_2): Likewise.
	(DIVWE): Add extended divide builtin functions.
	(DIVWEO): Likewise.
	(DIVWEU): Likewise.
	(DIVWEUO): Likewise.
	(DIVDE): Likewise.
	(DIVDEO): Likewise.
	(DIVDEU): Likewise.
	(DIVDEUO): Likewise.
	(DXEX): Add decimal floating-point builtin functions.
	(DXEXQ): Likewise.
	(DDEDPD): Likewise.
	(DDEDPDQ): Likewise.
	(DENBCD): Likewise.
	(DENBCDQ): Likewise.
	(DIEX): Likewise.
	(DIEXQ): Likewise.
	(DSCLI): Likewise.
	(DSCLIQ): Likewise.
	(DSCRI): Likewise.
	(DSCRIQ): Likewise.
	(CDTBCD): Add new BCD builtin functions.
	(CBCDTD): Likewise.
	(ADDG6S): Likewise.
	(BCDADD): Likewise.
	(BCDADD_LT): Likewise.
	(BCDADD_EQ): Likewise.
	(BCDADD_GT): Likewise.
	(BCDADD_OV): Likewise.
	(BCDSUB): Likewise.
	(BCDSUB_LT): Likewise.
	(BCDSUB_EQ): Likewise.
	(BCDSUB_GT): Likewise.
	(BCDSUB_OV): Likewise.
	(PACK_TD): Add new pack/unpack 128-bit type builtin functions.
	(UNPACK_TD): Likewise.
	(PACK_TF): Likewise.
	(UNPACK_TF): Likewise.
	(UNPACK_TF_0): Likewise.
	(UNPACK_TF_1): Likewise.
	(PACK_V1TI): Likewise.
	(UNPACK_V1TI): Likewise.

	* config/rs6000/rs6000.c (rs6000_builtin_mask_calculate): Add
	support for decimal floating point builtin functions.
	(rs6000_expand_ternop_builtin): Add checks for the new builtin
	functions that take constant arguments.
	(rs6000_invalid_builtin): Add decimal floating point builtin
	support.
	(rs6000_init_builtins): Setup long double, _Decimal64, and
	_Decimal128 types for new builtin functions.
	(builtin_function_type): Set the unsigned flags appropriately for
	the new builtin functions.
	(rs6000_opt_masks): Add support for decimal floating point builtin
	functions.

	* config/rs6000/rs6000.h (RS6000_BTM_DFP): Add support for decimal
	floating point builtin functions.
	(RS6000_BTM_COMMON): Likewise.
	(RS6000_BTI_long_double): Likewise.
	(RS6000_BTI_dfloat64): Likewise.
	(RS6000_BTI_dfloat128): Likewise.
	(long_double_type_internal_node): Likewise.
	(dfloat64_type_internal_node): Likewise.
	(dfloat128_type_internal_node): Likewise.

	* config/rs6000/altivec.h (UNSPEC_BCDADD): Add support for ISA
	2.07 bcd arithmetic instructions.
	(UNSPEC_BCDSUB): Likewise.
	(UNSPEC_BCD_OVERFLOW): Likewise.
	(UNSPEC_BCD_ADD_SUB): Likewise.
	(bcd_add_sub): Likewise.
	(BCD_TEST): Likewise.
	(bcd<bcd_add_sub>): Likewise.
	(bcd<bcd_add_sub>_test): Likewise.
	(bcd<bcd_add_sub>_test2): Likewise.
	(bcd<bcd_add_sub>_<code>): Likewise.
	(peephole2 for combined bcd ops): Likewise.

	* config/rs6000/dfp.md (UNSPEC_DDEDPD): Add support for new
	decimal floating point builtin functions.
	(UNSPEC_DENBCD): Likewise.
	(UNSPEC_DXEX): Likewise.
	(UNSPEC_DIEX): Likewise.
	(UNSPEC_DSCLI): Likewise.
	(UNSPEC_DSCRI): Likewise.
	(D64_D128): Likewise.
	(dfp_suffix): Likewise.
	(dfp_ddedpd_<mode>): Likewise.
	(dfp_denbcd_<mode>): Likewise.
	(dfp_dxex_<mode>): Likewise.
	(dfp_diex_<mode>): Likewise.
	(dfp_dscli_<mode>): Likewise.
	(dfp_dscri_<mode>): Likewise.

	* config/rs6000/rs6000.md (UNSPEC_ADDG6S): Add support for new BCD
	builtin functions.
	(UNSPEC_CDTBCD): Likewise.
	(UNSPEC_CBCDTD): Likewise.
	(UNSPEC_DIVE): Add support for new extended divide builtin
	functions.
	(UNSPEC_DIVEO): Likewise.
	(UNSPEC_DIVEU): Likewise.
	(UNSPEC_DIVEUO): Likewise.
	(UNSPEC_UNPACK_128BIT): Add support for new builtin functions to
	pack/unpack 128-bit types.
	(UNSPEC_PACK_128BIT): Likewise.
	(idiv_ldiv): New mode attribute to set the 32/64-bit divide type.
	(udiv<mode>3): Use idiv_ldiv mode attribute.
	(div<mode>3): Likewise.
	(addg6s): Add new BCD builtin functions.
	(cdtbcd): Likewise.
	(cbcdtd): Likewise.
	(UNSPEC_DIV_EXTEND): Add support for new extended divide
	instructions.
	(div_extend): Likewise.
	(div<div_extend>_<mode>"): Likewise.
	(FP128_64): Add support for new builtin functions to pack/unpack
	128-bit types.
	(unpack<mode>): Likewise.
	(unpacktf_0): Likewise.
	(unpacktf_1): Likewise.
	(unpack<mode>_dm): Likewise.
	(unpack<mode>_nodm): Likewise.
	(pack<mode>): Likewise.
	(unpackv1ti): Likewise.
	(packv1ti): Likewise.

2014-04-29  Pat Haugen  <pthaugen@us.ibm.com>

	Backport from mainline
	2014-04-17  Pat Haugen  <pthaugen@us.ibm.com>

	* config/rs6000/rs6000.md (addti3, subti3): New.

2014-04-29  Jakub Jelinek  <jakub@redhat.com>

	PR tree-optimization/60971
	* tree-tailcall.c (process_assignment): Reject conversions which
	reduce precision.

2014-04-29  Nick Clifton  <nickc@redhat.com>

	* config/msp430/msp430.md (umulsidi): Fix typo.
	(mulhisi3): Enable even inside interrupt handlers.
	* config/msp430/msp430.c (msp430_print_operand): %O: Allow for the
	bigger return address pushed in large mode.

2014-04-28  Pat Haugen  <pthaugen@us.ibm.com>

	* config/rs6000/sync.md (AINT mode_iterator): Move definition.
	(loadsync_<mode>): Change mode.
	(load_quadpti, store_quadpti): New.
	(atomic_load<mode>, atomic_store<mode>): Add support for TI mode.
	* config/rs6000/rs6000.md (unspec enum): Add UNSPEC_LSQ.

2014-04-28  Eric Botcazou  <ebotcazou@adacore.com>

	* configure.ac: Tweak GAS check for LEON instructions on SPARC.
	* configure: Regenerate.
	* config/sparc/sparc.opt (muser-mode): New option.
	* config/sparc/sync.md (atomic_compare_and_swap<mode>_1): Do not enable
	for LEON3.
	(atomic_compare_and_swap_leon3_1): New instruction for LEON3.
	* doc/invoke.texi (SPARC options): Document -muser-mode.

2014-04-26  Markus Trippelsdorf  <markus@trippelsdorf.de>

	* doc/install.texi (Building with profile feedback): Remove
	outdated sentence.

2014-04-26  Tom de Vries  <tom@codesourcery.com>

	* config/i386/i386.md (define_expand "ldexpxf3"): Fix out-of-bounds
	array accesses.

2014-04-25  Jakub Jelinek  <jakub@redhat.com>

	PR tree-optimization/60960
	* tree-vect-generic.c (expand_vector_operation): Only call
	expand_vector_divmod if type's mode satisfies VECTOR_MODE_P.

2014-04-25  Eric Botcazou  <ebotcazou@adacore.com>

	PR target/60941
	* config/sparc/sparc.md (ashlsi3_extend): Delete.

2014-04-25  Richard Biener  <rguenther@suse.de>

	PR ipa/60912
	* tree-ssa-structalias.c (ipa_pta_execute): Compute direct
	call stmt use/clobber sets during stmt walk instead of
	walking the possibly incomplete set of caller edges.

2014-04-25  Richard Biener  <rguenther@suse.de>

	PR ipa/60911
	* passes.c (apply_ipa_transforms): Inline into only caller ...
	(execute_one_pass): ... here.  Properly bring in function
	bodies for nodes we want to apply IPA transforms to.

2014-04-24  Jakub Jelinek  <jakub@redhat.com>

	* tree.h (OMP_CLAUSE_LINEAR_GIMPLE_SEQ): Define.
	* gimplify.c (omp_is_private): Change last argument's type to int.
	Only diagnose lastprivate if the simd argument is 1, only diagnose
	linear if the simd argument is 2.
	(gimplify_omp_for): Adjust omp_is_private callers.  When adding
	lastprivate or private, add the clause to OMP_FOR_CLAUSES.  Pass
	GOVD_EXPLICIT to omp_add_variable.  For simd with collapse == 1
	create OMP_CLAUSE_LINEAR rather than OMP_CLAUSE_PRIVATE for var.
	If var != decl and decl is in OMP_CLAUSE_LINEAR, gimplify decl
	increment to OMP_CLAUSE_LINEAR_GIMPLE_SEQ.
	* omp-low.c (scan_sharing_clauses, lower_lastprivate_clauses): Handle
	OMP_CLAUSE_LINEAR_GIMPLE_SEQ.
	* tree-nested.c (convert_nonlocal_omp_clauses,
	convert_local_omp_clauses): Handle OMP_CLAUSE_LINEAR.

2014-04-23  Uros Bizjak  <ubizjak@gmail.com>

	Backport from mainline
	2014-04-21  Uros Bizjak  <ubizjak@gmail.com>

	PR target/60909
	* config/i386/i386.c (ix86_expand_builtin)
	<case IX86_BUILTIN_RDRAND{16,32,64}_STEP>: Use temporary
	register for target RTX.
	<case IX86_BUILTIN_RDSEED{16,32,64}_STEP>: Ditto.

2014-04-23  Richard Biener  <rguenther@suse.de>

	PR tree-optimization/60903
	* tree-ssa-loop-im.c (analyze_memory_references): Remove
	commented code block.
	(execute_sm_if_changed): Properly apply IRREDUCIBLE_LOOP
	loop flags to newly created BBs and edges.

2014-04-23  Nick Clifton  <nickc@redhat.com>

	* config/msp430/msp430.c (msp430_handle_option): Move function
	to msp430-common.c
	(msp430_option_override): Simplify mcu and mcpu option handling.
	(msp430_is_f5_mcu): Rename to msp430_use_f5_series_hwmult.  Add
	support for -mhwmult command line option.
	(has_32bit_hwmult): Rename to use_32bit_hwmult.  Add support for
	-mhwmult command line option.
	(msp430_hwmult_enabled): Delete.
	(msp43o_output_labelref): Add support for -mhwmult command line
	option.
	* config/msp430/msp430.md (mulhisi3, umulhisi3, mulsidi3)
	(umulsidi3): Likewise.
	* config/msp430/msp430.opt (mmcu): Add Report attribute.
	(mcpu, mlarge, msmall): Likewise.
	(mhwmult): New option.
	* config/msp430/msp430-protos.h (msp430_hwmult_enabled): Remove
	prototype.
	(msp430_is_f5_mcu): Remove prototype.
	(msp430_use_f5_series_hwmult): Add prototype.
	* config/msp430/msp430-opts.h: New file.
	* common/config/msp430: New directory.
	* common/config/msp430/msp430-common.c: New file.
	* config.gcc (msp430): Remove target_has_targetm_common.
	* doc/invoke.texi: Document -mhwmult command line option.

2014-04-23  Nick Clifton  <nickc@redhat.com>

	* config/i386/cygwin.h (ENDFILE_SPEC): Include
	default-manifest.o if it can be found in the search path.
	* config/i386/mingw32.h (ENDFILE_SPEC): Likewise.

2014-04-23  Richard Biener  <rguenther@suse.de>

	Backport from mainline
	2014-04-14  Richard Biener  <rguenther@suse.de>

	PR lto/60720
	* lto-streamer-out.c (wrap_refs): New function.
	(lto_output): Wrap symbol references in global initializes in
	type-preserving MEM_REFs.

2014-04-23  Richard Biener  <rguenther@suse.de>

	PR middle-end/60895
	* tree-inline.c (declare_return_variable): Use mark_addressable.

2014-04-23  Richard Biener  <rguenther@suse.de>

	PR middle-end/60891
	* loop-init.c (loop_optimizer_init): Make sure to apply
	LOOPS_MAY_HAVE_MULTIPLE_LATCHES before fixing up loops.

2014-04-22  Michael Meissner  <meissner@linux.vnet.ibm.com>

	Backport from mainline
	2014-04-21  Michael Meissner  <meissner@linux.vnet.ibm.com>

	PR target/60735
	* config/rs6000/rs6000.md (mov<mode>_softfloat32, FMOVE64 case):
	If mode is DDmode and TARGET_E500_DOUBLE allow move.

	* config/rs6000/rs6000.c (rs6000_debug_reg_global): Print some
	more debug information for E500 if -mdebug=reg.

2014-04-22  H.J. Lu  <hongjiu.lu@intel.com>

	Backport from mainline
	2014-04-22  H.J. Lu  <hongjiu.lu@intel.com>

	PR target/60868
	* config/i386/i386.c (ix86_expand_set_or_movmem): Call counter_mode
	on count_exp to get mode.

2014-04-22  Bill Schmidt  <wschmidt@linux.vnet.ibm.com>

	* config/rs6000/vsx.md (vsx_xxmrghw_<mode>): Adjust for
	little-endian.
	(vsx_xxmrglw_<mode>): Likewise.

2014-04-22  Richard Biener  <rguenther@suse.de>

	Backport from mainline
	2014-04-14  Richard Biener  <rguenther@suse.de>

	PR middle-end/55022
	* fold-const.c (negate_expr_p): Don't negate directional rounding
	division.
	(fold_negate_expr): Likewise.

2014-04-22  Richard Biener  <rguenther@suse.de>

	Backport from mainline
	2014-04-17  Richard Biener  <rguenther@suse.de>

	PR middle-end/60849
	* tree-ssa-propagate.c (valid_gimple_rhs_p): Only allow effective
	boolean results for comparisons.

2014-04-22   Richard Biener  <rguenther@suse.de>

	Backport from mainline
	2014-04-17   Richard Biener  <rguenther@suse.de>

	PR tree-optimization/60841
	* tree-vect-data-refs.c (vect_analyze_data_refs): Count stmts.
	* tree-vect-loop.c (vect_analyze_loop_2): Pass down number
	of stmts to SLP build.
	* tree-vect-slp.c (vect_slp_analyze_bb_1): Likewise.
	(vect_analyze_slp): Likewise.
	(vect_analyze_slp_instance): Likewise.
	(vect_build_slp_tree): Limit overall SLP tree growth.
	* tree-vectorizer.h (vect_analyze_data_refs,
	vect_analyze_slp): Adjust prototypes.

2014-04-22  Richard Biener  <rguenther@suse.de>

	Backport from mainline
	2014-04-17  Richard Biener  <rguenther@suse.de>

	PR tree-optimization/60836
	* tree-vect-loop.c (vect_create_epilog_for_reduction): Force
	initial PHI args to be gimple values.

2014-04-22  Richard Biener  <rguenther@suse.de>

	Backport from mainline
	2014-04-14  Richard Biener  <rguenther@suse.de>

	PR tree-optimization/59817
	PR tree-optimization/60453
	* graphite-scop-detection.c (graphite_can_represent_scev): Complete
	recursion to catch all CHRECs in the scalar evolution and restrict
	the predicate for the remains appropriately.

2014-04-22  Jakub Jelinek  <jakub@redhat.com>

	PR tree-optimization/60823
	* omp-low.c (ipa_simd_modify_function_body): Go through
	all SSA_NAMEs and for those refering to vector arguments
	which are going to be replaced adjust SSA_NAME_VAR and,
	if it is a default definition, change it into a non-default
	definition assigned at the beginning of function from new_decl.
	(ipa_simd_modify_stmt_ops): Rewritten.
	* tree-dfa.c (set_ssa_default_def): When removing default def,
	check for NULL loc instead of NULL *loc.

2014-04-22  Lin Zuojian  <manjian2006@gmail.com>

	PR middle-end/60281
	* asan.c (asan_emit_stack_protection): Force the base to align to
	appropriate bits if STRICT_ALIGNMENT.  Set shadow_mem align to
	appropriate bits if STRICT_ALIGNMENT.
	* cfgexpand.c (expand_stack_vars): Set base_align appropriately
	when asan is on.
	(expand_used_vars): Leave a space in the stack frame for alignment
	if STRICT_ALIGNMENT.

2014-04-22  Jakub Jelinek  <jakub@redhat.com>

	Backported from mainline
	2014-04-16  Jakub Jelinek  <jakub@redhat.com>

	PR tree-optimization/60844
	* tree-ssa-reassoc.c (reassoc_remove_stmt): New function.
	(propagate_op_to_single_use, remove_visited_stmt_chain,
	linearize_expr, repropagate_negates, reassociate_bb): Use it
	instead of gsi_remove.

2014-04-22  Jakub Jelinek  <jakub@redhat.com>

	* BASE-VER: Set to 4.9.1.
	* DEV-PHASE: Set to prerelease.

2014-04-22  Release Manager

	* GCC 4.9.0 released.

2014-04-18  Richard Henderson  <rth@redhat.com>

	* config/aarch64/aarch64.c (aarch64_register_move_cost): Pass a mode
	to GET_MODE_SIZE, not a reg_class_t.

2014-04-17  Jakub Jelinek  <jakub@redhat.com>

	PR target/60847
	Forward port from 4.8 branch
	2013-07-19  Kirill Yukhin  <kirill.yukhin@intel.com>

	* config/i386/bmiintrin.h (_blsi_u32): New.
	(_blsi_u64): Ditto.
	(_blsr_u32): Ditto.
	(_blsr_u64): Ditto.
	(_blsmsk_u32): Ditto.
	(_blsmsk_u64): Ditto.
	(_tzcnt_u32): Ditto.
	(_tzcnt_u64): Ditto.

2014-04-15  Bill Schmidt  <wschmidt@linux.vnet.ibm.com>

	PR target/60839
	Revert the following patch

	2014-04-02  Michael Meissner  <meissner@linux.vnet.ibm.com>

	PR target/60735
	* config/rs6000/rs6000.c (rs6000_hard_regno_mode_ok): If we have
	software floating point or no floating point registers, do not
	allow any type in the FPRs.  Eliminate a test for SPE SIMD types
	in GPRs that occurs after we tested for GPRs that would never be
	true.

	* config/rs6000/rs6000.md (mov<mode>_softfloat32, FMOVE64):
	Rewrite tests to use TARGET_DOUBLE_FLOAT and TARGET_E500_DOUBLE,
	since the FMOVE64 type is DFmode/DDmode.  If TARGET_E500_DOUBLE,
	specifically allow DDmode, since that does not use the SPE SIMD
	instructions.

2014-04-15  Jakub Jelinek  <jakub@redhat.com>

	PR plugins/59335
	* Makefile.in (PLUGIN_HEADERS): Add various headers that have been
	added in 4.9.

2014-04-14  Yufeng Zhang  <yufeng.zhang@arm.com>

	* doc/invoke.texi (free): Document AArch64.

2013-04-11  Jakub Jelinek  <jakub@redhat.com>

	* DEV-PHASE: Set to prerelease.

2014-04-11  Tobias Burnus  <burnus@net-b.de>

	PR other/59055
	* doc/bugreport.texi (Bugs): Remove nodes pointing to the nirvana.
	* doc/gcc.texi (Service): Update description in the @menu
	* doc/invoke.texi (Option Summary): Remove misplaced and
	duplicated @menu.

2014-04-11  Steve Ellcey  <sellcey@mips.com>
	    Jakub Jelinek  <jakub@redhat.com>

	PR middle-end/60556
	* expr.c (convert_move): Use emit_store_flag_force instead of
	emit_store_flag.  Pass lowpart_mode instead of VOIDmode as 5th
	argument to it.

2014-04-11  Richard Biener  <rguenther@suse.de>

	PR middle-end/60797
	* varasm.c (assemble_alias): Avoid endless error reporting
	recursion by setting TREE_ASM_WRITTEN.

2014-04-11  Andreas Krebbel  <Andreas.Krebbel@de.ibm.com>

	* config/s390/s390.md: Add a splitter for NOT rtx.

2014-04-11  Jakub Jelinek  <jakub@redhat.com>

	PR rtl-optimization/60663
	* cse.c (cse_insn): Set src_volatile on ASM_OPERANDS in PARALLEL.

2014-04-10  Jan Hubicka  <hubicka@ucw.cz>
	    Jakub Jelinek  <jakub@redhat.com>

	PR lto/60567
	* ipa.c (function_and_variable_visibility): Copy forced_by_abi
	flag from decl_node to node.

2014-04-10  Ramana Radhakrishnan  <ramana.radhakrishnan@arm.com>

	PR debug/60655
	* config/arm/arm.c (TARGET_CONST_NOT_OK_FOR_DEBUG_P): Define
	(arm_const_not_ok_for_debug_p): Reject MINUS with SYM_REF's
	ameliorating the cases where it can be.

2014-04-09  David Edelsohn  <dje.gcc@gmail.com>

	Revert
	2014-04-08  Pat Haugen  <pthaugen@us.ibm.com>

	* config/rs6000/sync.md (AINT mode_iterator): Move definition.
	(loadsync_<mode>): Change mode.
	(load_quadpti, store_quadpti): New.
	(atomic_load<mode>, atomic_store<mode>): Add support for TI mode.
	* config/rs6000/rs6000.md (unspec enum): Add UNSPEC_LSQ.
	* config/rs6000/predicates.md (quad_memory_operand): !TARGET_SYNC_TI.

2014-04-09  Cong Hou  <congh@google.com>

	PR testsuite/60773
	* doc/sourcebuild.texi (vect_widen_mult_si_to_di_pattern): Add
	documentation.

2014-04-08  Bill Schmidt  <wschmidt@linux.vnet.ibm.com>

	* config/rs6000/rs6000.c (rs6000_expand_vector_set): Use vnand
	instead of vnor to exploit possible fusion opportunity in the
	future.
	(altivec_expand_vec_perm_const_le): Likewise.

2014-04-08  Pat Haugen  <pthaugen@us.ibm.com>

	* config/rs6000/sync.md (AINT mode_iterator): Move definition.
	(loadsync_<mode>): Change mode.
	(load_quadpti, store_quadpti): New.
	(atomic_load<mode>, atomic_store<mode>): Add support for TI mode.
	* config/rs6000/rs6000.md (unspec enum): Add UNSPEC_LSQ.

2014-04-08  Richard Sandiford  <rdsandiford@googlemail.com>

	PR target/60763
	* config/rs6000/vsx.md (vsx_xscvdpspn_scalar): Change input to DImode.
	* config/rs6000/rs6000.md (reload_vsx_from_gprsf): Update accordingly.
	Use gen_rtx_REG rather than simplify_gen_subreg for op0_di.

2014-04-08  Richard Biener  <rguenther@suse.de>

	PR middle-end/60706
	* tree-pretty-print.c (pp_double_int): For HWI32 hosts with
	a 64bit widest int print double-int similar to on HWI64 hosts.

2014-04-08  Richard Biener  <rguenther@suse.de>

	PR tree-optimization/60785
	* graphite-sese-to-poly.c (rewrite_phi_out_of_ssa): Treat
	default defs properly.

2014-04-08  Nathan Sidwell  <nathan@codesourcery.com>

	* doc/invoke (Wnon-virtual-dtor): Update to match implementation.
	(Weffc++): Likewise.

2014-04-07  Jan Hubicka  <hubcika@ucw.cz>

	* ipa-devirt.c (maybe_record_node): When node is not recorded,
	set completep to false rather than true.

2014-04-07  Douglas B Rupp  <rupp@adacore.com>

	PR target/60504
	* config/arm/arm.h (ASM_PREFERRED_EH_DATA_FORMAT): Expose from
	ARM_TARGET2_DWARF_FORMAT.

2014-04-07  Charles Baylis  <charles.baylis@linaro.org>

	PR target/60609
	* config/arm/arm.h (ASM_OUTPUT_CASE_END): Remove.
	(LABEL_ALIGN_AFTER_BARRIER): Align barriers which occur after
	ADDR_DIFF_VEC.

2014-04-07  Richard Biener  <rguenther@suse.de>

	PR tree-optimization/60766
	* tree-ssa-loop-ivopts.c (cand_value_at): Compute in an unsigned type.
	(may_eliminate_iv): Convert cand_value_at result to desired type.

2014-04-07  Jason Merrill  <jason@redhat.com>

	PR c++/60731
	* common.opt (-fno-gnu-unique): Add.
	* config/elfos.h (USE_GNU_UNIQUE_OBJECT): Check it.

2014-04-07  Kyrylo Tkachov  <kyrylo.tkachov@arm.com>

	* haifa-sched.c: Fix outdated function reference and minor
	grammar errors in introductory comment.

2014-04-07  Richard Biener  <rguenther@suse.de>

	PR middle-end/60750
	* tree-ssa-operands.c (maybe_add_call_vops): Also add VDEFs
	for noreturn calls.
	* tree-cfgcleanup.c (fixup_noreturn_call): Do not remove VDEFs.

2014-04-06  John David Anglin  <danglin@gcc.gnu.org>

	PR debug/55794
	* config/pa/pa.c (pa_output_function_epilogue): Skip address and code
	size accounting for thunks.
	(pa_asm_output_mi_thunk): Use final_start_function() and
	final_end_function() to output function start and end directives.

2014-04-05  Pitchumani Sivanupandi  <Pitchumani.S@atmel.com>

	* config/avr/avr-arch.h (avr_mcu_t): Add dev_attribute field to have
	device specific ISA/ feature information. Remove short_sp and
	errata_skip ds.  Add avr_device_specific_features enum to have device
	specific info.
	* config/avr/avr-c.c (avr_cpu_cpp_builtins): use dev_attribute to check
	errata_skip. Add __AVR_ISA_RMW__ builtin macro if RMW ISA available.
	* config/avr/avr-devices.c (avr_mcu_types): Update AVR_MCU macro for
	updated device specific info.
	* config/avr/avr-mcus.def: Merge device specific details to
	dev_attribute field.
	* config/avr/avr.c (avr_2word_insn_p): use dev_attribute field to check
	errata_skip.
	* config/avr/avr.h (AVR_HAVE_8BIT_SP): same for short sp info.
	* config/avr/driver-avr.c (avr_device_to_as): Pass -mrmw option to
	assembler if RMW isa supported by current device.
	* config/avr/genmultilib.awk: Update as device info structure changed.
	* doc/invoke.texi: Add info for __AVR_ISA_RMW__ builtin macro

2014-04-04  Cong Hou  <congh@google.com>

	PR tree-optimization/60656
	* tree-vect-stmts.c (supportable_widening_operation):
	Fix a bug that elements in a vector with vect_used_by_reduction
	property are incorrectly reordered when the operation on it is not
	consistant with the one in reduction operation.

2014-04-04  John David Anglin  <danglin@gcc.gnu.org>

	PR rtl-optimization/60155
	* gcse.c (record_set_data): New function.
	(single_set_gcse): New function.
	(gcse_emit_move_after): Use single_set_gcse instead of single_set.
	(hoist_code): Likewise.
	(get_pressure_class_and_nregs): Likewise.

2014-04-04  Eric Botcazou  <ebotcazou@adacore.com>

	* explow.c (probe_stack_range): Emit a final optimization blockage.

2014-04-04  Anthony Green  <green@moxielogic.com>

	* config/moxie/moxie.md (zero_extendqisi2, zero_extendhisi2): Fix
	typos.

2014-04-04  Jan Hubicka  <hubicka@ucw.cz>

	PR ipa/59626
	* lto-cgraph.c (input_overwrite_node): Check that partitioning
	flags are set only during streaming.
	* ipa.c (process_references, walk_polymorphic_call_targets,
	symtab_remove_unreachable_nodes): Drop bodies of always inline
	after early inlining.
	(symtab_remove_unreachable_nodes): Remove always_inline attribute.

2014-04-04  Jakub Jelinek  <jakub@redhat.com>
	Ramana Radhakrishnan  <ramana.radhakrishnan@arm.com>

	PR debug/60655
	* dwarf2out.c (const_ok_for_output_1): Reject expressions
	containing a NOT.

2014-04-04  Kyrylo Tkachov  <kyrylo.tkachov@arm.com>

	PR bootstrap/60743
	* config/arm/cortex-a53.md (cortex_a53_fdivs): Reduce reservation
	duration.
	(cortex_a53_fdivd): Likewise.

2014-04-04  Martin Jambor  <mjambor@suse.cz>

	PR ipa/60640
	* cgraph.h (cgraph_clone_node): New parameter added to declaration.
	Adjust all callers.
	* cgraph.c (clone_of_p): Also return true if thunks match.
	(verify_edge_corresponds_to_fndecl): Removed extraneous call to
	cgraph_function_or_thunk_node and an obsolete comment.
	* cgraphclones.c (build_function_type_skip_args): Moved upwards in the
	file.
	(build_function_decl_skip_args): Likewise.
	(set_new_clone_decl_and_node_flags): New function.
	(duplicate_thunk_for_node): Likewise.
	(redirect_edge_duplicating_thunks): Likewise.
	(cgraph_clone_node): New parameter args_to_skip, pass it to
	redirect_edge_duplicating_thunks which is called instead of
	cgraph_redirect_edge_callee.
	(cgraph_create_virtual_clone): Pass args_to_skip to cgraph_clone_node,
	moved setting of a lot of flags to set_new_clone_decl_and_node_flags.

2014-04-04  Jeff Law  <law@redhat.com>

	PR target/60657
	* config/arm/predicates.md (const_int_I_operand): New predicate.
	(const_int_M_operand): Similarly.
	* config/arm/arm.md (insv_zero): Use const_int_M_operand instead of
	const_int_operand.
	(insv_t2, extv_reg, extzv_t2): Likewise.
	(load_multiple_with_writeback): Similarly for const_int_I_operand.
	(pop_multiple_with_writeback_and_return): Likewise.
	(vfp_pop_multiple_with_writeback): Likewise

2014-04-04  Richard Biener  <rguenther@suse.de>

	PR ipa/60746
	* tree-ssanames.c (make_ssa_name_fn): Fix assert.
	* gimple.c (gimple_set_bb): Avoid ICEing for NULL cfun for
	non-GIMPLE_LABELs.
	* gimplify.h (gimple_add_tmp_var_fn): Declare.
	* gimplify.c (gimple_add_tmp_var_fn): New function.
	* gimple-expr.h (create_tmp_reg_fn): Declare.
	* gimple-expr.c (create_tmp_reg_fn): New function.
	* gimple-low.c (record_vars_into): Don't change cfun.
	* cgraph.c (cgraph_redirect_edge_call_stmt_to_callee): Fix
	code generation without cfun.

2014-04-04  Thomas Schwinge  <thomas@codesourcery.com>

	PR bootstrap/60719
	* Makefile.in (install-driver): Fix shell scripting.

2014-04-03  Cong Hou  <congh@google.com>

	PR tree-optimization/60505
	* tree-vectorizer.h (struct _stmt_vec_info): Add th field as the
	threshold of number of iterations below which no vectorization
	will be done.
	* tree-vect-loop.c (new_loop_vec_info):
	Initialize LOOP_VINFO_COST_MODEL_THRESHOLD.
	* tree-vect-loop.c (vect_analyze_loop_operations):
	Set LOOP_VINFO_COST_MODEL_THRESHOLD.
	* tree-vect-loop.c (vect_transform_loop):
	Use LOOP_VINFO_COST_MODEL_THRESHOLD.
	* tree-vect-loop.c (vect_analyze_loop_2): Check the maximum number
	of iterations of the loop and see if we should build the epilogue.

2014-04-03  Richard Biener  <rguenther@suse.de>

	* tree-streamer.h (struct streamer_tree_cache_d): Add next_idx member.
	(streamer_tree_cache_create): Adjust.
	* tree-streamer.c (streamer_tree_cache_add_to_node_array): Adjust
	to allow optional nodes array.
	(streamer_tree_cache_insert_1): Use next_idx to assign idx.
	(streamer_tree_cache_append): Likewise.
	(streamer_tree_cache_create): Create nodes array optionally
	as specified by parameter.
	* lto-streamer-out.c (create_output_block): Avoid maintaining
	the node array in the writer cache.
	(DFS_write_tree): Remove assertion.
	(produce_asm_for_decls): Free the out decl state hash table early.
	* lto-streamer-in.c (lto_data_in_create): Adjust for
	streamer_tree_cache_create prototype change.

2014-04-03  Richard Biener  <rguenther@suse.de>

	* tree-streamer-out.c (streamer_write_chain): Do not temporarily
	set TREE_CHAIN to NULL_TREE.

2014-04-03  Richard Biener  <rguenther@suse.de>

	PR tree-optimization/60740
	* graphite-scop-detection.c (stmt_simple_for_scop_p): Iterate
	over all GIMPLE_COND operands.

2014-04-03  Nathan Sidwell  <nathan@codesourcery.com>

	* doc/invoke.texi (Wnon-virtual-dtor): Adjust documentation.
	(Weffc++): Remove Scott's numbering, merge lists and reference
	Wnon-virtual-dtor.

2014-04-03  Nick Clifton  <nickc@redhat.com>

	* config/rl78/rl78-expand.md (movqi): Handle (SUBREG (SYMBOL_REF))
	properly.

2014-04-03  Martin Jambor  <mjambor@suse.cz>

	* ipa-cp.c (ipcp_verify_propagated_values): Also dump symtab and
	mention gcc_unreachable before failing.
	* ipa.c (symtab_remove_unreachable_nodes): Also print order of
	removed symbols.

2014-04-02  Jan Hubicka  <hubicka@ucw.cz>

	PR ipa/60659
	* ipa-devirt.c (get_polymorphic_call_info): Do not ICE on type
	inconsistent code and instead mark the context inconsistent.
	(possible_polymorphic_call_targets): For inconsistent contexts
	return empty complete list.

2014-04-02  Anthony Green  <green@moxielogic.com>

	* config/moxie/moxie.md (zero_extendqisi2, zero_extendhisi2)
	(extendqisi2, extendhisi2): Define.
	* config/moxie/moxie.h (DEFAULT_SIGNED_CHAR): Change to 0.
	(WCHAR_TYPE): Change to unsigned int.

2014-04-02  Bill Schmidt  <wschmidt@linux.vnet.ibm.com>

	PR tree-optimization/60733
	* gimple-ssa-strength-reduction.c (ncd_with_phi): Change required
	insertion point for PHI candidates to be the end of the feeding
	block for the PHI argument.

2014-04-02  Vladimir Makarov  <vmakarov@redhat.com>

	PR rtl-optimization/60650
	* lra-constraints.c (process_alt_operands): Decrease reject for
	earlyclobber matching.

2014-04-02  Andreas Krebbel  <Andreas.Krebbel@de.ibm.com>

	* config/s390/s390.c (s390_expand_insv): Use GET_MODE_BITSIZE.

2014-04-02  Ulrich Weigand  <Ulrich.Weigand@de.ibm.com>

	* config/spu/spu.c (pad_bb): Do not crash when the last
	insn is CODE_FOR_blockage.

2014-04-02  Ulrich Weigand  <Ulrich.Weigand@de.ibm.com>

	* config/spu/spu.md ("insv"): Fail if bitoffset+bitsize
	lies outside the target mode.

2014-04-02  Michael Meissner  <meissner@linux.vnet.ibm.com>

	PR target/60735
	* config/rs6000/rs6000.c (rs6000_hard_regno_mode_ok): If we have
	software floating point or no floating point registers, do not
	allow any type in the FPRs.  Eliminate a test for SPE SIMD types
	in GPRs that occurs after we tested for GPRs that would never be
	true.

	* config/rs6000/rs6000.md (mov<mode>_softfloat32, FMOVE64):
	Rewrite tests to use TARGET_DOUBLE_FLOAT and TARGET_E500_DOUBLE,
	since the FMOVE64 type is DFmode/DDmode.  If TARGET_E500_DOUBLE,
	specifically allow DDmode, since that does not use the SPE SIMD
	instructions.

2014-04-02  Richard Biener  <rguenther@suse.de>

	PR middle-end/60729
	* optabs.c (expand_abs_nojump): Honor flag_trapv only for
	MODE_INTs.  Properly use negv_optab.
	(expand_abs): Likewise.

2014-04-02  Richard Biener  <rguenther@suse.de>

	PR bootstrap/60719
	* Makefile.in (install-driver): Guard extra installs with special
	names properly.

2014-04-01  Michael Meissner  <meissner@linux.vnet.ibm.com>

	* doc/extend.texi (PowerPC AltiVec/VSX Built-in Functions):
	Document vec_vgbbd.

2014-04-01  Richard Henderson  <rth@redhat.com>

	PR target/60704
	* config/i386/i386.md (*float<SWI48><MODEF>2_sse): Leave the second
	alternative enabled before register allocation.

2014-04-01  Chung-Lin Tang  <cltang@codesourcery.com>

	* config/nios2/nios2.md (unspec): Remove UNSPEC_TLS, UNSPEC_TLS_LDM.
	* config/nios2/nios2.c (nios2_function_profiler): Fix addi operand
	typo.
	(nios2_large_got_address): Remove unneeded 'sym' parameter.
	(nios2_got_address): Update nios2_large_got_address call site.
	(nios2_delegitimize_address): New function.
	(TARGET_DELEGITIMIZE_ADDRESS): Define to nios2_delegitimize_address.
	* config/nios2/linux.h (GLIBC_DYNAMIC_LINKER): Define.
	(LINK_SPEC): Specify dynamic linker using GNU_USER_DYNAMIC_LINKER.

2014-04-01  Martin Husemann  <martin@duskware.de>

	* config/mips/netbsd.h (TARGET_OS_CPP_BUILTINS): Define __mips_o32
	for -mabi=32.

2014-04-01  Richard Sandiford  <rdsandiford@googlemail.com>

	PR rtl-optimization/60604
	* recog.c (general_operand): Incorporate REG_CANNOT_CHANGE_MODE_P
	check from register_operand.
	(register_operand): Redefine in terms of general_operand.
	(nonmemory_operand): Use register_operand for the non-constant cases.

2014-04-01  Richard Biener  <rguenther@suse.de>

	* gimple.h (struct gimple_statement_base): Align subcode to 16 bits.

2014-04-01  Sebastian Huber  <sebastian.huber@embedded-brains.de>

	* doc/invoke.texi (mapp-regs): Clarify.

2014-03-31  Ulrich Drepper  <drepper@gmail.com>

	* config/i386/avx512fintrin.h (__v32hi): Define type.
	(__v64qi): Likewise.
	(_mm512_set1_epi8): Define.
	(_mm512_set1_epi16): Define.
	(_mm512_set4_epi32): Define.
	(_mm512_set4_epi64): Define.
	(_mm512_set4_pd): Define.
	(_mm512_set4_ps): Define.
	(_mm512_setr4_epi64): Define.
	(_mm512_setr4_epi32): Define.
	(_mm512_setr4_pd): Define.
	(_mm512_setr4_ps): Define.
	(_mm512_setzero_epi32): Define.

2014-03-31  Martin Jambor  <mjambor@suse.cz>

	PR middle-end/60647
	* tree-sra.c (callsite_has_enough_arguments_p): Renamed to
	callsite_arguments_match_p.  Updated all callers.  Also check types of
	corresponding formal parameters and actual arguments.
	(not_all_callers_have_enough_arguments_p) Renamed to
	some_callers_have_mismatched_arguments_p.

2014-03-31  Yuri Rumyantsev  <ysrumyan@gmail.com>

	* tree-inline.c (copy_loops): Add missed copy of 'safelen'.

2014-03-31  Kugan Vivekanandarajah  <kuganv@linaro.org>

	PR target/60034
	* aarch64/aarch64.c (aarch64_classify_address): Fix alignment for
	section anchor.

2014-03-30  Uros Bizjak  <ubizjak@gmail.com>

	* config/i386/sse.md (FMAMODE_NOVF512): New mode iterator.
	(<sd_mask_codefor>fma_fmadd_<mode><sd_maskz_name><round_name>):
	Split out
	<sd_mask_codefor>fma_fmadd_<VF_512:mode><sd_maskz_name><round_name>.
	Use FMAMODE_NOVF512 mode iterator.
	(<sd_mask_codefor>fma_fmsub_<mode><sd_maskz_name><round_name>): Ditto.
	(<sd_mask_codefor>fma_fnmadd_<mode><sd_maskz_name><round_name>): Ditto.
	(<sd_mask_codefor>fma_fnmsub_<mode><sd_maskz_name><round_name>): Ditto.
	(<sd_mask_codefor>fma_fmaddsub_<mode><sd_maskz_name><round_name>):
	Split out
	<sd_mask_codefor>fma_fmaddsub_<VF_512:mode><sd_maskz_name><round_name>.
	Use VF_128_256 mode iterator.
	(<sd_mask_codefor>fma_fmsubadd_<mode><sd_maskz_name><round_name>):
	Ditto.

2014-03-28  Jan Hubicka  <hubicka@ucw.cz>

	* cgraph.c (cgraph_redirect_edge_call_stmt_to_callee): Clear
	static chain if needed.

2014-03-28  Vladimir Makarov  <vmakarov@redhat.com>

	PR target/60697
	* lra-constraints.c (index_part_to_reg): New.
	(process_address): Use it.

2014-03-27  Jeff Law  <law@redhat.com>
	    Jakub Jelinek  <jakub@redhat.com>

	PR target/60648
	* expr.c (do_tablejump): Use simplify_gen_binary rather than
	gen_rtx_{PLUS,MULT} to build up the address expression.

	* i386/i386.c (ix86_legitimize_address): Use copy_addr_to_reg to avoid
	creating non-canonical RTL.

2014-03-28  Jan Hubicka  <hubicka@ucw.cz>

	PR ipa/60243
	* ipa-inline.c (want_inline_small_function_p): Short circuit large
	functions; reorganize to make cheap checks first.
	(inline_small_functions): Do not estimate growth when dumping;
	it is expensive.
	* ipa-inline.h (inline_summary): Add min_size.
	(growth_likely_positive): New function.
	* ipa-inline-analysis.c (dump_inline_summary): Add min_size.
	(set_cond_stmt_execution_predicate): Cleanup.
	(estimate_edge_size_and_time): Compute min_size.
	(estimate_calls_size_and_time): Likewise.
	(estimate_node_size_and_time): Likewise.
	(inline_update_overall_summary): Update min_size.
	(do_estimate_edge_time): Likewise.
	(do_estimate_edge_size): Update.
	(do_estimate_edge_hints): Update.
	(growth_likely_positive): New function.

2014-03-28  Jakub Jelinek  <jakub@redhat.com>

	PR target/60693
	* config/i386/i386.c (ix86_copy_addr_to_reg): Call copy_addr_to_reg
	also if addr has VOIDmode.

2014-03-28  Kyrylo Tkachov  <kyrylo.tkachov@arm.com>

	* config/arm/aarch-common.c (aarch_crypto_can_dual_issue): New.
	* config/arm/aarch-common-protos.h (aarch_crypto_can_dual_issue):
	Declare extern.
	* config/arm/cortex-a53.md: Add reservations and bypass for crypto
	instructions as well as AdvancedSIMD loads.

2014-03-28  Kyrylo Tkachov  <kyrylo.tkachov@arm.com>

	* config/aarch64/aarch64-simd.md (aarch64_crypto_aes<aes_op>v16qi):
	Use crypto_aese type.
	(aarch64_crypto_aes<aesmc_op>v16qi): Use crypto_aesmc type.
	* config/arm/arm.md (is_neon_type): Replace crypto_aes with
	crypto_aese, crypto_aesmc.  Move to types.md.
	* config/arm/types.md (crypto_aes): Split into crypto_aese,
	crypto_aesmc.
	* config/arm/iterators.md (crypto_type): Likewise.

2014-03-28  Jan Hubicka  <hubicka@ucw.cz>

	* cgraph.c: Include expr.h and tree-dfa.h.
	(cgraph_redirect_edge_call_stmt_to_callee): If call in noreturn;
	remove LHS.

2014-03-28  Vladimir Makarov  <vmakarov@redhat.com>

	PR target/60675
	* lra-assigns.c (find_hard_regno_for): Remove unavailable hard
	regs from checking multi-reg pseudos.

2014-03-28  Ramana Radhakrishnan  <ramana.radhakrishnan@arm.com>

	* config/arm/t-aprofile (MULTILIB_MATCHES): Correct A12 rule.

2014-03-28  Ulrich Weigand  <Ulrich.Weigand@de.ibm.com>

	* config/rs6000/rs6000.c (fusion_gpr_load_p): Refuse optimization
	if it would clobber the stack pointer, even temporarily.

2014-03-28  Eric Botcazou  <ebotcazou@adacore.com>

	* mode-switching.c: Make small adjustments to the top comment.

2014-03-27  Michael Meissner  <meissner@linux.vnet.ibm.com>

	* config/rs6000/constraints.md (wD constraint): New constraint to
	match the constant integer to get the top DImode/DFmode out of a
	vector in a VSX register.

	* config/rs6000/predicates.md (vsx_scalar_64bit): New predicate to
	match the constant integer to get the top DImode/DFmode out of a
	vector in a VSX register.

	* config/rs6000/rs6000-builtins.def (VBPERMQ): Add vbpermq builtin
	for ISA 2.07.

	* config/rs6000/rs6000-c.c (altivec_overloaded_builtins): Add
	vbpermq builtins.

	* config/rs6000/rs6000.c (rs6000_debug_reg_global): If
	-mdebug=reg, print value of VECTOR_ELEMENT_SCALAR_64BIT.

	* config/rs6000/vsx.md (vsx_extract_<mode>, V2DI/V2DF modes):
	Optimize vec_extract of 64-bit values, where the value being
	extracted is in the top word, where we can use scalar
	instructions.  Add direct move and store support.  Combine the big
	endian/little endian vector select load support into a single insn.
	(vsx_extract_<mode>_internal1): Likewise.
	(vsx_extract_<mode>_internal2): Likewise.
	(vsx_extract_<mode>_load): Likewise.
	(vsx_extract_<mode>_store): Likewise.
	(vsx_extract_<mode>_zero): Delete, big and little endian insns are
	combined into vsx_extract_<mode>_load.
	(vsx_extract_<mode>_one_le): Likewise.

	* config/rs6000/rs6000.h (VECTOR_ELEMENT_SCALAR_64BIT): Macro to
	define the top 64-bit vector element.

	* doc/md.texi (PowerPC and IBM RS6000 constraints): Document wD
	constraint.

	* doc/extend.texi (PowerPC AltiVec/VSX Built-in Functions):
	Document vec_vbpermq builtin.

	PR target/60672
	* config/rs6000/altivec.h (vec_xxsldwi): Add missing define to
	enable use of xxsldwi and xxpermdi builtin functions.
	(vec_xxpermdi): Likewise.

	* doc/extend.texi (PowerPC AltiVec/VSX Built-in Functions):
	Document use of vec_xxsldwi and vec_xxpermdi builtins.

2014-03-27  Vladimir Makarov  <vmakarov@redhat.com>

	PR rtl-optimization/60650
	* lra-assign.c (find_hard_regno_for, spill_for): Add parameter
	first_p.  Use it.
	(find_spills_for): New.
	(assign_by_spills): Pass the new parameter to find_hard_regno_for.
	Spill all pseudos on the second iteration.

2014-03-27  Marek Polacek  <polacek@redhat.com>

	PR c/50347
	* doc/extend.texi (ffs Builtins): Change unsigned types to signed
	types.

2014-03-27  Andreas Krebbel  <Andreas.Krebbel@de.ibm.com>

	* config/s390/s390.c (s390_can_use_return_insn): Check for
	call-saved FPRs on 31 bit.

2014-03-27  Jakub Jelinek  <jakub@redhat.com>

	PR middle-end/60682
	* omp-low.c (lower_omp_1): For gimple_clobber_p stmts,
	if they need regimplification, just drop them instead of
	calling gimple_regimplify_operands on them.

2014-03-27  Marcus Shawcroft  <marcus.shawcroft@arm.com>

	PR target/60580
	* config/aarch64/aarch64.c (faked_omit_frame_pointer): Remove.
	(aarch64_frame_pointer_required): Adjust logic.
	(aarch64_can_eliminate): Adjust logic.
	(aarch64_override_options_after_change): Adjust logic.

2014-03-27  Dehao Chen  <dehao@google.com>

	* ipa-inline.c (early_inliner): Update node's inline info.

2014-03-26  Dehao Chen  <dehao@google.com>

	* dojump.c (do_compare_rtx_and_jump): Sets correct probability for
	compiler inserted conditional jumps for NAN float check.

2014-03-26  Jakub Jelinek  <jakub@redhat.com>

	* ubsan.h (ubsan_create_data): Change second argument's type
	to const location_t *.
	* ubsan.c (ubsan_source_location): If xloc.file is NULL, set it to
	_("<unknown>").
	(ubsan_create_data): Change second argument to const location_t *PLOC.
	Create Loc field whenever PLOC is non-NULL.
	(ubsan_instrument_unreachable, ubsan_expand_null_ifn,
	ubsan_build_overflow_builtin, instrument_bool_enum_load): Adjust
	callers.

	PR other/59545
	* real.c (real_to_integer2): Change type of low to UHWI.

2014-03-26  Tobias Burnus  <burnus@net-b.de>

	* gcc.c (LINK_COMMAND_SPEC): Use libcilkrts.spec for -fcilkplus.
	(CILK_SELF_SPECS): New define.
	(driver_self_specs): Use it.

2014-03-26  Richard Biener  <rguenther@suse.de>

	* tree-pretty-print.c (percent_K_format): Implement special
	case for LTO and its stripped down BLOCK tree.

2014-03-26  Jakub Jelinek  <jakub@redhat.com>

	PR sanitizer/60636
	* ubsan.c (instrument_si_overflow): Instrument ABS_EXPR.

	* tree-vrp.c (simplify_internal_call_using_ranges): If only
	one range is range_int_cst_p, but not both, at least optimize
	addition/subtraction of 0 and multiplication by 0 or 1.
	* gimple-fold.c (gimple_fold_call): Fold
	IFN_UBSAN_CHECK_{ADD,SUB,MUL}.
	(gimple_fold_stmt_to_constant_1): If both op0 and op1 aren't
	INTEGER_CSTs, try to fold at least x * 0 and y - y.

2014-03-26  Eric Botcazou  <ebotcazou@adacore.com>

	PR rtl-optimization/60452
	* rtlanal.c (rtx_addr_can_trap_p_1): Fix head comment.
	<case REG>: Return 1 for invalid offsets from the frame pointer.

2014-03-26  Marek Polacek  <polacek@redhat.com>

	PR c/37428
	* doc/extend.texi (C Extensions): Mention variable-length arrays in
	a structure/union.

2014-03-26  Marek Polacek  <polacek@redhat.com>

	PR c/39525
	* doc/extend.texi (Designated Inits): Describe what happens to omitted
	field members.

2014-03-26  Marek Polacek  <polacek@redhat.com>

	PR other/59545
	* ira-color.c (update_conflict_hard_regno_costs): Perform the
	multiplication in unsigned type.

2014-03-26  Chung-Ju Wu  <jasonwucj@gmail.com>

	* doc/install.texi: Document nds32le-*-elf and nds32be-*-elf.

2014-03-26  Chung-Ju Wu  <jasonwucj@gmail.com>

	* doc/contrib.texi: Add myself as Andes nds32 port contributor.

2014-03-25  Jan Hubicka  <hubicka@ucw.cz>

	PR ipa/60315
	* cif-code.def (UNREACHABLE) New code.
	* ipa-inline.c (inline_small_functions): Skip edges to
	__builtlin_unreachable.
	(estimate_edge_growth): Allow edges to __builtlin_unreachable.
	* ipa-inline-analysis.c (edge_set_predicate): Redirect edges with false
	predicate to __bulitin_unreachable.
	(set_cond_stmt_execution_predicate): Fix issue when
	invert_tree_comparison returns ERROR_MARK.
	* ipa-pure-const.c (propagate_pure_const, propagate_nothrow): Do not
	propagate to inline clones.
	* cgraph.c (verify_edge_corresponds_to_fndecl): Allow redirection
	to unreachable.
	* ipa-cp.c (create_specialized_node): Be ready for new node to appear.
	* cgraphclones.c (cgraph_clone_node): If call destination is already
	ureachable, do not redirect it back.
	* tree-inline.c (fold_marked_statements): Hanlde calls becoming
	unreachable.

2014-03-25  Jan Hubicka  <hubicka@ucw.cz>

	* ipa-pure-const.c (propagate_pure_const, propagate_nothrow):
	Do not modify inline clones.

2014-03-25  Jakub Jelinek  <jakub@redhat.com>

	* config/i386/i386.md (general_sext_operand): New mode attr.
	(addv<mode>4, subv<mode>4, mulv<mode>4): If operands[2] is CONST_INT,
	don't generate (sign_extend (const_int)).
	(*addv<mode>4, *subv<mode>4, *mulv<mode>4): Disallow CONST_INT_P
	operands[2].  Use We constraint instead of <i> and
	<general_sext_operand> predicate instead of <general_operand>.
	(*addv<mode>4_1, *subv<mode>4_1, *mulv<mode>4_1): New insns.
	* config/i386/constraints.md (We): New constraint.
	* config/i386/predicates.md (x86_64_sext_operand,
	sext_operand): New predicates.

2014-03-25  Martin Jambor  <mjambor@suse.cz>

	PR ipa/60600
	* ipa-cp.c (ipa_get_indirect_edge_target_1): Redirect type
	inconsistent devirtualizations to __builtin_unreachable.

2014-03-25  Marek Polacek  <polacek@redhat.com>

	PR c/35449
	* doc/extend.texi (Example of asm with clobbered asm reg): Fix typo.

2014-03-25  Alan Lawrence  <alan.lawrence@arm.com>

	* config/aarch64/aarch64.c (aarch64_simd_valid_immediate): Reverse
	order of elements for big-endian.

2014-03-25  Richard Biener  <rguenther@suse.de>

	PR middle-end/60635
	* gimplify-me.c (gimple_regimplify_operands): Update the
	re-gimplifed stmt.

2014-03-25  Martin Jambor  <mjambor@suse.cz>

	PR ipa/59176
	* lto-cgraph.c (lto_output_node): Stream body_removed flag.
	(lto_output_varpool_node): Likewise.
	(input_overwrite_node): Likewise.
	(input_varpool_node): Likewise.

2014-03-25  Richard Biener  <rguenther@suse.de>

	* lto-wrapper.c (merge_and_complain): Handle OPT_fPIE like OPT_fpie.
	(run_gcc): Likewise.

2014-03-25  Jakub Jelinek  <jakub@redhat.com>

	* combine.c (simplify_compare_const): Add MODE argument.
	Handle mode_width 0 as very large mode_width.
	(try_combine, simplify_comparison): Adjust callers.

	* cselib.c (cselib_hash_rtx): Perform addition in unsigned
	type to avoid signed integer overflow.
	* explow.c (plus_constant): Likewise.

2014-03-25  Dominik Vogt  <vogt@linux.vnet.ibm.com>

	* doc/generic.texi: Correct typos.

2014-03-24  Tobias Burnus  <burnus@net-b.de>

	* doc/invoke.texi (-flto): Expand section about
	using static libraries with LTO.

2014-03-24  Andreas Krebbel  <Andreas.Krebbel@de.ibm.com>

	PR rtl-optimization/60501
	* optabs.def (addptr3_optab): New optab.
	* optabs.c (gen_addptr3_insn, have_addptr3_insn): New function.
	* doc/md.texi ("addptrm3"): Document new RTL standard expander.
	* expr.h (gen_addptr3_insn, have_addptr3_insn): Add prototypes.

	* lra.c (emit_add3_insn): Use the addptr pattern if available.

	* config/s390/s390.md ("addptrdi3", "addptrsi3"): New expanders.

2014-03-24  Ulrich Drepper  <drepper@gmail.com>

	* config/i386/avx512fintrin.h: Define _mm512_set1_ps and
	_mm512_set1_pd.

	* config/i386/avxintrin.h (_mm256_undefined_si256): Define.
	(_mm256_undefined_ps): Define.
	(_mm256_undefined_pd): Define.
	* config/i386/emmintrin.h (_mm_undefined_si128): Define.
	(_mm_undefined_pd): Define.
	* config/i386/xmmintrin.h (_mm_undefined_ps): Define.
	* config/i386/avx512fintrin.h (_mm512_undefined_si512): Define.
	(_mm512_undefined_ps): Define.
	(_mm512_undefined_pd): Define.
	Use _mm*_undefined_*.
	* config/i386/avx2intrin.h: Use _mm*_undefined_*.

2014-03-24  Alex Velenko  <Alex.Velenko@arm.com>

	* config/aarch64/aarch64-simd-builtins.def (lshr): DI mode excluded.
	(lshr_simd): DI mode added.
	* config/aarch64/aarch64-simd.md (aarch64_lshr_simddi): New pattern.
	(aarch64_ushr_simddi): Likewise.
	* config/aarch64/aarch64.md (UNSPEC_USHR64): New unspec.
	* config/aarch64/arm_neon.h (vshr_n_u64): Intrinsic fixed.
	(vshrd_n_u64): Likewise.

2014-03-24  Rainer Orth  <ro@CeBiTec.Uni-Bielefeld.DE>

	* Makefile.in (s-macro_list): Depend on cc1.

2014-03-23  Teresa Johnson  <tejohnson@google.com>

	* ipa-utils.c (ipa_print_order): Use specified dump file.

2014-03-23  Eric Botcazou  <ebotcazou@adacore.com>

	PR rtl-optimization/60601
	* bb-reorder.c (fix_up_fall_thru_edges): Test EDGE_FALLTHRU everywhere.

	* gcc.c (eval_spec_function): Initialize save_growing_value.

2014-03-22  Jakub Jelinek  <jakub@redhat.com>

	PR sanitizer/60613
	* internal-fn.c (ubsan_expand_si_overflow_addsub_check): For
	code == MINUS_EXPR, never swap op0 with op1.

	* toplev.c (init_local_tick): Avoid signed integer multiplication
	overflow.
	* genautomata.c (reserv_sets_hash_value): Fix rotate idiom, avoid
	shift by first operand's bitsize.

2014-03-21  Jakub Jelinek  <jakub@redhat.com>

	PR target/60610
	* config/i386/i386.h (TARGET_64BIT_P): If not TARGET_BI_ARCH,
	redefine to 1 or 0.
	* config/i386/darwin.h (TARGET_64BIT_P): Redefine to
	TARGET_ISA_64BIT_P(x).

2014-03-21  Bill Schmidt  <wschmidt@linux.vnet.ibm.com>

	* config/rs6000/rs6000.c (rs6000_expand_vector_set): Generate a
	pattern for vector nor instead of subtract from splat(-1).
	(altivec_expand_vec_perm_const_le): Likewise.

2014-03-21  Richard Henderson  <rth@twiddle.net>

	PR target/60598
	* ifcvt.c (dead_or_predicable): Return FALSE if there are any frame
	related insns after epilogue_completed.

2014-03-21  Martin Jambor  <mjambor@suse.cz>

	PR ipa/59176
	* cgraph.h (symtab_node): New flag body_removed.
	* ipa.c (symtab_remove_unreachable_nodes): Set body_removed flag
	when removing bodies.
	* symtab.c (dump_symtab_base): Dump body_removed flag.
	* cgraph.c (verify_edge_corresponds_to_fndecl): Skip nodes which
	had their bodies removed.

2014-03-21  Martin Jambor  <mjambor@suse.cz>

	PR ipa/60419
	* ipa.c (symtab_remove_unreachable_nodes): Clear thunk flag of nodes
	in the border.

2014-03-21  Richard Biener  <rguenther@suse.de>

	PR tree-optimization/60577
	* tree-core.h (struct tree_base): Document nothrow_flag use
	in DECL_NONALIASED.
	* tree.h (DECL_NONALIASED): New.
	(may_be_aliased): Adjust.
	* coverage.c (build_var): Set DECL_NONALIASED.

2014-03-20  Eric Botcazou  <ebotcazou@adacore.com>

	* expr.c (expand_expr_real_1): Remove outdated comment.

2014-03-20  Jakub Jelinek  <jakub@redhat.com>

	PR middle-end/60597
	* ira.c (adjust_cleared_regs): Call copy_rtx on
	*reg_equiv[REGNO (loc)].src_p before passing it to
	simplify_replace_fn_rtx.

	PR target/60568
	* config/i386/i386.c (x86_output_mi_thunk): Surround UNSPEC_GOT
	into CONST, put pic register as first operand of PLUS.  Use
	gen_const_mem for both 32-bit and 64-bit PIC got loads.

2014-03-20  Ramana Radhakrishnan  <ramana.radhakrishnan@arm.com>

	* config/aarch64/aarch64.c (MEMORY_MOVE_COST): Delete.

2014-03-20  Eric Botcazou  <ebotcazou@adacore.com>

	* config/sparc/sparc.c (sparc_do_work_around_errata): Implement work
	around for store forwarding issue in the FPU on the UT699.
	* config/sparc/sparc.md (in_branch_delay): Return false for single FP
	loads and operations if -mfix-ut699 is specified.
	(divtf3_hq): Tweak attribute.
	(sqrttf2_hq): Likewise.

2014-03-20  Eric Botcazou  <ebotcazou@adacore.com>

	* calls.c (store_one_arg): Remove incorrect const qualification on the
	type of the temporary.
	* cfgexpand.c (expand_return): Likewise.
	* expr.c (expand_constructor): Likewise.
	(expand_expr_real_1): Likewise.

2014-03-20  Zhenqiang Chen  <zhenqiang.chen@linaro.org>

	* config/arm/arm.c (arm_dwarf_register_span): Update the element number
	of parts.

2014-03-19  Kaz Kojima  <kkojima@gcc.gnu.org>

	PR target/60039
	* config/sh/sh.md (udivsi3_i1): Clobber R1 register.

2014-03-19  James Greenhalgh  <james.greenhalgh@arm.com>

	* config/arm/aarch-common-protos.h
	(alu_cost_table): Fix spelling of "extend".
	* config/arm/arm.c (arm_new_rtx_costs): Fix spelling of "extend".

2014-03-19  Richard Biener  <rguenther@suse.de>

	PR middle-end/60553
	* tree-core.h (tree_type_common): Re-order pointer members
	to reduce recursion depth during GC walks.

2014-03-19  Marek Polacek  <polacek@redhat.com>

	PR sanitizer/60569
	* ubsan.c (ubsan_type_descriptor): Check that DECL_NAME is nonnull
	before accessing it.

2014-03-19  Richard Biener  <rguenther@suse.de>

	PR lto/59543
	* lto-streamer-in.c (input_function): In WPA stage do not drop
	debug stmts.

2014-03-19  Jakub Jelinek  <jakub@redhat.com>

	PR tree-optimization/60559
	* vectorizable_mask_load_store): Replace scalar MASK_LOAD
	with build_zero_cst assignment.

2014-03-18  Kai Tietz  <ktietz@redhat.com>

	PR rtl-optimization/56356
	* sdbout.c (sdbout_parms): Verify that parms'
	incoming argument is valid.
	(sdbout_reg_parms): Likewise.

2014-03-18  Richard Henderson  <rth@redhat.com>

	PR target/60562
	* config/i386/i386.md (*float<SWI48x><MODEF>2_i387): Move down to
	be shadowed by *float<SWI48><MODEF>2_sse.  Test X87_ENABLE_FLOAT.
	(*float<SWI48><MODEF>2_sse): Check X87_ENABLE_FLOAT for alternative 0.

2014-03-18  Basile Starynkevitch  <basile@starynkevitch.net>

	* plugin.def: Improve comment for PLUGIN_INCLUDE_FILE.
	* doc/plugins.texi (Plugin callbacks): Mention PLUGIN_INCLUDE_FILE.
	Italicize plugin event names in description.  Explain that
	PLUGIN_PRAGMAS has no sense for lto1.  Explain PLUGIN_INCLUDE_FILE.
	Remind that no GCC functions should be called after PLUGIN_FINISH.
	Explain what pragmas with expansion are.

2014-03-18  Martin Liska  <mliska@suse.cz>

	* cgraph.c (cgraph_update_edges_for_call_stmt_node): Added case when
	gimple call statement is update.
	* gimple-fold.c (gimple_fold_call): Changed order for GIMPLE_ASSIGN and
	GIMPLE_CALL, where gsi iterator still points to GIMPLE CALL.

2014-03-18  Jakub Jelinek  <jakub@redhat.com>

	PR sanitizer/60557
	* ubsan.c (ubsan_instrument_unreachable): Call
	initialize_sanitizer_builtins.
	(ubsan_pass): Likewise.

	PR sanitizer/60535
	* ubsan.c (ubsan_type_descriptor, ubsan_create_data): Call
	varpool_finalize_decl instead of rest_of_decl_compilation.

2014-03-18  Richard Biener  <rguenther@suse.de>

	* df-problems.c (df_rd_confluence_n): Avoid bitmap_copy
	by using bitmap_and_compl instead of bitmap_and_compl_into.
	(df_rd_transfer_function): Likewise.

2014-03-18  Richard Biener  <rguenther@suse.de>

	* doc/lto.texi (fresolution): Fix typo.

2014-03-18  Richard Biener  <rguenther@suse.de>

	* doc/invoke.texi (flto): Update for changes in 4.9.

2014-03-18  Richard Biener  <rguenther@suse.de>

	* doc/loop.texi: Remove section on the removed lambda framework.
	Update loop docs with recent changes in preserving loop structure.

2014-03-18  Richard Biener  <rguenther@suse.de>

	* doc/lto.texi (-fresolution): Document.

2014-03-18  Richard Biener  <rguenther@suse.de>

	* doc/contrib.texi: Adjust my name.

2014-03-18  Jakub Jelinek  <jakub@redhat.com>

	PR ipa/58721
	* internal-fn.c: Include diagnostic-core.h.
	(expand_BUILTIN_EXPECT): New function.
	* gimplify.c (gimplify_call_expr): Use false instead of FALSE.
	(gimplify_modify_expr): Gimplify 3 argument __builtin_expect into
	IFN_BUILTIN_EXPECT call instead of __builtin_expect builtin call.
	* ipa-inline-analysis.c (find_foldable_builtin_expect): Handle
	IFN_BUILTIN_EXPECT.
	* predict.c (expr_expected_value_1): Handle IFN_BUILTIN_EXPECT.
	Revert 3 argument __builtin_expect code.
	(strip_predict_hints): Handle IFN_BUILTIN_EXPECT.
	* gimple-fold.c (gimple_fold_call): Likewise.
	* tree.h (fold_builtin_expect): New prototype.
	* builtins.c (build_builtin_expect_predicate): Add predictor
	argument, if non-NULL, create 3 argument __builtin_expect.
	(fold_builtin_expect): No longer static.  Add ARG2 argument,
	pass it through to build_builtin_expect_predicate.
	(fold_builtin_2): Adjust caller.
	(fold_builtin_3): Handle BUILT_IN_EXPECT.
	* internal-fn.def (BUILTIN_EXPECT): New.

2014-03-18  Tobias Burnus  <burnus@net-b.de>

	PR ipa/58721
	* predict.def (PRED_FORTRAN_OVERFLOW, PRED_FORTRAN_FAIL_ALLOC,
	PRED_FORTRAN_FAIL_IO, PRED_FORTRAN_WARN_ONCE, PRED_FORTRAN_SIZE_ZERO,
	PRED_FORTRAN_INVALID_BOUND, PRED_FORTRAN_ABSENT_DUMMY): Add.

2014-03-18  Jan Hubicka  <hubicka@ucw.cz>

	PR ipa/58721
	* predict.c (combine_predictions_for_bb): Fix up formatting.
	(expr_expected_value_1, expr_expected_value): Add predictor argument,
	fill what it points to if non-NULL.
	(tree_predict_by_opcode): Adjust caller, use the predictor.
	* predict.def (PRED_COMPARE_AND_SWAP): Add.

2014-03-18  Eric Botcazou  <ebotcazou@adacore.com>

	* config/sparc/sparc.c (sparc_do_work_around_errata): Speed up and use
	proper constant for the store mode.

2014-03-18  Ilya Enkovich  <ilya.enkovich@intel.com>

	* symtab.c (change_decl_assembler_name): Fix transparent alias
	chain construction.

2014-03-16  Renlin Li  <Renlin.Li@arm.com>

	* config/aarch64/aarch64.c: Correct the comments about the
	aarch64 stack layout.

2014-03-18  Thomas Schwinge  <thomas@codesourcery.com>

	* omp-low.c (lower_rec_input_clauses) <build_omp_barrier>: Restore
	check for GF_OMP_FOR_KIND_FOR.

2013-03-18  Kirill Yukhin  <kirill.yukhin@intel.com>

	* config/i386/i386.h (ADDITIONAL_REGISTER_NAMES): Add
	ymm and zmm register names.

2014-03-17  Jakub Jelinek  <jakub@redhat.com>

	PR target/60516
	* config/i386/i386.c (ix86_expand_epilogue): Adjust REG_CFA_ADJUST_CFA
	note creation for the 2010-08-31 changes.

2014-03-17  Marek Polacek  <polacek@redhat.com>

	PR middle-end/60534
	* omp-low.c (omp_max_vf): Treat -fno-tree-loop-optimize the same
	as -fno-tree-loop-vectorize.
	(expand_omp_simd): Likewise.

2014-03-15  Eric Botcazou  <ebotcazou@adacore.com>

	* config/sparc/sparc-protos.h (tls_call_delay): Delete.
	(eligible_for_call_delay): New prototype.
	* config/sparc/sparc.c (tls_call_delay): Rename into...
	(eligible_for_call_delay): ...this.  Return false if the instruction
	cannot be put in the delay slot of a branch.
	(eligible_for_restore_insn): Simplify.
	(eligible_for_return_delay): Return false if the instruction cannot be
	put in the delay slot of a branch and simplify.
	(eligible_for_sibcall_delay): Return false if the instruction cannot be
	put in the delay slot of a branch.
	* config/sparc/sparc.md (fix_ut699): New attribute.
	(tls_call_delay): Delete.
	(in_call_delay): Reimplement.
	(eligible_for_sibcall_delay): Rename into...
	(in_sibcall_delay): ...this.
	(eligible_for_return_delay): Rename into...
	(in_return_delay): ...this.
	(in_branch_delay): Reimplement.
	(in_uncond_branch_delay): Delete.
	(in_annul_branch_delay): Delete.

2014-03-14  Richard Henderson  <rth@redhat.com>

	PR target/60525
	* config/i386/i386.md (floathi<X87MODEF>2): Delete expander; rename
	define_insn from *floathi<X87MODEF>2_i387; allow nonimmediate_operand.
	(*floathi<X87MODEF>2_i387_with_temp): Remove.
	(floathi splitters): Remove.
	(float<SWI48x>xf2): New pattern.
	(float<SWI48><MODEF>2): Rename from float<SWI48x><X87MODEF>2.  Drop
	code that tried to handle DImode for 32-bit, but which was excluded
	by the pattern's condition.  Drop allocation of stack temporary.
	(*floatsi<MODEF>2_vector_mixed_with_temp): Remove.
	(*float<SWI48><MODEF>2_mixed_with_temp): Remove.
	(*float<SWI48><MODEF>2_mixed_interunit): Remove.
	(*float<SWI48><MODEF>2_mixed_nointerunit): Remove.
	(*floatsi<MODEF>2_vector_sse_with_temp): Remove.
	(*float<SWI48><MODEF>2_sse_with_temp): Remove.
	(*float<SWI48><MODEF>2_sse_interunit): Remove.
	(*float<SWI48><MODEF>2_sse_nointerunit): Remove.
	(*float<SWI48x><X87MODEF>2_i387_with_temp): Remove.
	(*float<SWI48x><X87MODEF>2_i387): Remove.
	(all float _with_temp splitters): Remove.
	(*float<SWI48x><MODEF>2_i387): New pattern.
	(*float<SWI48><MODEF>2_sse): New pattern.
	(float TARGET_USE_VECTOR_CONVERTS splitters): Merge them.
	(float TARGET_SSE_PARTIAL_REG_DEPENDENCY splitters): Merge them.

2014-03-14  Jakub Jelinek  <jakub@redhat.com>
	    Marek Polacek  <polacek@redhat.com>

	PR middle-end/60484
	* common.opt (dump_base_name_prefixed): New Variable.
	* opts.c (finish_options): Don't prepend directory to x_dump_base_name
	if x_dump_base_name_prefixed is already set, set it at the end.

2014-03-14  Vladimir Makarov  <vmakarov@redhat.com>

	PR rtl-optimization/60508
	* lra-constraints.c (get_reload_reg): Add new parameter
	in_subreg_p.
	(process_addr_reg, simplify_operand_subreg, curr_insn_transform):
	Pass the new parameter values.

2014-03-14  Richard Biener  <rguenther@suse.de>

	* common.opt: Revert unintented changes from r205065.
	* opts.c: Likewise.

2014-03-14  Richard Biener  <rguenther@suse.de>

	PR middle-end/60518
	* cfghooks.c (split_block): Properly adjust all loops the
	block was a latch of.

2014-03-14  Martin Jambor  <mjambor@suse.cz>

	PR lto/60461
	* ipa-prop.c (ipa_modify_call_arguments): Fix iteration condition
	and simplify it.

2014-03-14  Georg-Johann Lay  <avr@gjlay.de>

	PR target/59396
	* config/avr/avr.c (avr_set_current_function): Pass function name
	through default_strip_name_encoding before sanity checking instead
	of skipping the first char of the assembler name.

2014-03-13  Richard Henderson  <rth@redhat.com>

	PR debug/60438
	* config/i386/i386.c (ix86_split_fp_branch): Remove pushed argument.
	(ix86_force_to_memory, ix86_free_from_memory): Remove.
	* config/i386/i386-protos.h: Likewise.
	* config/i386/i386.md (floathi<X87MODEF>2): Use assign_386_stack_local
	in the expander instead of a splitter.
	(float<SWI48x><X87MODEF>2): Use assign_386_stack_local if there is
	any possibility of requiring a memory.
	(*floatsi<MODEF>2_vector_mixed): Remove, and the splitters.
	(*floatsi<MODEF>2_vector_sse): Remove, and the splitters.
	(fp branch splitters): Update for ix86_split_fp_branch.
	(*jcc<X87MODEF>_<SWI24>_i387): Remove r/f alternative.
	(*jcc<X87MODEF>_<SWI24>_r_i387): Likewise.
	(splitter for jcc<X87MODEF>_<SWI24>_i387 r/f): Remove.
	(*fop_<MODEF>_2_i387): Remove f/r alternative.
	(*fop_<MODEF>_3_i387): Likewise.
	(*fop_xf_2_i387, *fop_xf_3_i387): Likewise.
	(splitters for the fop_* register patterns): Remove.
	(fscalexf4_i387): Rename from *fscalexf4_i387.
	(ldexpxf3): Use gen_floatsixf2 and gen_fscalexf4_i387.

2014-03-13  Jakub Jelinek  <jakub@redhat.com>

	PR tree-optimization/59779
	* tree-dfa.c (get_ref_base_and_extent): Use double_int
	type for bitsize and maxsize instead of HOST_WIDE_INT.

2014-03-13  Steven Bosscher  <steven@gcc.gnu.org>

	PR rtl-optimization/57320
	* function.c (rest_of_handle_thread_prologue_and_epilogue): Cleanup
	the CFG after thread_prologue_and_epilogue_insns.

2014-03-13  Vladimir Makarov  <vmakarov@redhat.com>

	PR rtl-optimization/57189
	* lra-constraints.c (process_alt_operands): Disfavor spilling
	vector pseudos.

2014-03-13  Cesar Philippidis  <cesar@codesourcery.com>

	* lto-wrapper.c (maybe_unlink_file): Suppress diagnostic messages.

2014-03-13  Jakub Jelinek  <jakub@redhat.com>

	PR tree-optimization/59025
	PR middle-end/60418
	* tree-ssa-reassoc.c (sort_by_operand_rank): For SSA_NAMEs with the
	same rank, sort by bb_rank and gimple_uid of SSA_NAME_DEF_STMT first.

2014-03-13  Georg-Johann Lay  <avr@gjlay.de>

	PR target/60486
	* config/avr/avr.c (avr_out_plus): Swap cc_plus and cc_minus in
	calls of avr_out_plus_1.

2014-03-13  Bin Cheng  <bin.cheng@arm.com>

	* tree-cfgcleanup.c (remove_forwarder_block_with_phi): Record
	BB's single pred and update the father loop's latch info later.

2014-03-12  Michael Meissner  <meissner@linux.vnet.ibm.com>

	* config/rs6000/vector.md (VEC_L): Add V1TI mode to vector types.
	(VEC_M): Likewise.
	(VEC_N): Likewise.
	(VEC_R): Likewise.
	(VEC_base): Likewise.
	(mov<MODE>, VEC_M modes): If we are loading TImode into VSX
	registers, we need to swap double words in little endian mode.

	* config/rs6000/rs6000-modes.def (V1TImode): Add new vector mode
	to be a container mode for 128-bit integer operations added in ISA
	2.07.  Unlike TImode and PTImode, the preferred register set is
	the Altivec/VMX registers for the 128-bit operations.

	* config/rs6000/rs6000-protos.h (rs6000_move_128bit_ok_p): Add
	declarations.
	(rs6000_split_128bit_ok_p): Likewise.

	* config/rs6000/rs6000-builtin.def (BU_P8V_AV_3): Add new support
	macros for creating ISA 2.07 normal and overloaded builtin
	functions with 3 arguments.
	(BU_P8V_OVERLOAD_3): Likewise.
	(VPERM_1T): Add support for V1TImode in 128-bit vector operations
	for use as overloaded functions.
	(VPERM_1TI_UNS): Likewise.
	(VSEL_1TI): Likewise.
	(VSEL_1TI_UNS): Likewise.
	(ST_INTERNAL_1ti): Likewise.
	(LD_INTERNAL_1ti): Likewise.
	(XXSEL_1TI): Likewise.
	(XXSEL_1TI_UNS): Likewise.
	(VPERM_1TI): Likewise.
	(VPERM_1TI_UNS): Likewise.
	(XXPERMDI_1TI): Likewise.
	(SET_1TI): Likewise.
	(LXVD2X_V1TI): Likewise.
	(STXVD2X_V1TI): Likewise.
	(VEC_INIT_V1TI): Likewise.
	(VEC_SET_V1TI): Likewise.
	(VEC_EXT_V1TI): Likewise.
	(EQV_V1TI): Likewise.
	(NAND_V1TI): Likewise.
	(ORC_V1TI): Likewise.
	(VADDCUQ): Add support for 128-bit integer arithmetic instructions
	added in ISA 2.07.  Add both normal 'altivec' builtins, and the
	overloaded builtin.
	(VADDUQM): Likewise.
	(VSUBCUQ): Likewise.
	(VADDEUQM): Likewise.
	(VADDECUQ): Likewise.
	(VSUBEUQM): Likewise.
	(VSUBECUQ): Likewise.

	* config/rs6000/rs6000-c.c (__int128_type): New static to hold
	__int128_t and __uint128_t types.
	(__uint128_type): Likewise.
	(altivec_categorize_keyword): Add support for vector __int128_t,
	vector __uint128_t, vector __int128, and vector unsigned __int128
	as a container type for TImode operations that need to be done in
	VSX/Altivec registers.
	(rs6000_macro_to_expand): Likewise.
	(altivec_overloaded_builtins): Add ISA 2.07 overloaded functions
	to support 128-bit integer instructions vaddcuq, vadduqm,
	vaddecuq, vaddeuqm, vsubcuq, vsubuqm, vsubecuq, vsubeuqm.
	(altivec_resolve_overloaded_builtin): Add support for V1TImode.

	* config/rs6000/rs6000.c (rs6000_hard_regno_mode_ok): Add support
	for V1TImode, and set up preferences to use VSX/Altivec registers.
	Setup VSX reload handlers.
	(rs6000_debug_reg_global): Likewise.
	(rs6000_init_hard_regno_mode_ok): Likewise.
	(rs6000_preferred_simd_mode): Likewise.
	(vspltis_constant): Do not allow V1TImode as easy altivec constants.
	(easy_altivec_constant): Likewise.
	(output_vec_const_move): Likewise.
	(rs6000_expand_vector_set): Convert V1TImode set and extract to
	simple move.
	(rs6000_expand_vector_extract): Likewise.
	(reg_offset_addressing_ok_p): Setup V1TImode to use VSX reg+reg
	addressing.
	(rs6000_const_vec): Add support for V1TImode.
	(rs6000_emit_le_vsx_load): Swap double words when loading or
	storing TImode/V1TImode.
	(rs6000_emit_le_vsx_store): Likewise.
	(rs6000_emit_le_vsx_move): Likewise.
	(rs6000_emit_move): Add support for V1TImode.
	(altivec_expand_ld_builtin): Likewise.
	(altivec_expand_st_builtin): Likewise.
	(altivec_expand_vec_init_builtin): Likewise.
	(altivec_expand_builtin): Likewise.
	(rs6000_init_builtins): Add support for V1TImode type.  Add
	support for ISA 2.07 128-bit integer builtins.  Define type names
	for the VSX/Altivec vector types.
	(altivec_init_builtins): Add support for overloaded vector
	functions with V1TImode type.
	(rs6000_preferred_reload_class): Prefer Altivec registers for V1TImode.
	(rs6000_move_128bit_ok_p): Move 128-bit move/split validation to
	external function.
	(rs6000_split_128bit_ok_p): Likewise.
	(rs6000_handle_altivec_attribute): Create V1TImode from vector
	__int128_t and vector __uint128_t.

	* config/rs6000/vsx.md (VSX_L): Add V1TImode to vector iterators
	and mode attributes.
	(VSX_M): Likewise.
	(VSX_M2): Likewise.
	(VSm): Likewise.
	(VSs): Likewise.
	(VSr): Likewise.
	(VSv): Likewise.
	(VS_scalar): Likewise.
	(VS_double): Likewise.
	(vsx_set_v1ti): New builtin function to create V1TImode from TImode.

	* config/rs6000/rs6000.h (TARGET_VADDUQM): New macro to say whether
	we support the ISA 2.07 128-bit integer arithmetic instructions.
	(ALTIVEC_OR_VSX_VECTOR_MODE): Add V1TImode.
	(enum rs6000_builtin_type_index): Add fields to hold V1TImode
	and TImode types for use with the builtin functions.
	(V1TI_type_node): Likewise.
	(unsigned_V1TI_type_node): Likewise.
	(intTI_type_internal_node): Likewise.
	(uintTI_type_internal_node): Likewise.

	* config/rs6000/altivec.md (UNSPEC_VADDCUQ): New unspecs for ISA 2.07
	128-bit builtin functions.
	(UNSPEC_VADDEUQM): Likewise.
	(UNSPEC_VADDECUQ): Likewise.
	(UNSPEC_VSUBCUQ): Likewise.
	(UNSPEC_VSUBEUQM): Likewise.
	(UNSPEC_VSUBECUQ): Likewise.
	(VM): Add V1TImode to vector mode iterators.
	(VM2): Likewise.
	(VI_unit): Likewise.
	(altivec_vadduqm): Add ISA 2.07 128-bit binary builtins.
	(altivec_vaddcuq): Likewise.
	(altivec_vsubuqm): Likewise.
	(altivec_vsubcuq): Likewise.
	(altivec_vaddeuqm): Likewise.
	(altivec_vaddecuq): Likewise.
	(altivec_vsubeuqm): Likewise.
	(altivec_vsubecuq): Likewise.

	* config/rs6000/rs6000.md (FMOVE128_GPR): Add V1TImode to vector
	mode iterators.
	(BOOL_128): Likewise.
	(BOOL_REGS_OUTPUT): Likewise.
	(BOOL_REGS_OP1): Likewise.
	(BOOL_REGS_OP2): Likewise.
	(BOOL_REGS_UNARY): Likewise.
	(BOOL_REGS_AND_CR0): Likewise.

	* config/rs6000/altivec.h (vec_vaddcuq): Add support for ISA 2.07
	128-bit integer builtin support.
	(vec_vadduqm): Likewise.
	(vec_vaddecuq): Likewise.
	(vec_vaddeuqm): Likewise.
	(vec_vsubecuq): Likewise.
	(vec_vsubeuqm): Likewise.
	(vec_vsubcuq): Likewise.
	(vec_vsubuqm): Likewise.

	* doc/extend.texi (PowerPC AltiVec/VSX Built-in Functions):
	Document vec_vaddcuq, vec_vadduqm, vec_vaddecuq, vec_vaddeuqm,
	vec_subecuq, vec_subeuqm, vec_vsubcuq, vec_vsubeqm builtins adding
	128-bit integer add/subtract to ISA 2.07.

2014-03-12  Joern Rennecke  <joern.rennecke@embecosm.com>

	* config/arc/arc.c (arc_predicate_delay_insns):
	Fix third argument passed to conditionalize_nonjump.

2014-03-12  Yufeng Zhang  <yufeng.zhang@arm.com>

	* config/aarch64/aarch64-builtins.c
	(aarch64_builtin_vectorized_function): Add BUILT_IN_LFLOORF,
	BUILT_IN_LLFLOOR, BUILT_IN_LCEILF and BUILT_IN_LLCEIL.
	* config/aarch64/arm_neon.h (vcvtaq_u64_f64): Call __builtin_llfloor
	instead of __builtin_lfloor.
	(vcvtnq_u64_f64): Call __builtin_llceil instead of __builtin_lceil.

2014-03-12  Jakub Jelinek  <jakub@redhat.com>

	* tree-ssa-ifcombine.c (forwarder_block_to): New function.
	(tree_ssa_ifcombine_bb_1): New function.
	(tree_ssa_ifcombine_bb): Use it.  Handle also cases where else_bb
	is an empty forwarder block to then_bb or vice versa and then_bb
	and else_bb are effectively swapped.

2014-03-12  Christian Bruel  <christian.bruel@st.com>

	PR target/60264
	* config/arm/arm.c (arm_emit_vfp_multi_reg_pop): Emit a
	REG_CFA_DEF_CFA note.
	(arm_expand_epilogue_apcs_frame): call arm_add_cfa_adjust_cfa_note.
	(arm_unwind_emit): Allow REG_CFA_DEF_CFA.

2014-03-12  Thomas Preud'homme  <thomas.preudhomme@arm.com>

	PR tree-optimization/60454
	* tree-ssa-math-opts.c (find_bswap_1): Fix bswap detection.

2014-03-12  Kyrylo Tkachov  <kyrylo.tkachov@arm.com>

	* config.gcc (aarch64*-*-*): Use ISA flags from aarch64-arches.def.
	Do not define target_cpu_default2 to generic.
	* config/aarch64/aarch64.h (TARGET_CPU_DEFAULT): Use generic cpu.
	* config/aarch64/aarch64.c (aarch64_override_options): Update comment.
	* config/aarch64/aarch64-arches.def (armv8-a): Use generic cpu.

2014-03-12  Jakub Jelinek  <jakub@redhat.com>
	    Marc Glisse  <marc.glisse@inria.fr>

	PR tree-optimization/60502
	* tree-ssa-reassoc.c (eliminate_not_pairs): Use build_all_ones_cst
	instead of build_low_bits_mask.

2014-03-12  Jakub Jelinek  <jakub@redhat.com>

	PR middle-end/60482
	* tree-vrp.c (register_edge_assert_for_1): Don't add assert
	if there are multiple uses, but op doesn't live on E edge.
	* tree-cfg.c (assert_unreachable_fallthru_edge_p): Also ignore
	clobber stmts before __builtin_unreachable.

2014-03-11  Richard Sandiford  <rdsandiford@googlemail.com>

	* builtins.c (expand_builtin_setjmp_receiver): Use and clobber
	hard_frame_pointer_rtx.
	* cse.c (cse_insn): Remove volatile check.
	* cselib.c (cselib_process_insn): Likewise.
	* dse.c (scan_insn): Likewise.

2014-03-11  Joern Rennecke  <joern.rennecke@embecosm.com>

	* config/arc/arc.c (conditionalize_nonjump): New function,
	broken out of ...
	(arc_ifcvt): ... this.
	(arc_predicate_delay_insns): Use it.

2014-03-11  Joern Rennecke  <joern.rennecke@embecosm.com>

	* config/arc/predicates.md (extend_operand): During/after reload,
	allow const_int_operand.
	* config/arc/arc.md (mulsidi3_700): Use extend_operand predicate.
	(umulsidi3_700): Likewise.  Change operand 2 constraint back to "cL".
	(mulsi3_highpart): Change operand 2 constraint alternatives 2 and 3
	to "i".
	(umulsi3_highpart_i): Likewise.

2014-03-11  Richard Biener  <rguenther@suse.de>

	* tree-ssa-structalias.c (get_constraint_for_ptr_offset):
	Add asserts to guard possible wrong-code bugs.

2014-03-11  Richard Biener  <rguenther@suse.de>

	PR tree-optimization/60429
	PR tree-optimization/60485
	* tree-ssa-structalias.c (set_union_with_increment): Properly
	take into account all fields that overlap the shifted vars.
	(do_sd_constraint): Likewise.
	(do_ds_constraint): Likewise.
	(get_constraint_for_ptr_offset): Likewise.

2014-03-11  Chung-Lin Tang  <cltang@codesourcery.com>

	* config/nios2/nios2.c (machine_function): Add fp_save_offset field.
	(nios2_compute_frame_layout):
	Add calculation of cfun->machine->fp_save_offset.
	(nios2_expand_prologue): Correct setting of frame pointer register
	in prologue.
	(nios2_expand_epilogue): Update recovery of stack pointer from
	frame pointer accordingly.
	(nios2_initial_elimination_offset): Update calculation of offset
	for eliminating to HARD_FRAME_POINTER_REGNUM.

2014-03-10  Jakub Jelinek  <jakub@redhat.com>

	PR ipa/60457
	* ipa.c (symtab_remove_unreachable_nodes): Don't call
	cgraph_get_create_node on VAR_DECLs.

2014-03-10  Richard Biener  <rguenther@suse.de>

	PR middle-end/60474
	* tree.c (signed_or_unsigned_type_for): Handle OFFSET_TYPEs.

2014-03-08  Douglas B Rupp  <rupp@gnat.com>

	* config/vms/vms.opt (vms_float_format): New variable.

2014-03-08  Tobias Burnus  <burnus@net-b.de>

	* doc/invoke.texi (-fcilkplus): Update implementation status.

2014-03-08  Paulo Matos  <paulo@matos-sorge.com>
	    Richard Biener  <rguenther@suse.de>

	* lto-wrapper.c (merge_and_complain): Ensure -fshort-double is used
	consistently accross all TUs.
	(run_gcc): Enable -fshort-double automatically at link at link-time
	and disallow override.

2014-03-08  Richard Sandiford  <rdsandiford@googlemail.com>

	PR target/58271
	* config/mips/mips.c (mips_option_override): Promote -mpaired-single
	warning to an error.  Disable TARGET_PAIRED_SINGLE and TARGET_MIPS3D
	if they can't be used.

2014-03-07  Rainer Orth  <ro@CeBiTec.Uni-Bielefeld.DE>

	* configure.ac (HAVE_AS_IX86_TLSLDMPLT): Improve test
	for Solaris 11/x86 ld.
	* configure: Regenerate.

2014-03-07  Rainer Orth  <ro@CeBiTec.Uni-Bielefeld.DE>

	* configure.ac (TLS_SECTION_ASM_FLAG): Save as tls_section_flag.
	(LIB_TLS_SPEC): Save as ld_tls_libs.
	(HAVE_AS_IX86_TLSLDMPLT): Define as 1/0.
	(HAVE_AS_IX86_TLSLDM): New test.
	* configure, config.in: Regenerate.
	* config/i386/i386.c (legitimize_tls_address): Fall back to
	TLS_MODEL_GLOBAL_DYNAMIC on 32-bit Solaris/x86 if tool chain
	cannot support TLS_MODEL_LOCAL_DYNAMIC.
	* config/i386/i386.md (*tls_local_dynamic_base_32_gnu): Use if
	instead of #ifdef in HAVE_AS_IX86_TLSLDMPLT test.

2014-03-07  Paulo Matos  <paulo@matos-sorge.com>

	* common.opt (fira-loop-pressure): Mark as optimization.

2014-03-07  Thomas Schwinge  <thomas@codesourcery.com>

	* langhooks.c (lhd_omp_mappable_type): The error_mark_node is not
	an OpenMP mappable type.

2014-03-06  Matthias Klose  <doko@ubuntu.com>

	* Makefile.in (s-mlib): Only pass MULTIARCH_DIRNAME if
	MULTILIB_OSDIRNAMES is not defined.

2014-03-06  Jakub Jelinek  <jakub@redhat.com>
	    Meador Inge  <meadori@codesourcery.com>

	PR target/58595
	* config/arm/arm.c (arm_tls_symbol_p): Remove.
	(arm_legitimize_address): Call legitimize_tls_address for any
	arm_tls_referenced_p expression, handle constant addend.  Call it
	before testing for !TARGET_ARM.
	(thumb_legitimize_address): Don't handle arm_tls_symbol_p here.

2014-03-06  Richard Biener  <rguenther@suse.de>

	PR middle-end/60445
	PR lto/60424
	PR lto/60427
	Revert
	2014-03-04  Paulo Matos  <paulo@matos-sorge.com>

	* tree-streamer.c (record_common_node): Assert we don't record
	nodes with type double.
	(preload_common_node): Skip type double, complex double and double
	pointer since it is now frontend dependent due to fshort-double option.

2014-03-06  Richard Biener  <rguenther@suse.de>

	* gcc.c (PLUGIN_COND): Always enable unless -fno-use-linker-plugin
	or -fno-lto is specified and the linker has full plugin support.
	* collect2.c (lto_mode): Default to LTO_MODE_WHOPR if LTO is enabled.
	(main): Remove -flto processing, adjust lto_mode using use_plugin late.
	* lto-wrapper.c (merge_and_complain): Merge compile-time
	optimization levels.
	(run_gcc): And pass it through to the link options.

2014-03-06  Alexandre Oliva  <aoliva@redhat.com>

	PR debug/60381
	Revert:
	2014-02-28  Alexandre Oliva  <aoliva@redhat.com>
	PR debug/59992
	* cselib.c (remove_useless_values): Skip to avoid quadratic
	behavior if the condition moved from...
	(cselib_process_insn): ... here holds.

2014-03-05  Jakub Jelinek  <jakub@redhat.com>

	PR plugins/59335
	* Makefile.in (PLUGIN_HEADERS): Add tree-phinodes.h, stor-layout.h,
	ssa-iterators.h, $(RESOURCE_H) and tree-cfgcleanup.h.

	PR plugins/59335
	* config/i386/t-i386 (OPTIONS_H_EXTRA): Add stringop.def.
	(TM_H): Add x86-tune.def.

2014-03-05  Kyrylo Tkachov  <kyrylo.tkachov@arm.com>

	* config/aarch64/aarch64.c (generic_tunings):
	Use cortexa57_extra_costs.

2014-03-05  Jakub Jelinek  <jakub@redhat.com>

	PR lto/60404
	* cfgexpand.c (expand_used_vars): Do not assume all SSA_NAMEs
	of PARM/RESULT_DECLs must be coalesced with optimize && in_lto_p.
	* tree-ssa-coalesce.c (coalesce_ssa_name): Use MUST_COALESCE_COST - 1
	cost for in_lto_p.

2014-03-04  Heiher  <r@hev.cc>

	* config/mips/mips-cpus.def (loongson3a): Mark as a MIPS64r2 processor.
	* config/mips/mips.h (MIPS_ISA_LEVEL_SPEC): Adjust accordingly.

2014-03-04  Uros Bizjak  <ubizjak@gmail.com>

	* config/i386/predicates.md (const2356_operand): Change to ...
	(const2367_operand): ... this.
	* config/i386/sse.md (avx512pf_scatterpf<mode>sf): Use
	const2367_operand.
	(*avx512pf_scatterpf<mode>sf_mask): Ditto.
	(*avx512pf_scatterpf<mode>sf): Ditto.
	(avx512pf_scatterpf<mode>df): Ditto.
	(*avx512pf_scatterpf<mode>df_mask): Ditto.
	(*avx512pf_scatterpf<mode>df): Ditto.
	* config/i386/i386.c (ix86_expand_builtin): Update
	incorrect hint operand error message.

2014-03-04  Richard Biener  <rguenther@suse.de>

	* lto-section-in.c (lto_get_section_data): Fix const cast.

2014-03-04  Paulo Matos  <paulo@matos-sorge.com>

	* tree-streamer.c (record_common_node): Assert we don't record
	nodes with type double.
	(preload_common_node): Skip type double, complex double and double
	pointer since it is now frontend dependent due to fshort-double option.

2014-03-04  Richard Biener  <rguenther@suse.de>

	PR lto/60405
	* lto-streamer-in.c (lto_read_body): Remove LTO bytecode version check.
	(lto_input_toplevel_asms): Likewise.
	* lto-section-in.c (lto_get_section_data): Instead do it here
	for every section.

2014-03-04  Richard Biener  <rguenther@suse.de>

	PR tree-optimization/60382
	* tree-vect-loop.c (vect_is_simple_reduction_1): Do not consider
	dead PHIs a reduction.

2014-03-03  Uros Bizjak  <ubizjak@gmail.com>

	* config/i386/xmmintrin.h (enum _mm_hint) <_MM_HINT_ET0>: Correct
	hint value.
	(_mm_prefetch): Move out of GCC target("sse") pragma.
	* config/i386/prfchwintrin.h (_m_prefetchw): Move out of
	GCC target("prfchw") pragma.
	* config/i386/i386.md (prefetch): Emit prefetchwt1 only
	for locality <= 2.
	* config/i386/i386.c (ix86_option_override_internal): Enable
	-mprfchw with -mprefetchwt1.

2014-03-03  Joern Rennecke  <joern.rennecke@embecosm.com>

	* config/arc/arc.md (casesi_load) <length attribute alternative 0>:
	Mark as varying.

2014-03-03  Joern Rennecke  <joern.rennecke@embecosm.com>

	* opts.h (CL_PCH_IGNORE): Define.
	* targhooks.c (option_affects_pch_p):
	Return false for options that have CL_PCH_IGNORE set.
	* opt-functions.awk: Process PchIgnore.
	* doc/options.texi: Document PchIgnore.

	* config/arc/arc.opt (misize): Add PchIgnore property.

2014-03-03  Bill Schmidt  <wschmidt@linux.vnet.ibm.com>

	* config/rs6000/rs6000.c (rs6000_preferred_reload_class): Disallow
	reload of PLUS rtx's outside of GENERAL_REGS or BASE_REGS; relax
	constraint on constants to permit them being loaded into
	GENERAL_REGS or BASE_REGS.

2014-03-03  Nick Clifton  <nickc@redhat.com>

	* config/rl78/rl78-real.md (cbranchsi4_real_signed): Add
	anti-cacnonical alternatives.
	(negandhi3_real): New pattern.
	* config/rl78/rl78-virt.md (negandhi3_virt): New pattern.

2014-03-03  Senthil Kumar Selvaraj  <senthil_kumar.selvaraj@atmel.com>

	* config/avr/avr-mcus.def: Remove atxmega16x1.
	* config/avr/avr-tables.opt: Regenerate.
	* config/avr/t-multilib: Regenerate.
	* doc/avr-mmcu.texi: Regenerate.

2014-03-03  Tobias Grosser  <tobias@grosser.es>
	    Mircea Namolaru  <mircea.namolaru@inria.fr>

	PR tree-optimization/58028
	* graphite-clast-to-gimple.c (set_cloog_options): Don't remove
	scalar dimensions.

2014-03-03  Ramana Radhakrishnan  <ramana.radhakrishnan@arm.com>

	* config/arm/neon.md (*movmisalign<mode>): Legitimize addresses
	not handled by recognizers.

2014-03-03  Jakub Jelinek  <jakub@redhat.com>

	PR middle-end/60175
	* function.c (expand_function_end): Don't emit
	clobber_return_register sequence if clobber_after is a BARRIER.
	* cfgexpand.c (construct_exit_block): Append instructions before
	return_label to prev_bb.

2014-03-02  Bill Schmidt  <wschmidt@linux.vnet.ibm.com>

	* config/rs6000/constraints.md: Document reserved use of "wc".

2014-03-02  Jan Hubicka  <hubicka@ucw.cz>

	PR ipa/60150
	* ipa.c (function_and_variable_visibility): When dissolving comdat
	group, also set all symbols to local.

2014-03-02  Jan Hubicka  <hubicka@ucw.cz>

	PR ipa/60306

	Revert:
	2013-12-14   Jan Hubicka  <jh@suse.cz>
	PR middle-end/58477
	* ipa-prop.c (stmt_may_be_vtbl_ptr_store): Skip clobbers.

2014-03-02  Jon Beniston  <jon@beniston.com>

	PR bootstrap/48230
	PR bootstrap/50927
	PR bootstrap/52466
	PR target/46898
	* config/lm32/lm32.c (lm32_legitimate_constant_p): Remove, as incorrect.
	  (TARGET_LEGITIMATE_CONSTANT_P): Undefine, as not needed.
	* config/lm32/lm32.md (movsi_insn): Add 32-bit immediate support.
	(simple_return, *simple_return): New patterns
	* config/lm32/predicates.md (movsi_rhs_operand): Remove as obsolete.
	* configure.ac (force_sjlj_exceptions): Force sjlj exceptions for lm32.

2014-03-01  Paolo Carlini  <paolo.carlini@oracle.com>

	* dwarf2out.c (gen_subprogram_die): Tidy.

2014-03-01  Oleg Endo  <olegendo@gcc.gnu.org>

	PR target/60071
	* config/sh/sh.md (*mov_t_msb_neg): Split into ...
	(*mov_t_msb_neg_negc): ... this new insn.

2014-02-28  Jason Merrill  <jason@redhat.com>

	PR c++/58678
	* ipa-devirt.c (ipa_devirt): Don't choose an implicitly-declared
	function.

2014-02-28  Paolo Carlini  <paolo.carlini@oracle.com>

	PR c++/60314
	* dwarf2out.c (decltype_auto_die): New static.
	(gen_subprogram_die): Handle 'decltype(auto)' like 'auto'.
	(gen_type_die_with_usage): Handle 'decltype(auto)'.
	(is_cxx_auto): Likewise.

2014-02-28  Ian Bolton  <ian.bolton@arm.com>

	* config/aarch64/aarch64.h: Define __ARM_NEON by default if
	we are not using general regs only.

2014-02-28  Richard Biener  <rguenther@suse.de>

	PR target/60280
	* tree-cfgcleanup.c (tree_forwarder_block_p): Restrict
	previous fix and only allow to remove trivial pre-headers
	and latches.  Also honor LOOPS_MAY_HAVE_MULTIPLE_LATCHES.
	(remove_forwarder_block): Properly update the latch of a loop.

2014-02-28  Alexandre Oliva  <aoliva@redhat.com>

	PR debug/59992
	* cselib.c (cselib_hasher::equal): Special-case VALUE lookup.
	(cselib_preserved_hash_table): New.
	(preserve_constants_and_equivs): Move preserved vals to it.
	(cselib_find_slot): Look it up first.
	(cselib_init): Initialize it.
	(cselib_finish): Release it.
	(dump_cselib_table): Dump it.

2014-02-28  Alexandre Oliva  <aoliva@redhat.com>

	PR debug/59992
	* cselib.c (remove_useless_values): Skip to avoid quadratic
	behavior if the condition moved from...
	(cselib_process_insn): ... here holds.

2014-02-28  Alexandre Oliva  <aoliva@redhat.com>

	PR debug/57232
	* var-tracking.c (vt_initialize): Apply the same condition to
	preserve the CFA base value.

2014-02-28  Joey Ye  <joey.ye@arm.com>

	PR target/PR60169
	* config/arm/arm.c (thumb_far_jump_used_p): Don't change
	if reload in progress or completed.

2014-02-28  Tobias Burnus  <burnus@net-b.de>

	PR middle-end/60147
	* tree-pretty-print.c (dump_generic_node, print_declaration): Handle
	NAMELIST_DECL.

2014-02-27  H.J. Lu  <hongjiu.lu@intel.com>

	* doc/tm.texi.in (Condition Code Status): Update documention for
	relative locations of cc0-setter and cc0-user.

2014-02-27  Jeff Law  <law@redhat.com>

	PR rtl-optimization/52714
	* combine.c (try_combine): When splitting an unrecognized PARALLEL
	into two independent simple sets, if I3 is a jump, ensure the
	pattern we place into I3 is a (set (pc) ...).

2014-02-27  Mikael Pettersson  <mikpe@it.uu.se>
	    Jeff Law  <law@redhat.com>

	PR rtl-optimization/49847
	* cse.c (fold_rtx) Handle case where cc0 setter and cc0 user
	are in different blocks.
	* doc/tm.texi (Condition Code Status): Update documention for
	relative locations of cc0-setter and cc0-user.

2014-02-27  Vladimir Makarov  <vmakarov@redhat.com>

	PR target/59222
	* lra.c (lra_emit_add): Check SUBREG too.

2014-02-27  Andreas Schwab  <schwab@suse.de>

	* config/m68k/m68k.c (m68k_option_override): Disable
	-flive-range-shrinkage for classic m68k.
	(m68k_override_options_after_change): Likewise.

2014-02-27  Marek Polacek  <polacek@redhat.com>

	PR middle-end/59223
	* tree-ssa-uninit.c (gate_warn_uninitialized): Run the pass even for
	-Wmaybe-uninitialized.

2014-02-27  Alan Modra  <amodra@gmail.com>

	PR target/57936
	* reload1.c (emit_input_reload_insns): When reload_override_in,
	set old to rl->in_reg when rl->in_reg is a subreg.

2014-02-26  Richard Biener  <rguenther@suse.de>

	PR bootstrap/60343
	* lra-assigns.c (spill_for): Avoid mixed-sign comparison.

2014-02-25  Ilya Tocar  <ilya.tocar@intel.com>

	* common/config/i386/predicates.md (const1256_operand): Remove.
	(const2356_operand): New.
	(const_1_to_2_operand): Remove.
	* config/i386/sse.md (avx512pf_gatherpf<mode>sf): Change hint value.
	(*avx512pf_gatherpf<mode>sf_mask): Ditto.
	(*avx512pf_gatherpf<mode>sf): Ditto.
	(avx512pf_gatherpf<mode>df): Ditto.
	(*avx512pf_gatherpf<mode>df_mask): Ditto.
	(*avx512pf_gatherpf<mode>df): Ditto.
	(avx512pf_scatterpf<mode>sf): Ditto.
	(*avx512pf_scatterpf<mode>sf_mask): Ditto.
	(*avx512pf_scatterpf<mode>sf): Ditto.
	(avx512pf_scatterpf<mode>df): Ditto.
	(*avx512pf_scatterpf<mode>df_mask): Ditto.
	(*avx512pf_scatterpf<mode>df): Ditto.
	* common/config/i386/xmmintrin.h (_mm_hint): Add _MM_HINT_ET0.

2014-02-26  Ilya Tocar  <ilya.tocar@intel.com>

	* config/i386/avx512fintrin.h (_mm512_testn_epi32_mask),
	(_mm512_mask_testn_epi32_mask), (_mm512_testn_epi64_mask),
	(_mm512_mask_testn_epi64_mask): Move to ...
	* config/i386/avx512cdintrin.h: Here.
	* config/i386/i386.c (bdesc_args): Change MASK_ISA for testnm.
	* config/i386/sse.md (avx512f_vmscalef<mode><round_name>): Remove %.
	(avx512f_scalef<mode><mask_name><round_name>): Ditto.
	(avx512f_testnm<mode>3<mask_scalar_merge_name>): Change conditon to
	TARGET_AVX512F from TARGET_AVX512CD.

2014-02-26  Richard Biener  <rguenther@suse.de>

	PR ipa/60327
	* ipa.c (walk_polymorphic_call_targets): Properly guard
	call to inline_update_overall_summary.

2014-02-26  Bin Cheng  <bin.cheng@arm.com>

	PR target/60280
	* tree-cfgcleanup.c (tree_forwarder_block_p): Protect loop preheaders
	and latches only if requested.  Fix latch if it is removed.
	* tree-ssa-dom.c (tree_ssa_dominator_optimize): Set
	LOOPS_HAVE_PREHEADERS.

2014-02-25  Andrew Pinski  <apinski@cavium.com>

	* builtins.c (expand_builtin_thread_pointer): Create a new target
	when the target is NULL.

2014-02-25  Vladimir Makarov  <vmakarov@redhat.com>

	PR rtl-optimization/60317
	* params.def (PARAM_LRA_MAX_CONSIDERED_RELOAD_PSEUDOS): New.
	* params.h (LRA_MAX_CONSIDERED_RELOAD_PSEUDOS): New.
	* lra-assigns.c: Include params.h.
	(spill_for): Use LRA_MAX_CONSIDERED_RELOAD_PSEUDOS as guard for
	other reload pseudos considerations.

2014-02-25  Bill Schmidt  <wschmidt@linux.vnet.ibm.com>

	* config/rs6000/vector.md (*vector_unordered<mode>): Change split
	to use canonical form for nor<mode>3.

2014-02-25  Kyrylo Tkachov  <kyrylo.tkachov@arm.com>

	PR target/55426
	* config/arm/arm.h (CANNOT_CHANGE_MODE_CLASS): Allow 128 to 64-bit
	conversions.

2014-02-25  Ilya Tocar  <ilya.tocar@intel.com>

	* common/config/i386/i386-common.c (OPTION_MASK_ISA_PREFETCHWT1_SET),
	(OPTION_MASK_ISA_PREFETCHWT1_UNSET): New.
	(ix86_handle_option): Handle OPT_mprefetchwt1.
	* config/i386/cpuid.h (bit_PREFETCHWT1): New.
	* config/i386/driver-i386.c (host_detect_local_cpu): Detect
	PREFETCHWT1 CPUID.
	* config/i386/i386-c.c (ix86_target_macros_internal): Handle
	OPTION_MASK_ISA_PREFETCHWT1.
	* config/i386/i386.c (ix86_target_string): Handle mprefetchwt1.
	(PTA_PREFETCHWT1): New.
	(ix86_option_override_internal): Handle PTA_PREFETCHWT1.
	(ix86_valid_target_attribute_inner_p): Handle OPT_mprefetchwt1.
	* config/i386/i386.h (TARGET_PREFETCHWT1, TARGET_PREFETCHWT1_P): New.
	* config/i386/i386.md (prefetch): Check TARGET_PREFETCHWT1
	(*prefetch_avx512pf_<mode>_: Change into ...
	(*prefetch_prefetchwt1_<mode>: This.
	* config/i386/i386.opt (mprefetchwt1): New.
	* config/i386/xmmintrin.h (_mm_hint): Add _MM_HINT_ET1.
	(_mm_prefetch): Handle intent to write.
	* doc/invoke.texi (mprefetchwt1), (mno-prefetchwt1): Doccument.

2014-02-25  Richard Biener  <rguenther@suse.de>

	PR middle-end/60291
	* emit-rtl.c (mem_attrs_htab): Remove.
	(mem_attrs_htab_hash): Likewise.
	(mem_attrs_htab_eq): Likewise.
	(set_mem_attrs): Always allocate new mem-attrs when something changed.
	(init_emit_once): Do not allocate mem_attrs_htab.

2014-02-25  Richard Biener  <rguenther@suse.de>

	PR lto/60319
	* lto-opts.c (lto_write_options): Output non-explicit conservative
	-fwrapv, -fno-trapv and -fno-strict-overflow.
	* lto-wrapper.c (merge_and_complain): Handle merging those options.
	(run_gcc): And pass them through.

2014-02-25  Andrey Belevantsev  <abel@ispras.ru>

	* sel-sched.c (calculate_new_fences): New parameter ptime.
	Calculate it as a maximum over all fence cycles.
	(sel_sched_region_2): Adjust the call to calculate_new_fences.
	Print the final schedule timing when sched_verbose.

2014-02-25  Andrey Belevantsev  <abel@ispras.ru>

	PR rtl-optimization/60292
	* sel-sched.c (fill_vec_av_set): Do not reset target availability
	bit fot the fence instruction.

2014-02-24  Alangi Derick  <alangiderick@gmail.com>

	* calls.h: Fix typo in comment.

2014-02-24  John David Anglin  <danglin@gcc.gnu.org>

	* config/pa/pa.c (pa_output_move_double): Don't valididate when
	adjusting offsetable addresses.

2014-02-24  Guozhi Wei  <carrot@google.com>

	* sparseset.h (sparseset_pop): Fix the wrong index.

2014-02-24  Walter Lee  <walt@tilera.com>

	* config.gcc (tilepro-*-*): Change to tilepro*-*-*.
	(tilegx-*-linux*): Change to tilegx*-*-linux*; Support tilegxbe
	triplet.
	* common/config/tilegx/tilegx-common.c
	(TARGET_DEFAULT_TARGET_FLAGS): Define.
	* config/tilegx/linux.h (ASM_SPEC): Add endian_spec.
	(LINK_SPEC): Ditto.
	* config/tilegx/sync.md (atomic_test_and_set): Handle big endian.
	* config/tilegx/tilegx.c (tilegx_return_in_msb): New.
	(tilegx_gimplify_va_arg_expr): Handle big endian.
	(tilegx_expand_unaligned_load): Ditto.
	(tilegx_expand_unaligned_store): Ditto.
	(TARGET_RETURN_IN_MSB): New.
	* config/tilegx/tilegx.h (TARGET_DEFAULT): New.
	(TARGET_ENDIAN_DEFAULT): New.
	(TARGET_BIG_ENDIAN): Handle big endian.
	(BYTES_BIG_ENDIAN): Ditto.
	(WORDS_BIG_ENDIAN): Ditto.
	(FLOAT_WORDS_BIG_ENDIAN): Ditto.
	(ENDIAN_SPEC): New.
	(EXTRA_SPECS): New.
	* config/tilegx/tilegx.md (extv): Handle big endian.
	(extzv): Ditto.
	(insn_st<n>): Ditto.
	(insn_st<n>_add<bitsuffix>): Ditto.
	(insn_stnt<n>): Ditto.
	(insn_stnt<n>_add<bitsuffix>):Ditto.
	(vec_interleave_highv8qi): Handle big endian.
	(vec_interleave_highv8qi_be): New.
	(vec_interleave_highv8qi_le): New.
	(insn_v1int_h): Handle big endian.
	(vec_interleave_lowv8qi): Handle big endian.
	(vec_interleave_lowv8qi_be): New.
	(vec_interleave_lowv8qi_le): New.
	(insn_v1int_l): Handle big endian.
	(vec_interleave_highv4hi): Handle big endian.
	(vec_interleave_highv4hi_be): New.
	(vec_interleave_highv4hi_le): New.
	(insn_v2int_h): Handle big endian.
	(vec_interleave_lowv4hi): Handle big endian.
	(vec_interleave_lowv4hi_be): New.
	(vec_interleave_lowv4hi_le): New.
	(insn_v2int_l): Handle big endian.
	(vec_interleave_highv2si): Handle big endian.
	(vec_interleave_highv2si_be): New.
	(vec_interleave_highv2si_le): New.
	(insn_v4int_h): Handle big endian.
	(vec_interleave_lowv2si): Handle big endian.
	(vec_interleave_lowv2si_be): New.
	(vec_interleave_lowv2si_le): New.
	(insn_v4int_l): Handle big endian.
	* config/tilegx/tilegx.opt (mbig-endian): New option.
	(mlittle-endian): New option.
	* doc/install.texi: Document tilegxbe-linux.
	* doc/invoke.texi: Document -mbig-endian and -mlittle-endian.

2014-02-24  Martin Jambor  <mjambor@suse.cz>

	PR ipa/60266
	* ipa-cp.c (propagate_constants_accross_call): Bail out early if
	there are no parameter descriptors.

2014-02-24  Andrey Belevantsev  <abel@ispras.ru>

	PR rtl-optimization/60268
	* sched-rgn.c (haifa_find_rgns): Move the nr_regions_initial variable
	initialization to ...
	(sched_rgn_init): ... here.
	(schedule_region): Check for SCHED_PRESSURE_NONE earlier.

2014-02-23  David Holsgrove  <david.holsgrove@xilinx.com>

	* config/microblaze/microblaze.md: Correct ashrsi_reg / lshrsi_reg
	names.

2014-02-23  Edgar E. Iglesias  <edgar.iglesias@xilinx.com>

	* config/microblaze/microblaze.h: Remove SECONDARY_MEMORY_NEEDED
	definition.

2014-02-23  David Holsgrove  <david.holsgrove@xilinx.com>

	* /config/microblaze/microblaze.c: Add microblaze_asm_output_mi_thunk,
	define TARGET_ASM_OUTPUT_MI_THUNK and TARGET_ASM_CAN_OUTPUT_MI_THUNK.

2014-02-23  David Holsgrove  <david.holsgrove@xilinx.com>

	* config/microblaze/predicates.md: Add cmp_op predicate.
	* config/microblaze/microblaze.md: Add branch_compare instruction
	which uses cmp_op predicate and emits cmp insn before branch.
	* config/microblaze/microblaze.c (microblaze_emit_compare): Rename
	to microblaze_expand_conditional_branch and consolidate logic.
	(microblaze_expand_conditional_branch): emit branch_compare
	insn instead of handling cmp op separate from branch insn.

2014-02-23  Bill Schmidt  <wschmidt@linux.vnet.ibm.com>

	* config/rs6000/rs6000.c (rs6000_emit_le_vsx_move): Relax assert
	to permit subregs.

2014-02-23  Bill Schmidt  <wschmidt@linux.vnet.ibm.com>

	* config/rs6000/altivec.md (altivec_lve<VI_char>x): Replace
	define_insn with define_expand and new define_insn
	*altivec_lve<VI_char>x_internal.
	(altivec_stve<VI_char>x): Replace define_insn with define_expand
	and new define_insn *altivec_stve<VI_char>x_internal.
	* config/rs6000/rs6000-protos.h (altivec_expand_stvex_be): New
	prototype.
	* config/rs6000/rs6000.c (altivec_expand_lvx_be): Document use by
	lve*x built-ins.
	(altivec_expand_stvex_be): New function.

2014-02-22  Joern Rennecke  <joern.rennecke@embecosm.com>

	* config/avr/avr.c (avr_can_eliminate): Allow elimination from
	ARG_POINTER_REGNUM to STACK_POINTER_REGNUM if !frame_pointer_needed.
	* config/avr/avr.c (ELIMINABLE_REGS): Add elimination from
	ARG_POINTER_REGNUM to STACK_POINTER_REGNUM.

2014-02-21  Vladimir Makarov  <vmakarov@redhat.com>

	PR target/60298
	* lra-constraints.c (inherit_reload_reg): Use lra_emit_move
	instead of emit_move_insn.

2014-02-21  Bill Schmidt  <wschmidt@linux.vnet.ibm.com>

	* config/rs6000/altivec.md (altivec_vsumsws): Replace second
	vspltw with vsldoi.
	(reduc_uplus_v16qi): Use gen_altivec_vsumsws_direct instead of
	gen_altivec_vsumsws.

2014-02-21  Bill Schmidt  <wschmidt@linux.vnet.ibm.com>

	* config/rs6000/altivec.md (altivec_lvxl): Rename as
	*altivec_lvxl_<mode>_internal and use VM2 iterator instead of V4SI.
	(altivec_lvxl_<mode>): New define_expand incorporating
	-maltivec=be semantics where needed.
	(altivec_lvx): Rename as *altivec_lvx_<mode>_internal.
	(altivec_lvx_<mode>): New define_expand incorporating -maltivec=be
	semantics where needed.
	(altivec_stvx): Rename as *altivec_stvx_<mode>_internal.
	(altivec_stvx_<mode>): New define_expand incorporating
	-maltivec=be semantics where needed.
	(altivec_stvxl): Rename as *altivec_stvxl_<mode>_internal and use
	VM2 iterator instead of V4SI.
	(altivec_stvxl_<mode>): New define_expand incorporating
	-maltivec=be semantics where needed.
	* config/rs6000/rs6000-builtin.def: Add new built-in definitions
	LVXL_V2DF, LVXL_V2DI, LVXL_V4SF, LVXL_V4SI, LVXL_V8HI, LVXL_V16QI,
	LVX_V2DF, LVX_V2DI, LVX_V4SF, LVX_V4SI, LVX_V8HI, LVX_V16QI, STVX_V2DF,
	STVX_V2DI, STVX_V4SF, STVX_V4SI, STVX_V8HI, STVX_V16QI, STVXL_V2DF,
	STVXL_V2DI, STVXL_V4SF, STVXL_V4SI, STVXL_V8HI, STVXL_V16QI.
	* config/rs6000/rs6000-c.c (altivec_overloaded_builtins): Replace
	ALTIVEC_BUILTIN_LVX with ALTIVEC_BUILTIN_LVX_<MODE> throughout;
	similarly for ALTIVEC_BUILTIN_LVXL, ALTIVEC_BUILTIN_STVX, and
	ALTIVEC_BUILTIN_STVXL.
	* config/rs6000/rs6000-protos.h (altivec_expand_lvx_be): New prototype.
	(altivec_expand_stvx_be): Likewise.
	* config/rs6000/rs6000.c (swap_selector_for_mode): New function.
	(altivec_expand_lvx_be): Likewise.
	(altivec_expand_stvx_be): Likewise.
	(altivec_expand_builtin): Add cases for
	ALTIVEC_BUILTIN_STVX_<MODE>, ALTIVEC_BUILTIN_STVXL_<MODE>,
	ALTIVEC_BUILTIN_LVXL_<MODE>, and ALTIVEC_BUILTIN_LVX_<MODE>.
	(altivec_init_builtins): Add definitions for
	__builtin_altivec_lvxl_<mode>, __builtin_altivec_lvx_<mode>,
	__builtin_altivec_stvx_<mode>, and __builtin_altivec_stvxl_<mode>.

2014-02-21  Catherine Moore  <clm@codesourcery.com>

	* doc/invoke.texi (mvirt, mno-virt): Document.
	* config/mips/mips.opt (mvirt): New option.
	* config/mips/mips.h (ASM_SPEC): Pass mvirt to the assembler.

2014-02-21  Richard Biener  <rguenther@suse.de>

	PR tree-optimization/60276
	* tree-vectorizer.h (struct _stmt_vec_info): Add min_neg_dist field.
	(STMT_VINFO_MIN_NEG_DIST): New macro.
	* tree-vect-data-refs.c (vect_analyze_data_ref_dependence): Record
	STMT_VINFO_MIN_NEG_DIST.
	* tree-vect-stmts.c (vectorizable_load): Verify if assumptions
	made for negative dependence distances still hold.

2014-02-21  Richard Biener  <rguenther@suse.de>

	PR middle-end/60291
	* tree-ssa-live.c (mark_all_vars_used_1): Do not walk
	DECL_INITIAL for globals not in the current function context.

2014-02-21  Jakub Jelinek  <jakub@redhat.com>

	PR tree-optimization/56490
	* params.def (PARAM_UNINIT_CONTROL_DEP_ATTEMPTS): New param.
	* tree-ssa-uninit.c: Include params.h.
	(compute_control_dep_chain): Add num_calls argument, return false
	if it exceed PARAM_UNINIT_CONTROL_DEP_ATTEMPTS param, pass
	num_calls to recursive call.
	(find_predicates): Change dep_chain into normal array,
	cur_chain into auto_vec<edge, MAX_CHAIN_LEN + 1>, add num_calls
	variable and adjust compute_control_dep_chain caller.
	(find_def_preds): Likewise.

2014-02-21  Thomas Schwinge  <thomas@codesourcery.com>

	* gimple-pretty-print.c (dump_gimple_omp_for) [flags & TDF_RAW]
	<case GF_OMP_FOR_KIND_CILKSIMD>: Add missing break statement.

2014-02-21  Nick Clifton  <nickc@redhat.com>

	* config/stormy16/stormy16.md (pushdqi1): Add mode to post_inc.
	(pushhi1): Likewise.
	(popqi1): Add mode to pre_dec.
	(pophi1): Likewise.

2014-02-21  Jakub Jelinek  <jakub@redhat.com>

	* config/i386/i386.c (ix86_expand_vec_perm): Use V8SImode
	mode for mask of V8SFmode permutation.

2014-02-20  Richard Henderson  <rth@redhat.com>

	PR c++/60272
	* builtins.c (expand_builtin_atomic_compare_exchange): Always make
	a new pseudo for OLDVAL.

2014-02-20  Jakub Jelinek  <jakub@redhat.com>

	PR target/57896
	* config/i386/i386.c (expand_vec_perm_interleave2): Don't call
	gen_reg_rtx if d->testing_p.
	(expand_vec_perm_pshufb2, expand_vec_perm_broadcast_1): Return early
	if d->testing_p and we will certainly return true.
	(expand_vec_perm_even_odd_1): Likewise.  Don't call gen_reg_rtx
	if d->testing_p.

2014-02-20  Uros Bizjak  <ubizjak@gmail.com>

	* emit-rtl.c (gen_reg_rtx): Assert that
	crtl->emit.regno_pointer_align_length is non-zero.

2014-02-20  Richard Henderson  <rth@redhat.com>

	PR c++/60272
	* builtins.c (expand_builtin_atomic_compare_exchange): Conditionalize
	on failure the store back into EXPECT.

2014-02-20  Chung-Lin Tang  <cltang@codesourcery.com>
	    Sandra Loosemore  <sandra@codesourcery.com>

	* config/nios2/nios2.md (unspec): Add UNSPEC_PIC_GOTOFF_SYM enum.
	* config/nios2/nios2.c (nios2_function_profiler): Add
	-fPIC (flag_pic == 2) support.
	(nios2_handle_custom_fpu_cfg): Fix warning parameter.
	(nios2_large_offset_p): New function.
	(nios2_unspec_reloc_p): Move up position, update to use
	nios2_large_offset_p.
	(nios2_unspec_address): Remove function.
	(nios2_unspec_offset): New function.
	(nios2_large_got_address): New function.
	(nios2_got_address): Add large offset support.
	(nios2_legitimize_tls_address): Update usage of removed and new
	functions.
	(nios2_symbol_binds_local_p): New function.
	(nios2_load_pic_address): Add -fPIC (flag_pic == 2) support.
	(nios2_legitimize_address): Update to use nios2_large_offset_p.
	(nios2_emit_move_sequence): Avoid legitimizing (const (unspec ...)).
	(nios2_print_operand): Merge H/L processing, add hiadj/lo
	processing for (const (unspec ...)).
	(nios2_unspec_reloc_name): Add UNSPEC_PIC_GOTOFF_SYM case.

2014-02-20  Richard Biener  <rguenther@suse.de>

	* tree-cfg.c (replace_uses_by): Mark altered BBs before
	doing the substitution.
	(verify_gimple_assign_single): Also verify bare MEM_REFs on the lhs.

2014-02-20  Martin Jambor  <mjambor@suse.cz>

	PR ipa/55260
	* ipa-cp.c (cgraph_edge_brings_all_agg_vals_for_node): Uce correct
	info when checking whether lattices are bottom.

2014-02-20  Richard Biener  <rguenther@suse.de>

	PR middle-end/60221
	* tree-eh.c (execute_cleanup_eh_1): Also cleanup empty EH
	regions at -O0.

2014-02-20  Jan Hubicka  <hubicka@ucw.cz>

	PR ipa/58555
	* ipa-inline-transform.c (clone_inlined_nodes): Add freq_scale
	parameter specifying the scaling.
	(inline_call): Update.
	(want_inline_recursively): Guard division by zero.
	(recursive_inlining): Update.
	* ipa-inline.h (clone_inlined_nodes): Update.

2014-02-20  Ilya Tocar  <ilya.tocar@intel.com>

	PR target/60204
	* config/i386/i386.c (classify_argument): Pass structures of size
	64 bytes or less in register.

2014-02-20  Ilya Tocar  <ilya.tocar@intel.com>
	    Kirill Yukhin  <kirill.yukhin@intel.com>

	* config/i386/avx512erintrin.h (_mm_rcp28_round_sd): Swap operands.
	(_mm_rcp28_round_ss): Ditto.
	(_mm_rsqrt28_round_sd): Ditto.
	(_mm_rsqrt28_round_ss): Ditto.
	* config/i386/avx512erintrin.h (_mm_rcp14_round_sd): Ditto.
	(_mm_rcp14_round_ss): Ditto.
	(_mm_rsqrt14_round_sd): Ditto.
	(_mm_rsqrt14_round_ss): Ditto.
	* config/i386/sse.md (rsqrt14<mode>): Put nonimmediate operand as
	the first input operand, get rid of match_dup.
	(avx512er_exp2<mode><mask_name><round_saeonly_name>): Set type
	attribute to sse.
	(<mask_codefor>avx512er_rcp28<mode><mask_name><round_saeonly_name>):
	Ditto.
	(avx512er_vmrcp28<mode><round_saeonly_name>): Put nonimmediate
	operand as the first input operand, set type attribute.
	(<mask_codefor>avx512er_rsqrt28<mode><mask_name><round_saeonly_name>):
	Set type attribute.
	(avx512er_vmrsqrt28<mode><round_saeonly_name>): Put nonimmediate
	operand as the first input operand, set type attribute.

2014-02-19  Bill Schmidt  <wschmidt@linux.vnet.ibm.com>

	* config/rs6000/rs6000.c (vspltis_constant): Fix most significant
	bit of zero.

2014-02-19  H.J. Lu  <hongjiu.lu@intel.com>

	PR target/60207
	* config/i386/i386.c (construct_container): Remove TFmode check
	for X86_64_INTEGER_CLASS.

2014-02-19  Uros Bizjak  <ubizjak@gmail.com>

	PR target/59794
	* config/i386/i386.c (type_natural_mode): Warn for ABI changes
	only when -Wpsabi is enabled.

2014-02-19  Michael Hudson-Doyle  <michael.hudson@linaro.org>

	 PR target/59799
	* config/aarch64/aarch64.c (aarch64_pass_by_reference): The rules for
	passing arrays in registers are the same as for structs, so remove the
	special case for them.

2014-02-19  Eric Botcazou  <ebotcazou@adacore.com>

	* expr.c (expand_expr_real_1) <case VIEW_CONVERT_EXPR>: For a bit-field
	destination type, extract only the valid bits if the source type is not
	integral and has a different mode.

2014-02-19  Richard Biener  <rguenther@suse.de>

	PR ipa/60243
	* tree-inline.c (estimate_num_insns): Avoid calling cgraph_get_node
	for all calls.

2014-02-19  Richard Biener  <rguenther@suse.de>

	PR ipa/60243
	* ipa-prop.c: Include stringpool.h and tree-ssanames.h.
	(ipa_modify_call_arguments): Emit an argument load explicitely and
	preserve virtual SSA form there and for the replacement call.
	Do not update SSA form nor free dominance info.

2014-02-18  Jan Hubicka  <hubicka@ucw.cz>

	* ipa.c (function_and_variable_visibility): Also clear WEAK
	flag when disolving COMDAT_GROUP.

2014-02-18  Jan Hubicka  <hubicka@ucw.cz>

	* ipa-prop.h (ipa_ancestor_jf_data): Update ocmment.
	* ipa-prop.c (ipa_set_jf_known_type): Return early when
	not devirtualizing.
	(ipa_set_ancestor_jf): Set type to NULL hwen it is not preserved;
	do more sanity checks.
	(detect_type_change): Return true when giving up early.
	(compute_complex_assign_jump_func): Fix type parameter of
	ipa_set_ancestor_jf.
	(compute_complex_ancestor_jump_func): Likewise.
	(update_jump_functions_after_inlining): Fix updating of
	ancestor function.
	* ipa-cp.c (ipa_get_jf_ancestor_result): Be ready for type to be NULL.

2014-02-18  Jan Hubicka  <hubicka@ucw.cz>

	* cgraph.c (cgraph_update_edges_for_call_stmt_node): Also remove
	inline clones when edge disappears.

2014-02-18  Michael Meissner  <meissner@linux.vnet.ibm.com>

	PR target/60203
	* config/rs6000/rs6000.md (mov<mode>_64bit, TF/TDmode moves):
	Split 64-bit moves into 2 patterns.  Do not allow the use of
	direct move for TDmode in little endian, since the decimal value
	has little endian bytes within a word, but the 64-bit pieces are
	ordered in a big endian fashion, and normal subreg's of TDmode are
	not allowed.
	(mov<mode>_64bit_dm): Likewise.
	(movtd_64bit_nodm): Likewise.

2014-02-18  Eric Botcazou  <ebotcazou@adacore.com>

	PR tree-optimization/60174
	* tree-ssa-reassoc.c (init_range_entry): Do not look into the defining
	statement of an SSA_NAME that occurs in an abnormal PHI node.

2014-02-18  Jakub Jelinek  <jakub@redhat.com>

	PR sanitizer/60142
	* final.c (SEEN_BB): Remove.
	(SEEN_NOTE, SEEN_EMITTED): Renumber.
	(final_scan_insn): Don't force_source_line on second
	NOTE_INSN_BASIC_BLOCK.

2014-02-18  Uros Bizjak  <ubizjak@gmail.com>

	PR target/60205
	* config/i386/i386.h (struct ix86_args): Add warn_avx512f.
	* config/i386/i386.c (init_cumulative_args): Initialize warn_avx512f.
	(type_natural_mode): Warn ABI change when %zmm register is not
	available for AVX512F vector value passing.

2014-02-18  Kai Tietz  <ktietz@redhat.com>

	PR target/60193
	* config/i386/i386.c (ix86_expand_prologue): Use value in
	rax register as displacement when restoring %r10 or %rax.
	Fix wrong offset when restoring both registers.

2014-02-18  Eric Botcazou  <ebotcazou@adacore.com>

	* ipa-prop.c (compute_complex_ancestor_jump_func): Replace overzealous
	assertion with conditional return.

2014-02-18  Jakub Jelinek  <jakub@redhat.com>
	    Uros Bizjak  <ubizjak@gmail.com>

	PR driver/60233
	* config/i386/driver-i386.c (host_detect_local_cpu): If
	YMM state is not saved by the OS, also clear has_f16c.  Move
	CPUID 0x80000001 handling before YMM state saving checking.

2014-02-18  Andrey Belevantsev  <abel@ispras.ru>

	PR rtl-optimization/58960
	* haifa-sched.c (alloc_global_sched_pressure_data): New,
	factored out from ...
	(sched_init): ... here.
	(free_global_sched_pressure_data): New, factored out from ...
	(sched_finish): ... here.
	* sched-int.h (free_global_sched_pressure_data): Declare.
	* sched-rgn.c (nr_regions_initial): New static global.
	(haifa_find_rgns): Initialize it.
	(schedule_region): Disable sched-pressure for the newly
	generated regions.

2014-02-17  Richard Biener  <rguenther@suse.de>

	* tree-vect-stmts.c (free_stmt_vec_info): Clear BB and
	release SSA defs of pattern stmts.

2014-02-17  Richard Biener  <rguenther@suse.de>

	* tree-inline.c (expand_call_inline): Release the virtual
	operand defined by the call we are about to inline.

2014-02-17  Richard Biener  <rguenther@suse.de>

	* tree-ssa.c (verify_ssa): If verify_def found an error, ICE.

2014-02-17  Kirill Yukhin  <kirill.yukhin@intel.com>
	    Ilya Tocar  <ilya.tocar@intel.com>

	* config/i386/avx512fintrin.h (_mm512_maskz_permutexvar_epi64): Swap
	arguments order in builtin.
	(_mm512_permutexvar_epi64): Ditto.
	(_mm512_mask_permutexvar_epi64): Ditto
	(_mm512_maskz_permutexvar_epi32): Ditto
	(_mm512_permutexvar_epi32): Ditto
	(_mm512_mask_permutexvar_epi32): Ditto

2014-02-16  Bill Schmidt  <wschmidt@linux.vnet.ibm.com>

	* config/rs6000/altivec.md (p8_vmrgew): Handle little endian targets.
	(p8_vmrgow): Likewise.

2014-02-16  Bill Schmidt  <wschmidt@linux.vnet.ibm.com>

	* config/rs6000/vsx.md (vsx_xxpermdi_<mode>): Handle little
	endian targets.

2014-02-15  Michael Meissner  <meissner@linux.vnet.ibm.com>

	PR target/60203
	* config/rs6000/rs6000.md (rreg): Add TFmode, TDmode constraints.
	(mov<mode>_internal, TFmode/TDmode): Split TFmode/TDmode moves
	into 64-bit and 32-bit moves.  On 64-bit moves, add support for
	using direct move instructions on ISA 2.07.  Also adjust
	instruction length for 64-bit.
	(mov<mode>_64bit, TFmode/TDmode): Likewise.
	(mov<mode>_32bit, TFmode/TDmode): Likewise.

2014-02-15  Alan Modra  <amodra@gmail.com>

	PR target/58675
	PR target/57935
	* config/rs6000/rs6000.c (rs6000_secondary_reload_inner): Use
	find_replacement on parts of insn rtl that might be reloaded.

2014-02-15  Richard Biener  <rguenther@suse.de>

	PR tree-optimization/60183
	* tree-ssa-phiprop.c (propagate_with_phi): Avoid speculating loads.
	(tree_ssa_phiprop): Calculate and free post-dominators.

2014-02-14  Jeff Law  <law@redhat.com>

	PR rtl-optimization/60131
	* ree.c (get_extended_src_reg): New function.
	(combine_reaching_defs): Use it rather than assuming location of REG.
	(find_and_remove_re): Verify first operand of extension is
	a REG before adding the insns to the copy list.

2014-02-14  Roland McGrath  <mcgrathr@google.com>

	* configure.ac (HAVE_AS_IX86_UD2): New test for 'ud2' mnemonic.
	* configure: Regenerated.
	* config.in: Regenerated.
	* config/i386/i386.md (trap) [HAVE_AS_IX86_UD2]: Use the mnemonic
	instead of ASM_SHORT.

2014-02-14  Vladimir Makarov  <vmakarov@redhat.com>
	    Richard Earnshaw  <rearnsha@arm.com>

	PR rtl-optimization/59535
	* lra-constraints.c (process_alt_operands): Encourage alternative
	when unassigned pseudo class is superset of the alternative class.
	(inherit_reload_reg): Don't inherit when optimizing for code size.
	* config/arm/arm.h (MODE_BASE_REG_CLASS): Add version for LRA
	returning CORE_REGS for anything but Thumb1 and BASE_REGS for
	modes not less than 4 for Thumb1.

2014-02-14  Kyle McMartin  <kyle@redhat.com>

	PR pch/60010
	* config/host-linux.c (TRY_EMPTY_VM_SPACE): Define for AArch64.

2014-02-14  Richard Biener  <rguenther@suse.de>

	* cilk-common.c (cilk_arrow): Build a MEM_REF, not an INDIRECT_REF.
	(get_frame_arg): Drop the assert with langhook types_compatible_p.
	Do not strip INDIRECT_REFs.

2014-02-14  Richard Biener  <rguenther@suse.de>

	PR lto/60179
	* lto-streamer-out.c (DFS_write_tree_body): Do not follow
	DECL_FUNCTION_SPECIFIC_TARGET.
	(hash_tree): Do not hash DECL_FUNCTION_SPECIFIC_TARGET.
	* tree-streamer-out.c (pack_ts_target_option): Remove.
	(streamer_pack_tree_bitfields): Do not stream TS_TARGET_OPTION.
	(write_ts_function_decl_tree_pointers): Do not stream
	DECL_FUNCTION_SPECIFIC_TARGET.
	* tree-streamer-in.c (unpack_ts_target_option): Remove.
	(unpack_value_fields): Do not stream TS_TARGET_OPTION.
	(lto_input_ts_function_decl_tree_pointers): Do not stream
	DECL_FUNCTION_SPECIFIC_TARGET.

2014-02-14  Jakub Jelinek  <jakub@redhat.com>

	* tree-vect-loop.c (vect_is_slp_reduction): Don't set use_stmt twice.
	(get_initial_def_for_induction, vectorizable_induction): Ignore
	debug stmts when looking for exit_phi.
	(vectorizable_live_operation): Fix up condition.

2014-02-14  Chung-Ju Wu  <jasonwucj@gmail.com>

	* config/nds32/nds32.c (nds32_asm_function_prologue): Do not use
	nreverse() because it changes the content of original tree list.

2014-02-14  Chung-Ju Wu  <jasonwucj@gmail.com>

	* config/nds32/t-mlibs (MULTILIB_OPTIONS): Fix typo in comment.
	* config/nds32/nds32.c (nds32_merge_decl_attributes): Likewise.

2014-02-14  Chung-Ju Wu  <jasonwucj@gmail.com>

	* config/nds32/nds32.c (nds32_naked_function_p): Follow the
	GNU coding standards.

2014-02-13  Jakub Jelinek  <jakub@redhat.com>

	PR debug/60152
	* dwarf2out.c (gen_subprogram_die): Don't call
	add_calling_convention_attribute if subr_die is old_die.

2014-02-13  Sharad Singhai  <singhai@google.com>

	* doc/optinfo.texi: Fix order of nodes.

2014-02-13  Uros Bizjak  <ubizjak@gmail.com>

	* config/i386/sse.md (xop_vmfrcz<mode>2): Generate const0 in
	operands[2], not operands[3].

2014-02-13  Richard Biener  <rguenther@suse.de>

	PR bootstrap/59878
	* doc/install.texi (ISL): Update recommended version to 0.12.2,
	mention the possibility of an in-tree build.
	(CLooG): Update recommended version to 0.18.1, mention the
	possibility of an in-tree build and clarify that the ISL
	bundled with CLooG does not work.

2014-02-13  Jakub Jelinek  <jakub@redhat.com>

	PR target/43546
	* expr.c (compress_float_constant): If x is a hard register,
	extend into a pseudo and then move to x.

2014-02-13  Dominik Vogt  <vogt@linux.vnet.ibm.com>

	* config/s390/s390.c (s390_asm_output_function_label): Fix crash
	caused by bad second argument to warning_at() with -mhotpatch and
	nested functions (e.g. with gfortran).

2014-02-13  Richard Sandiford  <rdsandiford@googlemail.com>

	* opts.c (option_name): Remove "enabled by default" rider.

2014-02-12  John David Anglin  <danglin@gcc.gnu.org>

	* config/pa/pa.c (pa_option_override): Remove auto increment FIXME.

2014-02-12  H.J. Lu  <hongjiu.lu@intel.com>
	    Uros Bizjak  <ubizjak@gmail.com>

	PR target/60151
	* configure.ac (HAVE_AS_GOTOFF_IN_DATA): Pass --32 to GNU assembler.
	* configure: Regenerated.

2014-02-12  Richard Biener  <rguenther@suse.de>

	* vec.c (vec_prefix::calculate_allocation): Move as
	inline variant to vec.h.
	(vec_prefix::calculate_allocation_1): New out-of-line version.
	* vec.h (vec_prefix::calculate_allocation_1): Declare.
	(vec_prefix::m_has_auto_buf): Rename to ...
	(vec_prefix::m_using_auto_storage): ... this.
	(vec_prefix::calculate_allocation): Inline the easy cases
	and dispatch to calculate_allocation_1 which doesn't need the
	prefix address.
	(va_heap::reserve): Use gcc_checking_assert.
	(vec<T, A, vl_embed>::embedded_init): Add argument to initialize
	m_using_auto_storage.
	(auto_vec): Change m_vecpfx member to a vec<T, va_heap, vl_embed>
	member and adjust.
	(vec<T, va_heap, vl_ptr>::reserve): Remove redundant check.
	(vec<T, va_heap, vl_ptr>::release): Avoid casting.
	(vec<T, va_heap, vl_ptr>::using_auto_storage): Simplify.

2014-02-12  Richard Biener  <rguenther@suse.de>

	* gcse.c (compute_transp): break from loop over canon_modify_mem_list
	when we found a dependence.

2014-02-12  Thomas Schwinge  <thomas@codesourcery.com>

	* gimplify.c (gimplify_call_expr, gimplify_modify_expr): Move
	common code...
	(maybe_fold_stmt): ... into this new function.
	* omp-low.c (lower_omp): Update comment.

	* omp-low.c (lower_omp_target): Add clobber for sizes array, after
	last use.

	* omp-low.c (diagnose_sb_0): Make sure label_ctx is valid to
	dereference.

2014-02-12  James Greenhalgh  <james.greenhalgh@arm.com>

	* config/arm/aarch-cost-tables.h (generic_extra_costs): Fix
	identifiers in comments.
	(cortexa53_extra_costs): Likewise.
	* config/arm/arm.c (cortexa9_extra_costs): Fix identifiers in comments.
	(cortexa7_extra_costs): Likewise.
	(cortexa12_extra_costs): Likewise.
	(cortexa15_extra_costs): Likewise.
	(v7m_extra_costs): Likewise.

2014-02-12  Richard Biener  <rguenther@suse.de>

	PR middle-end/60092
	* gimple-low.c (lower_builtin_posix_memalign): Lower conditional
	of posix_memalign being successful.
	(lower_stmt): Restrict lowering of posix_memalign to when
	-ftree-bit-ccp is enabled.

2014-02-12  Senthil Kumar Selvaraj  <senthil_kumar.selvaraj@atmel.com>

	* config/avr/avr-c.c (avr_resolve_overloaded_builtin): Pass vNULL for
	arg_loc.
	* config/spu/spu-c.c (spu_resolve_overloaded_builtin): Likewise.

2014-02-12  Eric Botcazou  <ebotcazou@adacore.com>

	PR rtl-optimization/60116
	* combine.c (try_combine): Also remove dangling REG_DEAD notes on the
	other_insn once the combination has been validated.

2014-02-11  Jan Hubicka  <hubicka@ucw.cz>

	PR lto/59468
	* ipa-utils.h (possible_polymorphic_call_targets): Update prototype
	and wrapper.
	* ipa-devirt.c: Include demangle.h
	(odr_violation_reported): New static variable.
	(add_type_duplicate): Update odr_violations.
	(maybe_record_node): Add completep parameter; update it.
	(record_target_from_binfo): Add COMPLETEP parameter;
	update it as needed.
	(possible_polymorphic_call_targets_1): Likewise.
	(struct polymorphic_call_target_d): Add nonconstruction_targets;
	rename FINAL to COMPLETE.
	(record_targets_from_bases): Sanity check we found the binfo;
	fix COMPLETEP updating.
	(possible_polymorphic_call_targets): Add NONCONSTRUTION_TARGETSP
	parameter, fix computing of COMPLETEP.
	(dump_possible_polymorphic_call_targets): Imrove readability of dump;
	at LTO time do demangling.
	(ipa_devirt): Use nonconstruction_targets; Improve dumps.
	* gimple-fold.c (gimple_get_virt_method_for_vtable): Add can_refer
	parameter.
	(gimple_get_virt_method_for_binfo): Likewise.
	* gimple-fold.h (gimple_get_virt_method_for_binfo,
	gimple_get_virt_method_for_vtable): Update prototypes.

2014-02-11  Vladimir Makarov  <vmakarov@redhat.com>

	PR target/49008
	* genautomata.c (add_presence_absence): Fix typo with
	{final_}presence_list.

2014-02-11  Michael Meissner  <meissner@linux.vnet.ibm.com>

	PR target/60137
	* config/rs6000/rs6000.md (128-bit GPR splitter): Add a splitter
	for VSX/Altivec vectors that land in GPR registers.

2014-02-11  Richard Henderson  <rth@redhat.com>
	    Jakub Jelinek  <jakub@redhat.com>

	PR debug/59776
	* tree-sra.c (load_assign_lhs_subreplacements): Add VIEW_CONVERT_EXPR
	around drhs if type conversion to lacc->type is not useless.

2014-02-11  Kyrylo Tkachov  <kyrylo.tkachov@arm.com>

	* config/aarch64/aarch64-cores.def (cortex-a57): Use cortexa57
	tuning struct.
	(cortex-a57.cortex-a53): Likewise.
	* config/aarch64/aarch64.c (cortexa57_tunings): New tuning struct.

2014-02-11  Kyrylo Tkachov  <kyrylo.tkachov@arm.com>

	* config/arm/thumb2.md (*thumb2_movhi_insn): Add alternatives for
	arm_restrict_it.

2014-02-11  Renlin Li  <Renlin.Li@arm.com>

	* doc/sourcebuild.texi: Document check_effective_target_arm_vfp3_ok and
	add_options_for_arm_vfp3.

2014-02-11  Jeff Law  <law@redhat.com>

	PR middle-end/54041
	* expr.c (expand_expr_addr_expr_1): Handle expand_expr returning an
	object with an undesirable mode.

2014-02-11  Rainer Orth  <ro@CeBiTec.Uni-Bielefeld.DE>

	PR libgomp/60107
	* config/i386/sol2-9.h: New file.
	* config.gcc (i[34567]86-*-solaris2* | x86_64-*-solaris2.1[0-9]*,
	*-*-solaris2.9*): Use it.

2014-02-10  Nagaraju Mekala  <nagaraju.mekala@xilinx.com>

	* config/microblaze/microblaze.md: Add movsi4_rev insn pattern.
	* config/microblaze/predicates.md: Add reg_or_mem_operand predicate.

2014-02-10  Nagaraju Mekala  <nagaraju.mekala@xilinx.com>

	* config/microblaze/microblaze.c: Extend mcpu version format

2014-02-10  David Holsgrove  <david.holsgrove@xilinx.com>

	* config/microblaze/microblaze.h: Define SIZE_TYPE and PTRDIFF_TYPE.

2014-02-10  Richard Henderson  <rth@redhat.com>

	PR target/59927
	* calls.c (expand_call): Don't double-push for reg_parm_stack_space.
	* config/i386/i386.c (init_cumulative_args): Remove sorry for 64-bit
	ms-abi vs -mno-accumulate-outgoing-args.
	(ix86_expand_prologue): Unconditionally call ix86_eax_live_at_start_p.
	* config/i386/i386.h (ACCUMULATE_OUTGOING_ARGS): Fix comment with
	respect to ms-abi.

2014-02-10  Bernd Edlinger  <bernd.edlinger@hotmail.de>

	PR middle-end/60080
	* cfgexpand.c (expand_asm_operands): Attach source location to
	ASM_INPUT rtx objects.
	* print-rtl.c (print_rtx): Check for UNKNOWN_LOCATION.

2014-02-10  Nick Clifton  <nickc@redhat.com>

	* config/mn10300/mn10300.c (popcount): New function.
	(mn10300_expand_prologue): Include saved registers in stack usage
	count.

2014-02-10  Jeff Law  <law@redhat.com>

	PR middle-end/52306
	* reload1.c (emit_input_reload_insns): Do not create invalid RTL
	when changing the SET_DEST of a prior insn to avoid an input reload.

2014-02-10  Ulrich Weigand  <Ulrich.Weigand@de.ibm.com>

	* config/rs6000/sysv4.h (ENDIAN_SELECT): Do not attempt to enforce
	big-endian mode for -mcall-aixdesc, -mcall-freebsd, -mcall-netbsd,
	-mcall-openbsd, or -mcall-linux.
	(CC1_ENDIAN_BIG_SPEC): Remove.
	(CC1_ENDIAN_LITTLE_SPEC): Remove.
	(CC1_ENDIAN_DEFAULT_SPEC): Remove.
	(CC1_SPEC): Remove (always empty) %cc1_endian_... spec.
	(SUBTARGET_EXTRA_SPECS): Remove %cc1_endian_big, %cc1_endian_little,
	and %cc1_endian_default.
	* config/rs6000/sysv4le.h (CC1_ENDIAN_DEFAULT_SPEC): Remove.

2014-02-10  Richard Biener  <rguenther@suse.de>

	PR tree-optimization/60115
	* tree-eh.c (tree_could_trap_p): Unify TARGET_MEM_REF and
	MEM_REF handling.  Properly verify that the accesses are not
	out of the objects bound.

2014-02-10  Kyrylo Tkachov  <kyrylo.tkachov@arm.com>

	* config/aarch64/aarch64.c (aarch64_override_options): Fix typo from
	coretex to cortex.

2014-02-10  Eric Botcazou  <ebotcazou@adacore.com>

	* ipa-devirt.c (get_polymorphic_call_info_from_invariant): Return
	proper constants and fix formatting.
	(possible_polymorphic_call_targets): Fix formatting.

2014-02-10  Kirill Yukhin  <kirill.yukhin@intel.com>
	    Ilya Tocar  <ilya.tocar@intel.com>

	* config/i386/avx512fintrin.h (_mm512_storeu_epi64): Removed.
	(_mm512_loadu_epi32): Renamed into...
	(_mm512_loadu_si512): This.
	(_mm512_storeu_epi32): Renamed into...
	(_mm512_storeu_si512): This.
	(_mm512_maskz_ceil_ps): Removed.
	(_mm512_maskz_ceil_pd): Ditto.
	(_mm512_maskz_floor_ps): Ditto.
	(_mm512_maskz_floor_pd): Ditto.
	(_mm512_floor_round_ps): Ditto.
	(_mm512_floor_round_pd): Ditto.
	(_mm512_ceil_round_ps): Ditto.
	(_mm512_ceil_round_pd): Ditto.
	(_mm512_mask_floor_round_ps): Ditto.
	(_mm512_mask_floor_round_pd): Ditto.
	(_mm512_mask_ceil_round_ps): Ditto.
	(_mm512_mask_ceil_round_pd): Ditto.
	(_mm512_maskz_floor_round_ps): Ditto.
	(_mm512_maskz_floor_round_pd): Ditto.
	(_mm512_maskz_ceil_round_ps): Ditto.
	(_mm512_maskz_ceil_round_pd): Ditto.
	(_mm512_expand_pd): Ditto.
	(_mm512_expand_ps): Ditto.
	* config/i386/i386.c (ix86_builtins): Remove
	IX86_BUILTIN_EXPANDPD512_NOMASK, IX86_BUILTIN_EXPANDPS512_NOMASK.
	(bdesc_args): Ditto.
	* config/i386/predicates.md (const1256_operand): New.
	(const_1_to_2_operand): Ditto.
	* config/i386/sse.md (avx512pf_gatherpf<mode>sf): Change hint value.
	(*avx512pf_gatherpf<mode>sf_mask): Ditto.
	(*avx512pf_gatherpf<mode>sf): Ditto.
	(avx512pf_gatherpf<mode>df): Ditto.
	(*avx512pf_gatherpf<mode>df_mask): Ditto.
	(*avx512pf_gatherpf<mode>df): Ditto.
	(avx512pf_scatterpf<mode>sf): Ditto.
	(*avx512pf_scatterpf<mode>sf_mask): Ditto.
	(*avx512pf_scatterpf<mode>sf): Ditto.
	(avx512pf_scatterpf<mode>df): Ditto.
	(*avx512pf_scatterpf<mode>df_mask): Ditto.
	(*avx512pf_scatterpf<mode>df): Ditto.
	(avx512f_expand<mode>): Removed.
	(<shift_insn><mode>3<mask_name>): Change predicate type.

2014-02-08  Jakub Jelinek  <jakub@redhat.com>

	* tree-vect-data-refs.c (vect_analyze_data_refs): For clobbers
	not at the end of datarefs vector use ordered_remove to avoid
	reordering datarefs vector.

	PR c/59984
	* gimplify.c (gimplify_bind_expr): In ORT_SIMD region
	mark local addressable non-static vars as GOVD_PRIVATE
	instead of GOVD_LOCAL.
	* omp-low.c (lower_omp_for): Move gimple_bind_vars
	and BLOCK_VARS of gimple_bind_block to new_stmt rather
	than copying them.

	PR middle-end/60092
	* tree-ssa-ccp.c (surely_varying_stmt_p): Don't return true
	if TYPE_ATTRIBUTES (gimple_call_fntype ()) contain
	assume_aligned or alloc_align attributes.
	(bit_value_assume_aligned): Add ATTR, PTRVAL and ALLOC_ALIGN
	arguments.  Handle also assume_aligned and alloc_align attributes.
	(evaluate_stmt): Adjust bit_value_assume_aligned caller.  Handle
	calls to functions with assume_aligned or alloc_align attributes.
	* doc/extend.texi: Document assume_aligned and alloc_align attributes.

2014-02-08  Terry Guo  <terry.guo@arm.com>

	* doc/invoke.texi: Document ARM -march=armv7e-m.

2014-02-08  Jakub Jelinek  <jakub@redhat.com>

	* cilk-common.c (cilk_init_builtins): Clear TREE_NOTHROW
	flag on __cilkrts_rethrow builtin.

	PR ipa/60026
	* ipa-cp.c (determine_versionability): Fail at -O0
	or __attribute__((optimize (0))) or -fno-ipa-cp functions.
	* tree-sra.c (ipa_sra_preliminary_function_checks): Similarly.

	Revert:
	2014-02-04  Jakub Jelinek  <jakub@redhat.com>

	PR ipa/60026
	* tree-inline.c (copy_forbidden): Fail for
	__attribute__((optimize (0))) functions.

2014-02-07  Jan Hubicka  <hubicka@ucw.cz>

	* varpool.c: Include pointer-set.h.
	(varpool_remove_unreferenced_decls): Variables in other partitions
	will not be output; be however careful to not lose information
	about partitioning.

2014-02-07  Jan Hubicka  <hubicka@ucw.cz>

	* gimple-fold.c (gimple_get_virt_method_for_vtable): Do O(1)
	lookup in the vtable constructor.

2014-02-07  Jeff Law  <law@redhat.com>

	PR target/40977
	* config/m68k/m68k.md (ashldi_extsi): Turn into a
	define_insn_and_split.

	* ipa-inline.c (inline_small_functions): Fix typos.

2014-02-07  Richard Sandiford  <rsandifo@linux.vnet.ibm.com>

	* config/s390/s390-protos.h (s390_can_use_simple_return_insn)
	(s390_can_use_return_insn): Declare.
	* config/s390/s390.h (EPILOGUE_USES): Define.
	* config/s390/s390.c (s390_mainpool_start): Allow two main_pool
	instructions.
	(s390_chunkify_start): Handle return JUMP_LABELs.
	(s390_early_mach): Emit a main_pool instruction on the entry edge.
	(s300_set_up_by_prologue, s390_can_use_simple_return_insn)
	(s390_can_use_return_insn): New functions.
	(s390_fix_long_loop_prediction): Handle conditional returns.
	(TARGET_SET_UP_BY_PROLOGUE): Define.
	* config/s390/s390.md (ANY_RETURN): New code iterator.
	(*creturn, *csimple_return, return, simple_return): New patterns.

2014-02-07  Richard Sandiford  <rsandifo@linux.vnet.ibm.com>

	* config/s390/s390.c (s390_restore_gprs_from_fprs): Add REG_CFA_RESTORE
	notes to each restore.  Also add REG_CFA_DEF_CFA when restoring %r15.
	(s390_optimize_prologue): Don't clear RTX_FRAME_RELATED_P.  Update the
	REG_CFA_RESTORE list when deciding not to restore a register.

2014-02-07  Richard Sandiford  <rsandifo@linux.vnet.ibm.com>

	* config/s390/s390.c: Include tree-pass.h and context.h.
	(s390_early_mach): New function, split out from...
	(s390_emit_prologue): ...here.
	(pass_data_s390_early_mach): New pass structure.
	(pass_s390_early_mach): New class.
	(s390_option_override): Create and register early_mach pass.
	Move to end of file.

2014-02-07  Richard Sandiford  <rsandifo@linux.vnet.ibm.com>

	* var-tracking.c (vt_stack_adjustments): Don't require stack_adjusts
	to match for the exit block.

2014-02-07  Andreas Krebbel  <Andreas.Krebbel@de.ibm.com>

	* config/s390/s390.md ("atomic_load<mode>", "atomic_store<mode>")
	("atomic_compare_and_swap<mode>", "atomic_fetch_<atomic><mode>"):
	Reject misaligned operands.

2014-02-07  Andreas Krebbel  <Andreas.Krebbel@de.ibm.com>

	* optabs.c (expand_atomic_compare_and_swap): Allow expander to fail.

2014-02-07  Richard Biener  <rguenther@suse.de>

	PR middle-end/60092
	* gimple-low.c (lower_builtin_posix_memalign): New function.
	(lower_stmt): Call it to lower posix_memalign in a way
	to make alignment info accessible.

2014-02-07  Jakub Jelinek  <jakub@redhat.com>

	PR c++/60082
	* tree.c (build_common_builtin_nodes): Set ECF_LEAF for
	__builtin_setjmp_receiver.

2014-02-07  Richard Biener  <rguenther@suse.de>

	PR middle-end/60092
	* builtin-types.def (BT_FN_INT_PTRPTR_SIZE_SIZE): Add.
	* builtins.def (BUILT_IN_POSIX_MEMALIGN): Likewise.
	* tree-ssa-structalias.c (find_func_aliases_for_builtin_call):
	Handle BUILT_IN_POSIX_MEMALIGN.
	(find_func_clobbers): Likewise.
	* tree-ssa-alias.c (ref_maybe_used_by_call_p_1): Likewise.
	(call_may_clobber_ref_p_1): Likewise.

2014-02-06  Jan Hubicka  <hubicka@ucw.cz>

	PR ipa/59918
	* ipa-devirt.c (record_target_from_binfo): Remove overactive
	sanity check.

2014-02-06  Jan Hubicka  <hubicka@ucw.cz>

	PR ipa/59469
	* lto-cgraph.c (lto_output_node): Use
	symtab_get_symbol_partitioning_class.
	(lto_output_varpool_node): likewise.
	(symtab_get_symbol_partitioning_class): Move here from
	lto/lto-partition.c
	* cgraph.h (symbol_partitioning_class): Likewise.
	(symtab_get_symbol_partitioning_class): Declare.

2014-02-06  Jan Hubicka  <hubicka@ucw.cz>

	* ggc.h (ggc_internal_cleared_alloc): New macro.
	* vec.h (vec_safe_copy): Handle memory stats.
	* omp-low.c (simd_clone_struct_alloc): Use ggc_internal_cleared_alloc.
	* target-globals.c (save_target_globals): Likewise.

2014-02-06  Jan Hubicka  <hubicka@ucw.cz>

	PR target/60077
	* expr.c (emit_move_resolve_push): Export; be bit more selective
	on when to clear alias set.
	* expr.h (emit_move_resolve_push): Declare.
	* function.h (struct function): Add tail_call_marked.
	* tree-tailcall.c (optimize_tail_call): Set tail_call_marked.
	* config/i386/i386-protos.h (ix86_expand_push): Remove.
	* config/i386/i386.md (TImode move expander): De not call
	ix86_expand_push.
	(FP push expanders): Preserve memory attributes.
	* config/i386/sse.md (push<mode>1): Remove.
	* config/i386/i386.c (ix86_expand_vector_move): Handle push operation.
	(ix86_expand_push): Remove.
	* config/i386/mmx.md (push<mode>1): Remove.

2014-02-06  Jakub Jelinek  <jakub@redhat.com>

	PR rtl-optimization/60030
	* internal-fn.c (ubsan_expand_si_overflow_mul_check): Surround
	lopart with paradoxical subreg before shifting it up by hprec.

2014-02-06  Kyrylo Tkachov  <kyrylo.tkachov@arm.com>

	* config/arm/aarch-cost-tables.h (cortexa57_extra_costs): New table.
	Remove extra newline at end of file.
	* config/arm/arm.c (arm_cortex_a57_tune): New tuning struct.
	(arm_issue_rate): Handle cortexa57.
	* config/arm/arm-cores.def (cortex-a57): Use cortex_a57 tuning.
	(cortex-a57.cortex-a53): Likewise.

2014-02-06  Jakub Jelinek  <jakub@redhat.com>

	PR target/59575
	* config/arm/arm.c (emit_multi_reg_push): Add dwarf_regs_mask argument,
	don't record in REG_FRAME_RELATED_EXPR registers not set in that
	bitmask.
	(arm_expand_prologue): Adjust all callers.
	(arm_unwind_emit_sequence): Allow saved, but not important for unwind
	info, registers also at the lowest numbered registers side.  Use
	gcc_assert instead of abort, and SET_SRC/SET_DEST macros instead of
	XEXP.

	PR debug/59992
	* var-tracking.c (adjust_mems): Before adding a SET to
	amd->side_effects, adjust it's SET_SRC using simplify_replace_fn_rtx.

2014-02-06  Alan Modra  <amodra@gmail.com>

	PR target/60032
	* config/rs6000/rs6000.c (rs6000_secondary_memory_needed_mode): Only
	change SDmode to DDmode when lra_in_progress.

2014-02-06  Jakub Jelinek  <jakub@redhat.com>

	PR middle-end/59150
	* tree-vect-data-refs.c (vect_analyze_data_refs): For clobbers, call
	free_data_ref on the dr first, and before goto again also set dr
	to the next dr.  For simd_lane_access, free old datarefs[i] before
	overwriting it.  For get_vectype_for_scalar_type failure, don't
	free_data_ref if simd_lane_access.

	* Makefile.in (prefix.o, cppbuiltin.o): Depend on $(BASEVER).

	PR target/60062
	* tree.h (opts_for_fn): New inline function.
	(opt_for_fn): Define.
	* config/i386/i386.c (ix86_function_regparm): Use
	opt_for_fn (decl, optimize) instead of optimize.

2014-02-06  Marcus Shawcroft  <marcus.shawcroft@arm.com>

	* config/aarch64/aarch64.c (aarch64_classify_symbol): Fix logic
	for SYMBOL_REF in large memory model.

2014-02-06  Kyrylo Tkachov  <kyrylo.tkachov@arm.com>

	* config/aarch64/aarch64-cores.def (cortex-a53): Specify CRC32
	and crypto support.
	(cortex-a57): Likewise.
	(cortex-a57.cortex-a53): Likewise.

2014-02-06  Yury Gribov  <y.gribov@samsung.com>
	    Kugan Vivekanandarajah  <kuganv@linaro.org>

	* config/arm/arm.c (arm_vector_alignment_reachable): Check
	unaligned_access.
	* config/arm/arm.c (arm_builtin_support_vector_misalignment): Likewise.

2014-02-06  Richard Biener  <rguenther@suse.de>

	* tree-cfg.c (gimple_duplicate_sese_region): Fix ordering of
	set_loop_copy and initialize_original_copy_tables.

2014-02-06  Alex Velenko  <Alex.Velenko@arm.com>

	* config/aarch64/aarch64-simd.md
	(aarch64_ashr_simddi): Change QI to SI.

2014-02-05  Jan Hubicka  <hubicka@ucw.cz>
	    Jakub Jelinek  <jakub@redhat.com>

	PR middle-end/60013
	* ipa-inline-analysis.c (compute_bb_predicates): Ensure monotonicity
	of the dataflow.

2014-02-05  Bill Schmidt  <wschmidt@linux.vnet.ibm.com>

	* config/rs6000/rs6000.c (altivec_expand_vec_perm_const): Change
	CODE_FOR_altivec_vpku[hw]um to
	CODE_FOR_altivec_vpku[hw]um_direct.
	* config/rs6000/altivec.md (vec_unpacks_hi_<VP_small_lc>): Change
	UNSPEC_VUNPACK_HI_SIGN to UNSPEC_VUNPACK_HI_SIGN_DIRECT.
	(vec_unpacks_lo_<VP_small_lc>): Change UNSPEC_VUNPACK_LO_SIGN to
	UNSPEC_VUNPACK_LO_SIGN_DIRECT.

2014-02-05  Bill Schmidt  <wschmidt@linux.vnet.ibm.com>

	* config/rs6000/altivec.md (altivec_vsum2sws): Adjust code
	generation for -maltivec=be.
	(altivec_vsumsws): Simplify redundant test.

2014-02-05  Bill Schmidt  <wschmidt@linux.vnet.ibm.com>

	* altivec.md (UNSPEC_VPACK_UNS_UNS_MOD_DIRECT): New unspec.
	(UNSPEC_VUNPACK_HI_SIGN_DIRECT): Likewise.
	(UNSPEC_VUNPACK_LO_SIGN_DIRECT): Likewise.
	(mulv8hi3): Use gen_altivec_vpkuwum_direct instead of
	gen_altivec_vpkuwum.
	(altivec_vpkpx): Test for VECTOR_ELT_ORDER_BIG instead of for
	BYTES_BIG_ENDIAN.
	(altivec_vpks<VI_char>ss): Likewise.
	(altivec_vpks<VI_char>us): Likewise.
	(altivec_vpku<VI_char>us): Likewise.
	(altivec_vpku<VI_char>um): Likewise.
	(altivec_vpku<VI_char>um_direct): New (copy of
	altivec_vpku<VI_char>um that still relies on BYTES_BIG_ENDIAN, for
	internal use).
	(altivec_vupkhs<VU_char>): Emit vupkls* instead of vupkhs* when
	target is little endian and -maltivec=be is not specified.
	(*altivec_vupkhs<VU_char>_direct): New (copy of
	altivec_vupkhs<VU_char> that always emits vupkhs*, for internal use).
	(altivec_vupkls<VU_char>): Emit vupkhs* instead of vupkls* when
	target is little endian and -maltivec=be is not specified.
	(*altivec_vupkls<VU_char>_direct): New (copy of
	altivec_vupkls<VU_char> that always emits vupkls*, for internal use).
	(altivec_vupkhpx): Emit vupklpx instead of vupkhpx when target is
	little endian and -maltivec=be is not specified.
	(altivec_vupklpx): Emit vupkhpx instead of vupklpx when target is
	little endian and -maltivec=be is not specified.

2014-02-05  Richard Henderson  <rth@redhat.com>

	PR debug/52727
	* combine-stack-adj.c: Revert r206943.
	* sched-int.h (struct deps_desc): Add last_args_size.
	* sched-deps.c (init_deps): Initialize it.
	(sched_analyze_insn): Add OUTPUT dependencies between insns that
	contain REG_ARGS_SIZE notes.

2014-02-05  Jan Hubicka  <hubicka@ucw.cz>

	* lto-cgraph.c (asm_nodes_output): Make global.
	* lto-wrapper.c (run_gcc): Pass down paralelizm to WPA.
	* gcc.c (AS_NEEDS_DASH_FOR_PIPED_INPUT): Allow WPA parameter
	(driver_handle_option): Handle OPT_fwpa.

2014-02-05  Jakub Jelinek  <jakub@redhat.com>

	PR ipa/59947
	* ipa-devirt.c (possible_polymorphic_call_targets): Fix
	a comment typo and formatting issue.  If odr_hash hasn't been
	created, return vNULL and set *completep to false.

	PR middle-end/57499
	* tree-eh.c (cleanup_empty_eh): Bail out on totally empty
	bb with no successors.

2014-02-05  James Greenhalgh  <james.greenhalgh@arm.com>

	PR target/59718
	* doc/invoke.texi (-march): Clarify documentation for ARM.
	(-mtune): Likewise.
	(-mcpu): Likewise.

2014-02-05  Richard Biener  <rguenther@suse.de>

	* tree-vect-loop.c (vect_analyze_loop_2): Be more informative
	when not vectorizing because of too many alias checks.
	* tree-vect-data-refs.c (vect_prune_runtime_alias_test_list):
	Add more verboseness, avoid duplicate MSG_MISSED_OPTIMIZATION.

2014-02-05  Nick Clifton  <nickc@redhat.com>

	* config/mn10300/mn10300.c (mn10300_hard_regno_mode_ok): Do not
	accept extended registers in any mode when compiling for the MN10300.

2014-02-05  Yury Gribov  <y.gribov@samsung.com>

	* cif-code.def (ATTRIBUTE_MISMATCH): New CIF code.
	* ipa-inline.c (report_inline_failed_reason): Handle mismatched
	sanitization attributes.
	(can_inline_edge_p): Likewise.
	(sanitize_attrs_match_for_inline_p): New function.

2014-02-04  Jan Hubicka  <hubicka@ucw.cz>

	* ipa-prop.c (detect_type_change): Shor circuit testing of
	type changes on THIS pointer.

2014-02-04  John David Anglin  <danglin@gcc.gnu.org>

	PR target/59777
	* config/pa/pa.c (legitimize_tls_address): Return original address
	if not passed a SYMBOL_REF rtx.
	(hppa_legitimize_address): Call legitimize_tls_address for all TLS
	addresses.
	(pa_emit_move_sequence): Simplify TLS source operands.
	(pa_legitimate_constant_p): Reject all TLS constants.
	* config/pa/pa.h (PA_SYMBOL_REF_TLS_P): Correct comment.
	(CONSTANT_ADDRESS_P): Reject TLS CONST addresses.

2014-02-04  Jan Hubicka  <hubicka@ucw.cz>

	* ipa.c (function_and_variable_visibility): Decompose DECL_ONE_ONLY
	groups when we know they are controlled by LTO.
	* varasm.c (default_binds_local_p_1): If object is in other partition,
	it will be resolved locally.

2014-02-04  Bernd Edlinger  <bernd.edlinger@hotmail.de>

	* config/host-linux.c (linux_gt_pch_use_address): Don't
	use SSIZE_MAX because it is not always defined.

2014-02-04  Vladimir Makarov  <vmakarov@redhat.com>

	PR bootstrap/59913
	* lra-constraints.c (need_for_split_p): Use more 3 reloads as
	threshold for pseudo splitting.
	(update_ebb_live_info): Process call argument hard registers and
	hard registers from insn definition too.
	(max_small_class_regs_num): New constant.
	(inherit_in_ebb): Update live hard regs through EBBs.  Update
	reloads_num only for small register classes.  Don't split for
	outputs of jumps.

2014-02-04  Markus Trippelsdorf  <markus@trippelsdorf.de>

	PR ipa/60058
	* ipa-cp.c (ipa_get_indirect_edge_target_1): Check that target
	is non-null.

2014-02-04  Jan Hubicka  <hubicka@ucw.cz>

	* gimple-fold.c (can_refer_decl_in_current_unit_p): Default
	visibility is safe.

2014-02-04  Marek Polacek  <polacek@redhat.com>

	* gdbinit.in (pel): Define.

2014-02-04  Bernd Edlinger  <bernd.edlinger@hotmail.de>

	* doc/invoke.texi (fstrict-volatile-bitfields): Clarify current
	behavior.

2014-02-04  Richard Biener  <rguenther@suse.de>

	PR lto/59723
	* lto-streamer-out.c (tree_is_indexable): Force NAMELIST_DECLs
	in function context local.
	(lto_output_tree_ref): Do not write trees from lto_output_tree_ref.
	* lto-streamer-in.c (lto_input_tree_ref): Handle LTO_namelist_decl_ref
	similar to LTO_imported_decl_ref.

2014-02-04  Jakub Jelinek  <jakub@redhat.com>

	PR tree-optimization/60002
	* cgraphclones.c (build_function_decl_skip_args): Clear
	DECL_LANG_SPECIFIC.

	PR tree-optimization/60023
	* tree-if-conv.c (predicate_mem_writes): Pass true instead of
	false to gsi_replace.
	* tree-vect-stmts.c (vect_finish_stmt_generation): If stmt
	has been in some EH region and vec_stmt could throw, add
	vec_stmt into the same EH region.
	* tree-data-ref.c (get_references_in_stmt): If IFN_MASK_LOAD
	has no lhs, ignore it.
	* internal-fn.c (expand_MASK_LOAD): Likewise.

	PR ipa/60026
	* tree-inline.c (copy_forbidden): Fail for
	__attribute__((optimize (0))) functions.

	PR other/58712
	* omp-low.c (simd_clone_struct_copy): If from->inbranch
	is set, copy one less argument.
	(expand_simd_clones): Don't subtract clone_info->inbranch
	from simd_clone_struct_alloc argument.

	PR rtl-optimization/57915
	* recog.c (simplify_while_replacing): If all unary/binary/relational
	operation arguments are constant, attempt to simplify those.

	PR middle-end/59261
	* expmed.c (expand_mult): For MODE_VECTOR_INT multiplication
	if there is no vashl<mode>3 or ashl<mode>3 insn, skip_synth.

2014-02-04  Richard Biener  <rguenther@suse.de>

	PR tree-optimization/60012
	* tree-vect-data-refs.c (vect_analyze_data_ref_dependence): Apply
	TBAA disambiguation to all DDRs.

2014-02-04  Rainer Orth  <ro@CeBiTec.Uni-Bielefeld.DE>

	PR target/59788
	* config/sol2.h (LINK_LIBGCC_MAPFILE_SPEC): Define.
	(LINK_SPEC): Use it for -shared, -shared-libgcc.

2014-02-03  Jan Hubicka  <hubicka@ucw.cz>

	PR ipa/59882
	* tree.c (get_binfo_at_offset): Do not get confused by empty classes;

2014-02-03  Jan Hubicka  <hubicka@ucw.cz>

	* gimple-fold.c (gimple_extract_devirt_binfo_from_cst): Remove.
	* gimple-fold.h (gimple_extract_devirt_binfo_from_cst): Remove.

2014-02-03  Jan Hubicka  <hubicka@ucw.cz>

	PR ipa/59831
	* ipa-cp.c (ipa_get_indirect_edge_target_1): Use ipa-devirt
	to figure out targets of polymorphic calls with known decl.
	* ipa-prop.c (try_make_edge_direct_virtual_call): Likewise.
	* ipa-utils.h (get_polymorphic_call_info_from_invariant): Declare.
	* ipa-devirt.c (get_polymorphic_call_info_for_decl): Break out from ...
	(get_polymorphic_call_info): ... here.
	(get_polymorphic_call_info_from_invariant): New function.

2014-02-03  Jan Hubicka  <hubicka@ucw.cz>

	* ipa-cp.c (ipa_get_indirect_edge_target_1): Do direct
	lookup via vtable pointer; check for type consistency
	and turn inconsitent facts into UNREACHABLE.
	* ipa-prop.c (try_make_edge_direct_virtual_call): Likewise.
	* gimple-fold.c (gimple_get_virt_method_for_vtable): Do not ICE on
	type inconsistent querries; return UNREACHABLE instead.

2014-02-03  Richard Henderson  <rth@twiddle.net>

	PR tree-opt/59924
	* tree-ssa-uninit.c (push_to_worklist): Don't re-push if we've
	already processed this node.
	(normalize_one_pred_1): Pass along mark_set.
	(normalize_one_pred): Create and destroy a pointer_set_t.
	(normalize_one_pred_chain): Likewise.

2014-02-03  Laurent Aflonsi  <laurent.alfonsi@st.com>

	PR gcov-profile/58602
	* gcc/gcov-io.c (gcov_open): Open with truncation when mode < 0.

2014-02-03  Jan Hubicka  <hubicka@ucw.cz>

	PR ipa/59831
	* ipa-cp.c (ipa_get_indirect_edge_target_1): Give up on
	-fno-devirtualize; try to devirtualize by the knowledge of
	virtual table pointer given by aggregate propagation.
	* ipa-prop.c (try_make_edge_direct_virtual_call): Likewise.
	(ipa_print_node_jump_functions): Dump also offset that
	is relevant for polymorphic calls.
	(determine_known_aggregate_parts): Add arg_type parameter; use it
	instead of determining the type from pointer type.
	(ipa_compute_jump_functions_for_edge): Update call of
	determine_known_aggregate_parts.
	* gimple-fold.c (gimple_get_virt_method_for_vtable): Break out from ...
	(gimple_get_virt_method_for_binfo): ... here; simplify using
	vtable_pointer_value_to_vtable.
	* gimple-fold.h (gimple_get_virt_method_for_vtable): Declare.
	* ipa-devirt.c (subbinfo_with_vtable_at_offset): Turn OFFSET parameter
	to unsigned HOST_WIDE_INT; use vtable_pointer_value_to_vtable.
	(vtable_pointer_value_to_vtable): Break out from ...; handle also
	POINTER_PLUS_EXPR.
	(vtable_pointer_value_to_binfo): ... here.
	* ipa-utils.h (vtable_pointer_value_to_vtable): Declare.

2014-02-03  Teresa Johnson  <tejohnson@google.com>

	* tree-vect-slp.c (vect_supported_load_permutation_p): Avoid
	redef of outer loop index variable.

2014-02-03  Marc Glisse  <marc.glisse@inria.fr>

	PR c++/53017
	PR c++/59211
	* doc/extend.texi (Function Attributes): Typo.

2014-02-03  Cong Hou  <congh@google.com>

	PR tree-optimization/60000
	* tree-vect-loop.c (vect_transform_loop): Set pattern_def_seq to NULL
	if the vectorized statement is a store.  A store statement can only
	appear at the end of pattern statements.

2014-02-03  H.J. Lu  <hongjiu.lu@intel.com>

	* config/i386/i386.c (flag_opts): Add -mlong-double-128.
	(ix86_option_override_internal): Default long double to 64-bit for
	32-bit Bionic and to 128-bit for 64-bit Bionic.

	* config/i386/i386.h (LONG_DOUBLE_TYPE_SIZE): Use 128 if
	TARGET_LONG_DOUBLE_128 is true.
	(LIBGCC2_LONG_DOUBLE_TYPE_SIZE): Likewise.

	* config/i386/i386.opt (mlong-double-80): Negate -mlong-double-64.
	(mlong-double-64): Negate -mlong-double-128.
	(mlong-double-128): New option.

	* config/i386/i386-c.c (ix86_target_macros): Define
	__LONG_DOUBLE_128__ for TARGET_LONG_DOUBLE_128.

	* doc/invoke.texi: Document -mlong-double-128.

2014-02-03  H.J. Lu  <hongjiu.lu@intel.com>

	PR rtl-optimization/60024
	* sel-sched.c (init_regs_for_mode): Check if mode is OK first.

2014-02-03  Markus Trippelsdorf  <markus@trippelsdorf.de>

	* doc/invoke.texi (fprofile-reorder-functions): Fix typo.

2014-02-03  Andrey Belevantsev  <abel@ispras.ru>

	PR rtl-optimization/57662
	* sel-sched.c (code_motion_path_driver): Do not mark already not
	existing blocks in the visiting bitmap.

2014-02-03  Andrey Belevantsev  <abel@ispras.ru>

	* sel-sched-ir.c (sel_gen_insn_from_expr_after): Reset INSN_DELETED_P
	on the insn being emitted.

2014-02-03  James Greenhalgh  <james.greenhalgh@arm.com>
	    Will Deacon  <will.deacon@arm.com>

	* doc/gimple.texi (gimple_asm_clear_volatile): Remove.

2014-02-03  Kyrylo Tkachov  <kyrylo.tkachov@arm.com>

	* config/arm/arm-tables.opt: Regenerate.

2014-02-02  Bill Schmidt  <wschmidt@linux.vnet.ibm.com>

	* config/rs6000/rs6000.c (altivec_expand_vec_perm_le): Generalize
	for vector types other than V16QImode.
	* config/rs6000/altivec.md (altivec_vperm_<mode>): Change to a
	define_expand, and call altivec_expand_vec_perm_le when producing
	code with little endian element order.
	(*altivec_vperm_<mode>_internal): New insn having previous
	behavior of altivec_vperm_<mode>.
	(altivec_vperm_<mode>_uns): Change to a define_expand, and call
	altivec_expand_vec_perm_le when producing code with little endian
	element order.
	(*altivec_vperm_<mode>_uns_internal): New insn having previous
	behavior of altivec_vperm_<mode>_uns.

2014-02-02  Bill Schmidt  <wschmidt@linux.vnet.ibm.com>

	* config/rs6000/altivec.md (UNSPEC_VSUMSWS_DIRECT): New unspec.
	(altivec_vsumsws): Add handling for -maltivec=be with a little
	endian target.
	(altivec_vsumsws_direct): New.
	(reduc_splus_<mode>): Call gen_altivec_vsumsws_direct instead of
	gen_altivec_vsumsws.

2014-02-02  Jan Hubicka  <hubicka@ucw.cz>

	* ipa-devirt.c (subbinfo_with_vtable_at_offset,
	vtable_pointer_value_to_binfo): New functions.
	* ipa-utils.h (vtable_pointer_value_to_binfo): Declare.
	* ipa-prop.c (extr_type_from_vtbl_ptr_store): Use it.

2014-02-02  Sandra Loosemore  <sandra@codesourcery.com>

	* config/nios2/nios2.md (load_got_register): Initialize GOT
	pointer from _gp_got instead of _GLOBAL_OFFSET_TABLE_.
	* config/nios2/nios2.c (nios2_function_profiler): Likewise.

2014-02-02  Jan Hubicka  <hubicka@ucw.cz>

	* ipa-prop.c (update_jump_functions_after_inlining): When type is not
	preserverd by passthrough, do not propagate the type.

2014-02-02  Richard Sandiford  <rdsandiford@googlemail.com>

	* config/mips/mips.c (MIPS_GET_FCSR, MIPS_SET_FCSR): New macros.
	(mips_atomic_assign_expand_fenv): New function.
	(TARGET_ATOMIC_ASSIGN_EXPAND_FENV): Define.

2014-02-02  Richard Sandiford  <rdsandiford@googlemail.com>

	* doc/extend.texi (__builtin_mips_get_fcsr): Document.
	(__builtin_mips_set_fcsr): Likewise.
	* config/mips/mips-ftypes.def: Add MIPS_VOID_FTYPE_USI and
	MIPS_USI_FTYPE_VOID.
	* config/mips/mips-protos.h (mips16_expand_get_fcsr): Declare
	(mips16_expand_set_fcsr): Likewise.
	* config/mips/mips.c (mips16_get_fcsr_stub): New variable.
	(mips16_set_fcsr_stub): Likewise.
	(mips16_get_fcsr_one_only_stub): New class.
	(mips16_set_fcsr_one_only_stub): Likewise.
	(mips16_expand_get_fcsr, mips16_expand_set_fcsr): New functions.
	(mips_code_end): Output the get_fcsr and set_fcsr stubs, if needed.
	(BUILTIN_AVAIL_MIPS16, AVAIL_ALL): New macros.
	(hard_float): New availability predicate.
	(mips_builtins): Add get_fcsr and set_fcsr.
	(mips_expand_builtin): Check BUILTIN_AVAIL_MIPS16.
	* config/mips/mips.md (UNSPEC_GET_FCSR, UNSPEC_SET_FCSR): New unspecs.
	(GET_FCSR_REGNUM, SET_FCSR_REGNUM): New constants.
	(mips_get_fcsr, *mips_get_fcsr, mips_get_fcsr_mips16_<mode>)
	(mips_set_fcsr, *mips_set_fcsr, mips_set_fcsr_mips16_<mode>): New
	patterns.

2014-02-02  Richard Sandiford  <rdsandiford@googlemail.com>

	* config/mips/mips.c (mips_one_only_stub): New class.
	(mips_need_mips16_rdhwr_p): Replace with...
	(mips16_rdhwr_stub): ...this new variable.
	(mips16_stub_call_address): New function.
	(mips16_rdhwr_one_only_stub): New class.
	(mips_expand_thread_pointer): Use mips16_stub_call_address.
	(mips_output_mips16_rdhwr): Delete.
	(mips_finish_stub): New function.
	(mips_code_end): Use it to handle rdhwr stubs.

2014-02-02  Uros Bizjak  <ubizjak@gmail.com>

	PR target/60017
	* config/i386/i386.c (classify_argument): Fix handling of bit_offset
	when calculating size of integer atomic types.

2014-02-02  H.J. Lu  <hongjiu.lu@intel.com>

	* ipa-inline-analysis.c (true_predicate_p): Fix a typo in comments.

2014-02-01  Jakub Jelinek  <jakub@redhat.com>

	PR tree-optimization/60003
	* gimple-low.c (lower_builtin_setjmp): Set cfun->has_nonlocal_label.
	* profile.c (branch_prob): Use gimple_call_builtin_p
	to check for BUILT_IN_SETJMP_RECEIVER.
	* tree-inline.c (copy_bb): Call notice_special_calls.

2014-01-31  Vladimir Makarov  <vmakarov@redhat.com>

	PR bootstrap/59985
	* lra-constraints.c (process_alt_operands): Update reload_sum only
	on the first pass.

2014-01-31  Richard Henderson  <rth@redhat.com>

	PR middle-end/60004
	* tree-eh.c (lower_try_finally_switch): Delay lowering finally block
	until after else_eh is processed.

2014-01-31  Ilya Tocar  <ilya.tocar@intel.com>

	* config/i386/avx512fintrin.h (_MM_FROUND_TO_NEAREST_INT),
	(_MM_FROUND_TO_NEG_INF), (_MM_FROUND_TO_POS_INF),
	(_MM_FROUND_TO_ZERO), (_MM_FROUND_CUR_DIRECTION): Are already defined
	in smmintrin.h, remove them.
	(_MM_FROUND_NO_EXC): Same as above, bit also wrong value.
	* config/i386/i386.c (ix86_print_operand): Split sae and rounding.
	* config/i386/i386.md (ROUND_SAE): Fix value.
	* config/i386/predicates.md (const_4_or_8_to_11_operand): New.
	(const48_operand): New.
	* config/i386/subst.md (round), (round_expand): Use
	const_4_or_8_to_11_operand.
	(round_saeonly), (round_saeonly_expand): Use const48_operand.

2014-01-31  Ilya Tocar  <ilya.tocar@intel.com>

	* config/i386/constraints.md (Yk): Swap meaning with k.
	* config/i386/i386.md (movhi_internal): Change Yk to k.
	(movqi_internal): Ditto.
	(*k<logic><mode>): Ditto.
	(*andhi_1): Ditto.
	(*andqi_1): Ditto.
	(kandn<mode>): Ditto.
	(*<code>hi_1): Ditto.
	(*<code>qi_1): Ditto.
	(kxnor<mode>): Ditto.
	(kortestzhi): Ditto.
	(kortestchi): Ditto.
	(kunpckhi): Ditto.
	(*one_cmplhi2_1): Ditto.
	(*one_cmplqi2_1): Ditto.
	* config/i386/sse.md (): Change k to Yk.
	(avx512f_load<mode>_mask): Ditto.
	(avx512f_blendm<mode>): Ditto.
	(avx512f_store<mode>_mask): Ditto.
	(avx512f_storeu<ssemodesuffix>512_mask): Ditto.
	(avx512f_storedqu<mode>_mask): Ditto.
	(avx512f_cmp<mode>3<mask_scalar_merge_name><round_saeonly_name>):
	Ditto.
	(avx512f_ucmp<mode>3<mask_scalar_merge_name>): Ditto.
	(avx512f_vmcmp<mode>3<round_saeonly_name>): Ditto.
	(avx512f_vmcmp<mode>3_mask<round_saeonly_name>): Ditto.
	(avx512f_maskcmp<mode>3): Ditto.
	(avx512f_fmadd_<mode>_mask<round_name>): Ditto.
	(avx512f_fmadd_<mode>_mask3<round_name>): Ditto.
	(avx512f_fmsub_<mode>_mask<round_name>): Ditto.
	(avx512f_fmsub_<mode>_mask3<round_name>): Ditto.
	(avx512f_fnmadd_<mode>_mask<round_name>): Ditto.
	(avx512f_fnmadd_<mode>_mask3<round_name>): Ditto.
	(avx512f_fnmsub_<mode>_mask<round_name>): Ditto.
	(avx512f_fnmsub_<mode>_mask3<round_name>): Ditto.
	(avx512f_fmaddsub_<mode>_mask<round_name>): Ditto.
	(avx512f_fmaddsub_<mode>_mask3<round_name>): Ditto.
	(avx512f_fmsubadd_<mode>_mask<round_name>): Ditto.
	(avx512f_fmsubadd_<mode>_mask3<round_name>): Ditto.
	(avx512f_vextract<shuffletype>32x4_1_maskm): Ditto.
	(vec_extract_lo_<mode>_maskm): Ditto.
	(vec_extract_hi_<mode>_maskm): Ditto.
	(avx512f_vternlog<mode>_mask): Ditto.
	(avx512f_fixupimm<mode>_mask<round_saeonly_name>): Ditto.
	(avx512f_sfixupimm<mode>_mask<round_saeonly_name>): Ditto.
	(avx512f_<code><pmov_src_lower><mode>2_mask): Ditto.
	(avx512f_<code>v8div16qi2_mask): Ditto.
	(avx512f_<code>v8div16qi2_mask_store): Ditto.
	(avx512f_eq<mode>3<mask_scalar_merge_name>_1): Ditto.
	(avx512f_gt<mode>3<mask_scalar_merge_name>): Ditto.
	(avx512f_testm<mode>3<mask_scalar_merge_name>): Ditto.
	(avx512f_testnm<mode>3<mask_scalar_merge_name>): Ditto.
	(*avx512pf_gatherpf<mode>sf_mask): Ditto.
	(*avx512pf_gatherpf<mode>df_mask): Ditto.
	(*avx512pf_scatterpf<mode>sf_mask): Ditto.
	(*avx512pf_scatterpf<mode>df_mask): Ditto.
	(avx512cd_maskb_vec_dupv8di): Ditto.
	(avx512cd_maskw_vec_dupv16si): Ditto.
	(avx512f_vpermi2var<mode>3_maskz): Ditto.
	(avx512f_vpermi2var<mode>3_mask): Ditto.
	(avx512f_vpermi2var<mode>3_mask): Ditto.
	(avx512f_vpermt2var<mode>3_maskz): Ditto.
	(*avx512f_gathersi<mode>): Ditto.
	(*avx512f_gathersi<mode>_2): Ditto.
	(*avx512f_gatherdi<mode>): Ditto.
	(*avx512f_gatherdi<mode>_2): Ditto.
	(*avx512f_scattersi<mode>): Ditto.
	(*avx512f_scatterdi<mode>): Ditto.
	(avx512f_compress<mode>_mask): Ditto.
	(avx512f_compressstore<mode>_mask): Ditto.
	(avx512f_expand<mode>_mask): Ditto.
	* config/i386/subst.md (mask): Change k to Yk.
	(mask_scalar_merge): Ditto.
	(sd): Ditto.

2014-01-31  Marc Glisse  <marc.glisse@inria.fr>

	* doc/extend.texi (Vector Extensions): Document ?: in C++.

2014-01-31  Richard Biener  <rguenther@suse.de>

	PR middle-end/59990
	* builtins.c (fold_builtin_memory_op): Make sure to not
	use a floating-point mode or a boolean or enumeral type for
	the copy operation.

2014-01-30  DJ Delorie  <dj@redhat.com>

	* config/msp430/msp430.h (LIB_SPEC): Add -lcrt
	* config/msp430/msp430.md (msp430_refsym_need_exit): New.
	* config/msp430/msp430.c (msp430_expand_epilogue): Call it
	whenever main() has an epilogue.

2014-01-30  Bill Schmidt  <wschmidt@linux.vnet.ibm.com>

	* config/rs6000/rs6000.c (rs6000_expand_vector_init): Remove
	unused variable "field".
	* config/rs6000/vsx.md (vsx_mergel_<mode>): Add missing DONE.
	(vsx_mergeh_<mode>): Likewise.
	* config/rs6000/altivec.md (altivec_vmrghb): Likewise.
	(altivec_vmrghh): Likewise.
	(altivec_vmrghw): Likewise.
	(altivec_vmrglb): Likewise.
	(altivec_vmrglh): Likewise.
	(altivec_vmrglw): Likewise.
	(altivec_vspltb): Add missing uses.
	(altivec_vsplth): Likewise.
	(altivec_vspltw): Likewise.
	(altivec_vspltsf): Likewise.

2014-01-30  Jakub Jelinek  <jakub@redhat.com>

	PR target/59923
	* ifcvt.c (cond_exec_process_insns): Don't conditionalize
	frame related instructions.

2014-01-30  Vladimir Makarov  <vmakarov@redhat.com>

	PR rtl-optimization/59959
	* lra-constrains.c (simplify_operand_subreg): Assign NO_REGS to
	any reload of register whose subreg is invalid.

2014-01-30  Jakub Jelinek  <jakub@redhat.com>

	* config/i386/f16cintrin.h (_cvtsh_ss): Avoid -Wnarrowing warning.
	* config/i386/avx512fintrin.h (_mm512_mask_cvtusepi64_storeu_epi32):
	Add missing return type - void.

2014-01-30  Bill Schmidt  <wschmidt@linux.vnet.ibm.com>

	* gcc/config/rs6000/rs6000.c (rs6000_expand_vector_init): Use
	gen_vsx_xxspltw_v4sf_direct instead of gen_vsx_xxspltw_v4sf;
	remove element index adjustment for endian (now handled in vsx.md
	and altivec.md).
	(altivec_expand_vec_perm_const): Use
	gen_altivec_vsplt[bhw]_direct instead of gen_altivec_vsplt[bhw].
	* gcc/config/rs6000/vsx.md (UNSPEC_VSX_XXSPLTW): New unspec.
	(vsx_xxspltw_<mode>): Adjust element index for little endian.
	* gcc/config/rs6000/altivec.md (altivec_vspltb): Divide into a
	define_expand and a new define_insn *altivec_vspltb_internal;
	adjust for -maltivec=be on a little endian target.
	(altivec_vspltb_direct): New.
	(altivec_vsplth): Divide into a define_expand and a new
	define_insn *altivec_vsplth_internal; adjust for -maltivec=be on a
	little endian target.
	(altivec_vsplth_direct): New.
	(altivec_vspltw): Divide into a define_expand and a new
	define_insn *altivec_vspltw_internal; adjust for -maltivec=be on a
	little endian target.
	(altivec_vspltw_direct): New.
	(altivec_vspltsf): Divide into a define_expand and a new
	define_insn *altivec_vspltsf_internal; adjust for -maltivec=be on
	a little endian target.

2014-01-30  Richard Biener  <rguenther@suse.de>

	PR tree-optimization/59993
	* tree-ssa-forwprop.c (associate_pointerplus): Check we
	can propagate form the earlier stmt and avoid the transform
	when the intermediate result is needed.

2014-01-30  Alangi Derick  <alangiderick@gmail.com>

	* README.Portability: Fix typo.

2014-01-30  David Holsgrove  <david.holsgrove@xilinx.com>

	* config/microblaze/microblaze.md(cstoresf4, cbranchsf4): Replace
	comparison_operator with ordered_comparison_operator.

2014-01-30  Nick Clifton  <nickc@redhat.com>

	* config/mn10300/mn10300-protos.h (mn10300_store_multiple_operation_p):
	Rename to mn10300_store_multiple_regs.
	* config/mn10300/mn10300.c: Likewise.
	* config/mn10300/mn10300.md (store_movm): Fix typo: call
	store_multiple_regs.
	* config/mn10300/predicates.md (mn10300_store_multiple_operation):
	Call mn10300_store_multiple_regs.

2014-01-30  Nick Clifton  <nickc@redhat.com>
	    DJ Delorie  <dj@redhat.com>

	* config/rl78/rl78.c (register_sizes): Make the "upper half" of
	%fp 2 to keep registers after it properly word-aligned.
	(rl78_alloc_physical_registers_umul): Handle the case where both
	input operands are the same.

2014-01-30  Richard Biener  <rguenther@suse.de>

	PR tree-optimization/59903
	* tree-vect-loop.c (vect_transform_loop): Guard multiple-types
	check properly.

2014-01-30  Jason Merrill  <jason@redhat.com>

	PR c++/59633
	* tree.c (walk_type_fields): Handle VECTOR_TYPE.

	PR c++/59645
	* cgraphunit.c (expand_thunk): Copy volatile arg to a temporary.

2014-01-30  Richard Biener  <rguenther@suse.de>

	PR tree-optimization/59951
	* tree-vect-slp.c (vect_bb_slp_scalar_cost): Skip uses in debug insns.

2014-01-30  Savin Zlobec  <savin.zlobec@gmail.com>

	PR target/59784
	* config/nios2/nios2.c (nios2_fpu_insn_asm): Fix asm output of
	SFmode to DFmode case.

2014-01-29  DJ Delorie  <dj@redhat.com>

	* config/msp430/msp430.opt (-minrt): New.
	* config/msp430/msp430.h (STARTFILE_SPEC): Link alternate runtime
	if -minrt given.
	(ENDFILE_SPEC): Likewise.

2014-01-29  Jan Hubicka  <hubicka@ucw.cz>

	* ipa-inline-analysis.c (clobber_only_eh_bb_p): New function.
	(estimate_function_body_sizes): Use it.

2014-01-29  Paolo Carlini  <paolo.carlini@oracle.com>

	PR c++/58561
	* dwarf2out.c (is_cxx_auto): New.
	(is_base_type): Use it.
	(gen_type_die_with_usage): Likewise.

2014-01-29  Bill Schmidt  <wschmidt@linux.vnet.ibm.com>

	* config/rs6000/rs6000.c (altivec_expand_vec_perm_const):  Use
	CODE_FOR_altivec_vmrg*_direct rather than CODE_FOR_altivec_vmrg*.
	* config/rs6000/vsx.md (vsx_mergel_<mode>): Adjust for
	-maltivec=be with LE targets.
	(vsx_mergeh_<mode>): Likewise.
	* config/rs6000/altivec.md (UNSPEC_VMRG[HL]_DIRECT): New unspecs.
	(mulv8hi3): Use gen_altivec_vmrg[hl]w_direct.
	(altivec_vmrghb): Replace with define_expand and new
	*altivec_vmrghb_internal insn; adjust for -maltivec=be with LE targets.
	(altivec_vmrghb_direct): New define_insn.
	(altivec_vmrghh): Replace with define_expand and new
	*altivec_vmrghh_internal insn; adjust for -maltivec=be with LE targets.
	(altivec_vmrghh_direct): New define_insn.
	(altivec_vmrghw): Replace with define_expand and new
	*altivec_vmrghw_internal insn; adjust for -maltivec=be with LE targets.
	(altivec_vmrghw_direct): New define_insn.
	(*altivec_vmrghsf): Adjust for endianness.
	(altivec_vmrglb): Replace with define_expand and new
	*altivec_vmrglb_internal insn; adjust for -maltivec=be with LE targets.
	(altivec_vmrglb_direct): New define_insn.
	(altivec_vmrglh): Replace with define_expand and new
	*altivec_vmrglh_internal insn; adjust for -maltivec=be with LE targets.
	(altivec_vmrglh_direct): New define_insn.
	(altivec_vmrglw): Replace with define_expand and new
	*altivec_vmrglw_internal insn; adjust for -maltivec=be with LE targets.
	(altivec_vmrglw_direct): New define_insn.
	(*altivec_vmrglsf): Adjust for endianness.
	(vec_widen_umult_hi_v16qi): Use gen_altivec_vmrghh_direct.
	(vec_widen_umult_lo_v16qi): Use gen_altivec_vmrglh_direct.
	(vec_widen_smult_hi_v16qi): Use gen_altivec_vmrghh_direct.
	(vec_widen_smult_lo_v16qi): Use gen_altivec_vmrglh_direct.
	(vec_widen_umult_hi_v8hi): Use gen_altivec_vmrghw_direct.
	(vec_widen_umult_lo_v8hi): Use gen_altivec_vmrglw_direct.
	(vec_widen_smult_hi_v8hi): Use gen_altivec_vmrghw_direct.
	(vec_widen_smult_lo_v8hi): Use gen_altivec_vmrglw_direct.

2014-01-29  Marcus Shawcroft  <marcus.shawcroft@arm.com>

	* config/aarch64/aarch64.c (aarch64_expand_mov_immediate)
	(aarch64_legitimate_address_p, aarch64_class_max_nregs): Adjust
	whitespace.

2014-01-29  Richard Biener  <rguenther@suse.de>

	PR tree-optimization/58742
	* tree-ssa-forwprop.c (associate_pointerplus): Rename to
	associate_pointerplus_align.
	(associate_pointerplus_diff): New function.
	(associate_pointerplus): Likewise.  Call associate_pointerplus_align
	and associate_pointerplus_diff.

2014-01-29  Richard Biener  <rguenther@suse.de>

	* lto-streamer.h (LTO_major_version): Bump to 3.
	(LTO_minor_version): Reset to 0.

2014-01-29  Renlin Li  <Renlin.Li@arm.com>

	* config/arm/arm-arches.def (ARM_ARCH): Add armv7ve arch.
	* config/arm/arm.c (FL_FOR_ARCH7VE): New.
	(arm_file_start): Generate correct asm header for armv7ve.
	* config/arm/bpabi.h: Add multilib support for armv7ve.
	* config/arm/driver-arm.c: Change the architectures of cortex-a7
	and cortex-a15 to armv7ve.
	* config/arm/t-aprofile: Add multilib support for armv7ve.
	* doc/invoke.texi: Document -march=armv7ve.

2014-01-29  Richard Biener  <rguenther@suse.de>

	PR tree-optimization/58742
	* tree-ssa-forwprop.c (associate_plusminus): Return true
	if we changed sth, defer EH cleanup to ...
	(ssa_forward_propagate_and_combine): ... here.  Call simplify_mult.
	(simplify_mult): New function.

2014-01-29  Jakub Jelinek  <jakub@redhat.com>

	PR middle-end/59917
	PR tree-optimization/59920
	* tree.c (build_common_builtin_nodes): Remove
	__builtin_setjmp_dispatcher initialization.
	* omp-low.h (make_gimple_omp_edges): Add a new int * argument.
	* profile.c (branch_prob): Use gsi_start_nondebug_after_labels_bb
	instead of gsi_after_labels + manually skipping debug stmts.
	Don't ignore bbs with BUILT_IN_SETJMP_DISPATCHER, instead
	ignore bbs with IFN_ABNORMAL_DISPATCHER.
	* tree-inline.c (copy_edges_for_bb): Remove
	can_make_abnormal_goto argument, instead add abnormal_goto_dest
	argument.  Ignore computed_goto_p stmts.  Don't call
	make_abnormal_goto_edges.  If a call might need abnormal edges
	for non-local gotos, see if it already has an edge to
	IFN_ABNORMAL_DISPATCHER or if it is IFN_ABNORMAL_DISPATCHER
	with true argument, don't do anything then, otherwise add
	EDGE_ABNORMAL from the call's bb to abnormal_goto_dest.
	(copy_cfg_body): Compute abnormal_goto_dest, adjust copy_edges_for_bb
	caller.
	* gimple-low.c (struct lower_data): Remove calls_builtin_setjmp.
	(lower_function_body): Don't emit __builtin_setjmp_dispatcher.
	(lower_stmt): Don't set data->calls_builtin_setjmp.
	(lower_builtin_setjmp): Adjust comment.
	* builtins.def (BUILT_IN_SETJMP_DISPATCHER): Remove.
	* tree-cfg.c (found_computed_goto): Remove.
	(factor_computed_gotos): Remove.
	(make_goto_expr_edges): Return bool, true for computed gotos.
	Don't call make_abnormal_goto_edges.
	(build_gimple_cfg): Don't set found_computed_goto, don't call
	factor_computed_gotos.
	(computed_goto_p): No longer static.
	(make_blocks): Don't set found_computed_goto.
	(get_abnormal_succ_dispatcher, handle_abnormal_edges): New functions.
	(make_edges): If make_goto_expr_edges returns true, push bb
	into ab_edge_goto vector, for stmt_can_make_abnormal_goto calls
	instead of calling make_abnormal_goto_edges push bb into ab_edge_call
	vector.  Record mapping between bbs and OpenMP regions if there
	are any, adjust make_gimple_omp_edges caller.  Call
	handle_abnormal_edges.
	(make_abnormal_goto_edges): Remove.
	* tree-cfg.h (make_abnormal_goto_edges): Remove.
	(computed_goto_p, get_abnormal_succ_dispatcher): New prototypes.
	* internal-fn.c (expand_ABNORMAL_DISPATCHER): New function.
	* builtins.c (expand_builtin): Don't handle BUILT_IN_SETJMP_DISPATCHER.
	* internal-fn.def (ABNORMAL_DISPATCHER): New.
	* omp-low.c (make_gimple_omp_edges): Add region_idx argument, when
	filling *region also set *region_idx to (*region)->entry->index.

	PR other/58712
	* read-rtl.c (read_rtx_code): Clear all of RTX_CODE_SIZE (code).
	For REGs set ORIGINAL_REGNO.

2014-01-29  Bingfeng Mei  <bmei@broadcom.com>

	* doc/md.texi: Mention that a target shouldn't implement
	vec_widen_(s|u)mul_even/odd pair if it is less efficient
	than hi/lo pair.

2014-01-29  Jakub Jelinek  <jakub@redhat.com>

	PR tree-optimization/59594
	* tree-vect-data-refs.c (vect_analyze_data_ref_accesses): Sort
	a copy of the datarefs vector rather than the vector itself.

2014-01-28  Jason Merrill  <jason@redhat.com>

	PR c++/53756
	* dwarf2out.c (auto_die): New static.
	(gen_type_die_with_usage): Handle C++1y 'auto'.
	(gen_subprogram_die): If in-class DIE had 'auto', emit type again
	on definition.

2014-01-28  H.J. Lu  <hongjiu.lu@intel.com>

	PR target/59672
	* config/i386/gnu-user64.h (SPEC_32): Add "m16|" to "m32".
	(SPEC_X32): Likewise.
	(SPEC_64): Likewise.
	* config/i386/i386.c (ix86_option_override_internal): Turn off
	OPTION_MASK_ISA_64BIT, OPTION_MASK_ABI_X32 and OPTION_MASK_ABI_64
	for TARGET_16BIT.
	(x86_file_start): Output .code16gcc for TARGET_16BIT.
	* config/i386/i386.h (TARGET_16BIT): New macro.
	(TARGET_16BIT_P): Likewise.
	* config/i386/i386.opt: Add m16.
	* doc/invoke.texi: Document -m16.

2014-01-28  Jakub Jelinek  <jakub@redhat.com>

	PR preprocessor/59935
	* input.c (location_get_source_line): Bail out on when line number
	is zero, and test the return value of lookup_or_add_file_to_cache_tab.

2014-01-28  Richard Biener  <rguenther@suse.de>

	PR tree-optimization/58742
	* tree-ssa-forwprop.c (associate_plusminus): Handle
	pointer subtraction of the form (T)(P + A) - (T)P.

2014-01-28  Kyrylo Tkachov  <kyrylo.tkachov@arm.com>

	* config/arm/arm.c (arm_new_rtx_costs): Remove useless statement
	at const_int_cost.

2014-01-28  Richard Biener  <rguenther@suse.de>

	Revert
	2014-01-28  Richard Biener  <rguenther@suse.de>

	PR rtl-optimization/45364
	PR rtl-optimization/59890
	* var-tracking.c (local_get_addr_clear_given_value): Handle
	already cleared slot.
	(val_reset): Handle not allocated local_get_addr_cache.
	(vt_find_locations): Use post-order on the inverted CFG.

2014-01-28  Richard Biener  <rguenther@suse.de>

	* tree-data-ref.h (ddr_is_anti_dependent, ddrs_have_anti_deps): Remove.

2014-01-28  Richard Biener  <rguenther@suse.de>

	PR rtl-optimization/45364
	PR rtl-optimization/59890
	* var-tracking.c (local_get_addr_clear_given_value): Handle
	already cleared slot.
	(val_reset): Handle not allocated local_get_addr_cache.
	(vt_find_locations): Use post-order on the inverted CFG.

2014-01-28  Alan Modra  <amodra@gmail.com>

	* Makefile.in (BUILD_CPPFLAGS): Do not use ALL_CPPFLAGS.
	* configure.ac <recursive call for build != host>: Define
	GENERATOR_FILE.  Comment.  Use CXX_FOR_BUILD, CXXFLAGS_FOR_BUILD
	and LD_FOR_BUILD too.
	* configure: Regenerate.

2014-01-27  Allan Sandfeld Jensen  <sandfeld@kde.org>

	* config/i386/i386.c (get_builtin_code_for_version): Separate
	Westmere from Nehalem, Ivy Bridge from Sandy Bridge and
	Broadwell from Haswell.

2014-01-27  Steve Ellcey  <sellcey@mips.com>

	* common/config/mips/mips-common.c (TARGET_DEFAULT_TARGET_FLAGS):
	Remove TARGET_FP_EXCEPTIONS_DEFAULT and MASK_FUSED_MADD.
	* config/mips/mips.c (mips_option_override): Change setting
	of TARGET_DSP.
	* config/mips/mips.h (TARGET_FP_EXCEPTIONS_DEFAULT): Remove.
	* config/mips/mips.opt (DSP, DSPR2, FP_EXCEPTIONS, FUSED_MADD, MIPS3D):
	Change from Mask to Var.

2014-01-27  Jeff Law  <law@redhat.com>

	* ipa-inline.c (inline_small_functions): Fix typo.

2014-01-27  Ilya Tocar  <ilya.tocar@intel.com>

	* config/i386/avx512fintrin.h (_mm512_mask_cvtepi32_storeu_epi8): New.
	(_mm512_mask_cvtsepi32_storeu_epi8): Ditto.
	(_mm512_mask_cvtusepi32_storeu_epi8): Ditto.
	(_mm512_mask_cvtepi32_storeu_epi16): Ditto.
	(_mm512_mask_cvtsepi32_storeu_epi16): Ditto.
	(_mm512_mask_cvtusepi32_storeu_epi16): Ditto.
	(_mm512_mask_cvtepi64_storeu_epi32): Ditto.
	(_mm512_mask_cvtsepi64_storeu_epi32): Ditto.
	(_mm512_mask_cvtusepi64_storeu_epi32): Ditto.
	(_mm512_mask_cvtepi64_storeu_epi16): Ditto.
	(_mm512_mask_cvtsepi64_storeu_epi16): Ditto.
	(_mm512_mask_cvtusepi64_storeu_epi16): Ditto.
	(_mm512_mask_cvtepi64_storeu_epi8): Ditto.
	(_mm512_mask_cvtsepi64_storeu_epi8): Ditto.
	(_mm512_mask_cvtusepi64_storeu_epi8): Ditto.
	(_mm512_storeu_epi64): Ditto.
	(_mm512_cmpge_epi32_mask): Ditto.
	(_mm512_cmpge_epu32_mask): Ditto.
	(_mm512_cmpge_epi64_mask): Ditto.
	(_mm512_cmpge_epu64_mask): Ditto.
	(_mm512_cmple_epi32_mask): Ditto.
	(_mm512_cmple_epu32_mask): Ditto.
	(_mm512_cmple_epi64_mask): Ditto.
	(_mm512_cmple_epu64_mask): Ditto.
	(_mm512_cmplt_epi32_mask): Ditto.
	(_mm512_cmplt_epu32_mask): Ditto.
	(_mm512_cmplt_epi64_mask): Ditto.
	(_mm512_cmplt_epu64_mask): Ditto.
	(_mm512_cmpneq_epi32_mask): Ditto.
	(_mm512_cmpneq_epu32_mask): Ditto.
	(_mm512_cmpneq_epi64_mask): Ditto.
	(_mm512_cmpneq_epu64_mask): Ditto.
	(_mm512_expand_pd): Ditto.
	(_mm512_expand_ps): Ditto.
	* config/i386/i386-builtin-types.def: Add PV16QI, PV16QI, PV16HI,
	VOID_PV8SI_V8DI_QI, VOID_PV8HI_V8DI_QI, VOID_PV16QI_V8DI_QI,
	VOID_PV16QI_V16SI_HI, VOID_PV16HI_V16SI_HI.
	* config/i386/i386.c (ix86_builtins): Add
	IX86_BUILTIN_EXPANDPD512_NOMASK, IX86_BUILTIN_EXPANDPS512_NOMASK,
	IX86_BUILTIN_PMOVDB512_MEM, IX86_BUILTIN_PMOVDW512_MEM,
	IX86_BUILTIN_PMOVQB512_MEM, IX86_BUILTIN_PMOVQD512_MEM,
	IX86_BUILTIN_PMOVQW512_MEM, IX86_BUILTIN_PMOVSDB512_MEM,
	IX86_BUILTIN_PMOVSDW512_MEM, IX86_BUILTIN_PMOVSQB512_MEM,
	IX86_BUILTIN_PMOVSQD512_MEM, IX86_BUILTIN_PMOVSQW512_MEM,
	IX86_BUILTIN_PMOVUSDB512_MEM, IX86_BUILTIN_PMOVUSDW512_MEM,
	IX86_BUILTIN_PMOVUSQB512_MEM, IX86_BUILTIN_PMOVUSQD512_MEM,
	IX86_BUILTIN_PMOVUSQW512_MEM.
	(bdesc_special_args): Add __builtin_ia32_pmovusqd512mem_mask,
	__builtin_ia32_pmovsqd512mem_mask,
	__builtin_ia32_pmovqd512mem_mask,
	__builtin_ia32_pmovusqw512mem_mask,
	__builtin_ia32_pmovsqw512mem_mask,
	__builtin_ia32_pmovqw512mem_mask,
	__builtin_ia32_pmovusdw512mem_mask,
	__builtin_ia32_pmovsdw512mem_mask,
	__builtin_ia32_pmovdw512mem_mask,
	__builtin_ia32_pmovqb512mem_mask,
	__builtin_ia32_pmovusqb512mem_mask,
	__builtin_ia32_pmovsqb512mem_mask,
	__builtin_ia32_pmovusdb512mem_mask,
	__builtin_ia32_pmovsdb512mem_mask,
	__builtin_ia32_pmovdb512mem_mask.
	(bdesc_args): Add __builtin_ia32_expanddf512,
	__builtin_ia32_expandsf512.
	(ix86_expand_special_args_builtin): Handle VOID_FTYPE_PV8SI_V8DI_QI,
	VOID_FTYPE_PV8HI_V8DI_QI, VOID_FTYPE_PV16HI_V16SI_HI,
	VOID_FTYPE_PV16QI_V8DI_QI, VOID_FTYPE_PV16QI_V16SI_HI.
	* config/i386/sse.md (unspec): Add UNSPEC_EXPAND_NOMASK.
	(avx512f_<code><pmov_src_lower><mode>2_mask_store): New.
	(*avx512f_<code>v8div16qi2_store_mask): Renamed to ...
	(avx512f_<code>v8div16qi2_mask_store): This.
	(avx512f_expand<mode>): New.

2014-01-27  Kirill Yukhin  <kirill.yukhin@intel.com>

	* config/i386/avx512pfintrin.h (_mm512_mask_prefetch_i32gather_pd):
	New.
	(_mm512_mask_prefetch_i64gather_pd): Ditto.
	(_mm512_prefetch_i32scatter_pd): Ditto.
	(_mm512_mask_prefetch_i32scatter_pd): Ditto.
	(_mm512_prefetch_i64scatter_pd): Ditto.
	(_mm512_mask_prefetch_i64scatter_pd): Ditto.
	(_mm512_mask_prefetch_i32gather_ps): Fix operand type.
	(_mm512_mask_prefetch_i64gather_ps): Ditto.
	(_mm512_prefetch_i32scatter_ps): Ditto.
	(_mm512_mask_prefetch_i32scatter_ps): Ditto.
	(_mm512_prefetch_i64scatter_ps): Ditto.
	(_mm512_mask_prefetch_i64scatter_ps): Ditto.
	* config/i386/i386-builtin-types.def: Define
	VOID_FTYPE_QI_V8SI_PCINT64_INT_INT
	and VOID_FTYPE_QI_V8DI_PCINT64_INT_INT.
	* config/i386/i386.c (ix86_builtins): Define IX86_BUILTIN_GATHERPFQPD,
	IX86_BUILTIN_GATHERPFDPD, IX86_BUILTIN_SCATTERPFDPD,
	IX86_BUILTIN_SCATTERPFQPD.
	(ix86_init_mmx_sse_builtins): Define __builtin_ia32_gatherpfdpd,
	__builtin_ia32_gatherpfdps, __builtin_ia32_gatherpfqpd,
	__builtin_ia32_gatherpfqps, __builtin_ia32_scatterpfdpd,
	__builtin_ia32_scatterpfdps, __builtin_ia32_scatterpfqpd,
	__builtin_ia32_scatterpfqps.
	(ix86_expand_builtin): Expand new built-ins.
	* config/i386/sse.md (avx512pf_gatherpf<mode>): Add SF suffix,
	fix memory access data type.
	(*avx512pf_gatherpf<mode>_mask): Ditto.
	(*avx512pf_gatherpf<mode>): Ditto.
	(avx512pf_scatterpf<mode>): Ditto.
	(*avx512pf_scatterpf<mode>_mask): Ditto.
	(*avx512pf_scatterpf<mode>): Ditto.
	(GATHER_SCATTER_SF_MEM_MODE): New.
	(avx512pf_gatherpf<mode>df): Ditto.
	(*avx512pf_gatherpf<mode>df_mask): Ditto.
	(*avx512pf_scatterpf<mode>df): Ditto.

2014-01-27  Jakub Jelinek  <jakub@redhat.com>

	PR bootstrap/59934
	* expmed.h (expmed_mode_index): Rework so that analysis and optimziers
	know when the MODE_PARTIAL_INT and MODE_VECTOR_INT cases can never be
	reached.

2014-01-27  James Greenhalgh  <james.greenhalgh@arm.com>

	* common/config/arm/arm-common.c
	(arm_rewrite_mcpu): Handle multiple names.
	* config/arm/arm.h
	(BIG_LITTLE_SPEC): Do not discard mcpu switches.

2014-01-27  James Greenhalgh  <james.greenhalgh@arm.com>

	* gimple-builder.h (create_gimple_tmp): Delete.

2014-01-27  Christian Bruel  <christian.bruel@st.com>

	* config/sh/sh-mem.cc (sh_expand_cmpnstr): Fix remaining bytes after
	words comparisons.

2014-01-26  John David Anglin  <danglin@gcc.gnu.org>

	* config/pa/pa.md (call): Generate indirect long calls to non-local
	functions when outputing 32-bit code.
	(call_value): Likewise except for special call to buggy powf function.

	* config/pa/pa.c (pa_attr_length_indirect_call): Adjust length of
	portable runtime and PIC indirect calls.
	(pa_output_indirect_call): Remove unnecessary nop from portable runtime
	and PIC call sequences.  Use ldo instead of blr to set return register
	in PIC call sequence.

2014-01-25  Walter Lee  <walt@tilera.com>

	* config/tilegx/sync.md (atomic_fetch_sub): Fix negation and
	avoid clobbering a live register.

2014-01-25  Walter Lee  <walt@tilera.com>

	* config/tilegx/tilegx-c.c (tilegx_cpu_cpp_builtins):
	Define __GCC_HAVE_SYNC_COMPARE_AND_SWAP_{1,2}.
	* config/tilegx/tilepro-c.c (tilepro_cpu_cpp_builtins):
	Define __GCC_HAVE_SYNC_COMPARE_AND_SWAP_{1,2,4,8}.

2014-01-25  Walter Lee  <walt@tilera.com>

	* config/tilegx/tilegx.c (tilegx_function_arg): Start 16-byte
	arguments on even registers.
	(tilegx_gimplify_va_arg_expr): Align 16-byte var args to
	STACK_BOUNDARY.
	* config/tilegx/tilegx.h (STACK_BOUNDARY): Change to 16 bytes.
	(BIGGEST_ALIGNMENT): Ditto.
	(BIGGEST_FIELD_ALIGNMENT): Ditto.

2014-01-25  Walter Lee  <walt@tilera.com>

	* config/tilegx/tilegx.c (tilegx_gen_bundles): Delete barrier
	insns before bundling.
	* config/tilegx/tilegx.md (tile_network_barrier): Update comment.

2014-01-25  Walter Lee  <walt@tilera.com>

	* config/tilegx/tilegx.c (tilegx_expand_builtin): Set
	PREFETCH_SCHEDULE_BARRIER_P to true for prefetches.
	* config/tilepro/tilepro.c (tilepro_expand_builtin): Ditto.

2014-01-25  Richard Sandiford  <rdsandiford@googlemail.com>

	* config/mips/constraints.md (kl): Delete.
	* config/mips/mips.md (divmod<mode>4, udivmod<mode>4): Turn into
	define expands, using...
	(divmod<mode>4_mips16, udivmod<mode>4_mips16): ...these new
	instructions for MIPS16.
	(*divmod<mode>4, *udivmod<mode>4): New patterns, taken from the
	non-MIPS16 version of the old divmod<mode>4 and udivmod<mode>4.

2014-01-25  Walter Lee  <walt@tilera.com>

	* config/tilepro/tilepro.md (ctzdi2): Use register_operand predicate.
	(clzdi2): Ditto.
	(ffsdi2): Ditto.

2014-01-25  Walter Lee  <walt@tilera.com>

	* config/tilegx/tilegx.c (tilegx_expand_to_rtl_hook): New.
	(TARGET_EXPAND_TO_RTL_HOOK): Define.

2014-01-25  Richard Sandiford  <rdsandiford@googlemail.com>

	* rtlanal.c (canonicalize_condition): Split out duplicated mode check.
	Handle XOR.

2014-01-25  Jakub Jelinek  <jakub@redhat.com>

	* print-rtl.c (in_call_function_usage): New var.
	(print_rtx): When in CALL_INSN_FUNCTION_USAGE, always print
	EXPR_LIST mode as mode and not as reg note name.

	PR middle-end/59561
	* cfgloopmanip.c (copy_loop_info): If
	loop->warned_aggressive_loop_optimizations, make sure
	the flag is set in target loop too.

2014-01-24  Balaji V. Iyer  <balaji.v.iyer@intel.com>

	* builtins.c (is_builtin_name): Renamed flag_enable_cilkplus to
	flag_cilkplus.
	* builtins.def: Likewise.
	* cilk.h (fn_contains_cilk_spawn_p): Likewise.
	* cppbuiltin.c (define_builtin_macros_for_compilation_flags): Likewise.
	* ira.c (ira_setup_eliminable_regset): Likewise.
	* omp-low.c (gate_expand_omp): Likewise.
	(execute_lower_omp): Likewise.
	(diagnose_sb_0): Likewise.
	(gate_diagnose_omp_blocks): Likewise.
	(simd_clone_clauses_extract): Likewise.
	(gate): Likewise.

2014-01-24  Bill Schmidt  <wschmidt@linux.vnet.ibm.com>

	* config/rs6000/rs6000.c (rs6000_expand_vec_perm_const_1): Remove
	correction for little endian...
	* config/rs6000/vsx.md (vsx_xxpermdi2_<mode>_1): ...and move it to
	here.

2014-01-24  Jeff Law  <law@redhat.com>

	PR tree-optimization/59919
	* tree-vrp.c (find_assert_locations_1): Do not register asserts
	for non-returning calls.

2014-01-24  James Greenhalgh  <james.greenhalgh@arm.com>

	* common/config/aarch64/aarch64-common.c
	(aarch64_rewrite_mcpu): Handle multiple names.
	* config/aarch64/aarch64.h
	(BIG_LITTLE_SPEC): Do not discard mcpu switches.

2014-01-24  Dodji Seketeli  <dodji@redhat.com>

	* input.c (add_file_to_cache_tab): Handle the case where fopen
	returns NULL.

2014-01-23  H.J. Lu  <hongjiu.lu@intel.com>

	PR target/59929
	* config/i386/i386.md (pushsf splitter): Get stack adjustment
	from push operand if code of push isn't PRE_DEC.

2014-01-23  Michael Meissner  <meissner@linux.vnet.ibm.com>

	PR target/59909
	* doc/invoke.texi (RS/6000 and PowerPC Options): Document
	-mquad-memory-atomic.  Update -mquad-memory documentation to say
	it is only used for non-atomic loads/stores.

	* config/rs6000/predicates.md (quad_int_reg_operand): Allow either
	-mquad-memory or -mquad-memory-atomic switches.

	* config/rs6000/rs6000-cpus.def (ISA_2_7_MASKS_SERVER): Add
	-mquad-memory-atomic to ISA 2.07 support.

	* config/rs6000/rs6000.opt (-mquad-memory-atomic): Add new switch
	to separate support of normal quad word memory operations (ldq, stq)
	from the atomic quad word memory operations.

	* config/rs6000/rs6000.c (rs6000_option_override_internal): Add
	support to separate non-atomic quad word operations from atomic
	quad word operations.  Disable non-atomic quad word operations in
	little endian mode so that we don't have to swap words after the
	load and before the store.
	(quad_load_store_p): Add comment about atomic quad word support.
	(rs6000_opt_masks): Add -mquad-memory-atomic to the list of
	options printed with -mdebug=reg.

	* config/rs6000/rs6000.h (TARGET_SYNC_TI): Use
	-mquad-memory-atomic as the test for whether we have quad word
	atomic instructions.
	(TARGET_SYNC_HI_QI): If either -mquad-memory-atomic, -mquad-memory,
	or -mp8-vector are used, allow byte/half-word atomic operations.

	* config/rs6000/sync.md (load_lockedti): Insure that the address
	is a proper indexed or indirect address for the lqarx instruction.
	On little endian systems, swap the hi/lo registers after the lqarx
	instruction.
	(load_lockedpti): Use indexed_or_indirect_operand predicate to
	insure the address is valid for the lqarx instruction.
	(store_conditionalti): Insure that the address is a proper indexed
	or indirect address for the stqcrx. instruction.  On little endian
	systems, swap the hi/lo registers before doing the stqcrx.
	instruction.
	(store_conditionalpti): Use indexed_or_indirect_operand predicate to
	insure the address is valid for the stqcrx. instruction.

	* gcc/config/rs6000/rs6000-c.c (rs6000_target_modify_macros):
	Define __QUAD_MEMORY__ and __QUAD_MEMORY_ATOMIC__ based on what
	type of quad memory support is available.

2014-01-23  Vladimir Makarov  <vmakarov@redhat.com>

	PR regression/59915
	* lra-constraints.c (simplify_operand_subreg): Spill pseudo if
	there is a danger of looping.

2014-01-23  Pat Haugen  <pthaugen@us.ibm.com>

	* config/rs6000/rs6000.c (rs6000_option_override_internal): Don't
	force flag_ira_loop_pressure if set via command line.

2014-01-23  Alex Velenko  <Alex.Velenko@arm.com>

	* config/aarch64/aarch64-simd-builtins.def (ashr): DI mode removed.
	(ashr_simd): New builtin handling DI mode.
	* config/aarch64/aarch64-simd.md (aarch64_ashr_simddi): New pattern.
	(aarch64_sshr_simddi): New match pattern.
	* config/aarch64/arm_neon.h (vshr_n_s32): Builtin call modified.
	(vshrd_n_s64): Likewise.
	* config/aarch64/predicates.md (aarch64_shift_imm64_di): New predicate.

2014-01-23  Nick Clifton  <nickc@redhat.com>

	* config/msp430/msp430.h (ASM_SPEC): Pass the -mcpu as -mcpu.
	(LIB_SPEC): Drop use of memory.ld and peripherals.ld scripts in
	favour of mcu specific scripts.
	* config/msp430/t-msp430 (MULTILIB_MATCHES): Add more matches for
	430x multilibs.

2014-01-23  James Greenhalgh  <james.greenhalgh@arm.com>
	    Alex Velenko  <Alex.Velenko@arm.com>

	* config/aarch64/arm_neon.h (vaddv_s8): __LANE0 cleanup.
	(vaddv_s16): Likewise.
	(vaddv_s32): Likewise.
	(vaddv_u8): Likewise.
	(vaddv_u16): Likewise.
	(vaddv_u32): Likewise.
	(vaddvq_s8): Likewise.
	(vaddvq_s16): Likewise.
	(vaddvq_s32): Likewise.
	(vaddvq_s64): Likewise.
	(vaddvq_u8): Likewise.
	(vaddvq_u16): Likewise.
	(vaddvq_u32): Likewise.
	(vaddvq_u64): Likewise.
	(vaddv_f32): Likewise.
	(vaddvq_f32): Likewise.
	(vaddvq_f64): Likewise.
	(vmaxv_f32): Likewise.
	(vmaxv_s8): Likewise.
	(vmaxv_s16): Likewise.
	(vmaxv_s32): Likewise.
	(vmaxv_u8): Likewise.
	(vmaxv_u16): Likewise.
	(vmaxv_u32): Likewise.
	(vmaxvq_f32): Likewise.
	(vmaxvq_f64): Likewise.
	(vmaxvq_s8): Likewise.
	(vmaxvq_s16): Likewise.
	(vmaxvq_s32): Likewise.
	(vmaxvq_u8): Likewise.
	(vmaxvq_u16): Likewise.
	(vmaxvq_u32): Likewise.
	(vmaxnmv_f32): Likewise.
	(vmaxnmvq_f32): Likewise.
	(vmaxnmvq_f64): Likewise.
	(vminv_f32): Likewise.
	(vminv_s8): Likewise.
	(vminv_s16): Likewise.
	(vminv_s32): Likewise.
	(vminv_u8): Likewise.
	(vminv_u16): Likewise.
	(vminv_u32): Likewise.
	(vminvq_f32): Likewise.
	(vminvq_f64): Likewise.
	(vminvq_s8): Likewise.
	(vminvq_s16): Likewise.
	(vminvq_s32): Likewise.
	(vminvq_u8): Likewise.
	(vminvq_u16): Likewise.
	(vminvq_u32): Likewise.
	(vminnmv_f32): Likewise.
	(vminnmvq_f32): Likewise.
	(vminnmvq_f64): Likewise.

2014-01-23  James Greenhalgh  <james.greenhalgh@arm.com>

	* config/aarch64/aarch64-simd.md
	(aarch64_dup_lane<mode>): Correct lane number on big-endian.
	(aarch64_dup_lane_<vswap_widthi_name><mode>): Likewise.
	(*aarch64_mul3_elt<mode>): Likewise.
	(*aarch64_mul3_elt<vswap_width_name><mode>): Likewise.
	(*aarch64_mul3_elt_to_64v2df): Likewise.
	(*aarch64_mla_elt<mode>): Likewise.
	(*aarch64_mla_elt_<vswap_width_name><mode>): Likewise.
	(*aarch64_mls_elt<mode>): Likewise.
	(*aarch64_mls_elt_<vswap_width_name><mode>): Likewise.
	(*aarch64_fma4_elt<mode>): Likewise.
	(*aarch64_fma4_elt_<vswap_width_name><mode>): Likewise.
	(*aarch64_fma4_elt_to_64v2df): Likewise.
	(*aarch64_fnma4_elt<mode>): Likewise.
	(*aarch64_fnma4_elt_<vswap_width_name><mode>): Likewise.
	(*aarch64_fnma4_elt_to_64v2df): Likewise.
	(aarch64_sq<r>dmulh_lane<mode>): Likewise.
	(aarch64_sq<r>dmulh_laneq<mode>): Likewise.
	(aarch64_sqdml<SBINQOPS:as>l_lane<mode>_internal): Likewise.
	(aarch64_sqdml<SBINQOPS:as>l_lane<mode>_internal): Likewise.
	(aarch64_sqdml<SBINQOPS:as>l2_lane<mode>_internal): Likewise.
	(aarch64_sqdmull_lane<mode>_internal): Likewise.
	(aarch64_sqdmull2_lane<mode>_internal): Likewise.

2013-01-23  Alex Velenko  <Alex.Velenko@arm.com>

	* config/aarch64/aarch64-simd.md
	(aarch64_be_checked_get_lane<mode>): New define_expand.
	* config/aarch64/aarch64-simd-builtins.def
	(BUILTIN_VALL (GETLANE, be_checked_get_lane, 0)):
	New builtin definition.
	* config/aarch64/arm_neon.h: (__aarch64_vget_lane_any):
	Use new safe be builtin.

2014-01-23  Alex Velenko  <Alex.Velenko@arm.com>

	* config/aarch64/aarch64-simd.md (aarch64_be_ld1<mode>):
	New define_insn.
	(aarch64_be_st1<mode>): Likewise.
	(aarch_ld1<VALL:mode>): Define_expand modified.
	(aarch_st1<VALL:mode>): Likewise.
	* config/aarch64/aarch64.md (UNSPEC_LD1): New unspec definition.
	(UNSPEC_ST1): Likewise.

2014-01-23  David Holsgrove  <david.holsgrove@xilinx.com>

	* config/microblaze/microblaze.md: Add trap insn and attribute

2014-01-23  Dodji Seketeli  <dodji@redhat.com>

	PR preprocessor/58580
	* input.h (location_get_source_line): Take an additional line_size
	parameter.
	(void diagnostics_file_cache_fini): Declare new function.
	* input.c (struct fcache): New type.
	(fcache_tab_size, fcache_buffer_size, fcache_line_record_size):
	New static constants.
	(diagnostic_file_cache_init, total_lines_num)
	(lookup_file_in_cache_tab, evicted_cache_tab_entry)
	(add_file_to_cache_tab, lookup_or_add_file_to_cache_tab)
	(needs_read, needs_grow, maybe_grow, read_data, maybe_read_data)
	(get_next_line, read_next_line, goto_next_line, read_line_num):
	New static function definitions.
	(diagnostic_file_cache_fini): New function.
	(location_get_source_line): Take an additional output line_len
	parameter.  Re-write using lookup_or_add_file_to_cache_tab and
	read_line_num.
	* diagnostic.c (diagnostic_finish): Call
	diagnostic_file_cache_fini.
	(adjust_line): Take an additional input parameter for the length
	of the line, rather than calculating it with strlen.
	(diagnostic_show_locus): Adjust the use of
	location_get_source_line and adjust_line with respect to their new
	signature.  While displaying a line now, do not stop at the first
	null byte.  Rather, display the zero byte as a space and keep
	going until we reach the size of the line.
	* Makefile.in: Add vec.o to OBJS-libcommon

2014-01-23  Kirill Yukhin  <kirill.yukhin@intel.com>
	    Ilya Tocar     <ilya.tocar@intel.com>

	* config/i386/avx512fintrin.h (_mm512_kmov): New.
	* config/i386/i386.c (IX86_BUILTIN_KMOV16): Ditto.
	(__builtin_ia32_kmov16): Ditto.
	* config/i386/i386.md (UNSPEC_KMOV): New.
	(kmovw): Ditto.

2014-01-23  Kirill Yukhin  <kirill.yukhin@intel.com>

	* config/i386/avx512fintrin.h (_mm512_loadu_si512): Rename.
	(_mm512_storeu_si512): Ditto.

2014-01-23  Richard Sandiford  <rdsandiford@googlemail.com>

	PR target/52125
	* rtl.h (get_referenced_operands): Declare.
	* recog.c (get_referenced_operands): New function.
	* config/mips/mips.c (mips_reorg_process_insns): Check which asm
	operands have been referenced when recording LO_SUM references.

2014-01-22  David Holsgrove  <david.holsgrove@xilinx.com>

	* config/microblaze/microblaze.md: Correct bswaphi2 insn.

2014-01-22  Jan Hubicka  <hubicka@ucw.cz>

	* config/i386/x86-tune.def (X86_TUNE_ACCUMULATE_OUTGOING_ARGS):
	Enable for generic and recent AMD targets.

2014-01-22  Jan Hubicka  <hubicka@ucw.cz>

	* combine-stack-adj.c (combine_stack_adjustments_for_block): Remove
	ARG_SIZE note when adjustment was eliminated.

2014-01-22  Jeff Law  <law@redhat.com>

	PR tree-optimization/59597
	* tree-ssa-threadupdate.c (dump_jump_thread_path): Move to earlier
	in file.  Accept new argument REGISTERING and use it to modify
	dump output appropriately.
	(register_jump_thread): Corresponding changes.
	(mark_threaded_blocks): Reinstate code to cancel unprofitable
	thread paths involving joiner blocks.  Add code to dump cancelled
	jump threading paths.

2014-01-22  Vladimir Makarov  <vmakarov@redhat.com>

	PR rtl-optimization/59477
	* lra-constraints.c (inherit_in_ebb): Process call for living hard
	regs.  Update reloads_num and potential_reload_hard_regs for all insns.

2014-01-22  Tom Tromey  <tromey@redhat.com>

	* config/i386/i386-interix.h (i386_pe_unique_section): Don't use
	PARAMS.
	* config/cr16/cr16-protos.h (notice_update_cc): Don't use PARAMS.

2014-01-21  Vladimir Makarov  <vmakarov@redhat.com>

	PR rtl-optimization/59896
	* lra-constraints.c (process_alt_operands): Check unused note for
	matched operands of insn with no output reloads.

2014-01-21  Richard Sandiford  <rdsandiford@googlemail.com>

	* config/mips/mips.c (mips_move_to_gpr_cost): Add M16_REGS case.
	(mips_move_from_gpr_cost): Likewise.

2014-01-21  Vladimir Makarov  <vmakarov@redhat.com>

	PR rtl-optimization/59858
	* lra-constraints.c (SMALL_REGISTER_CLASS_P): Use
	ira_class_hard_regs_num.
	(process_alt_operands): Increase reject for dying matched operand.

2014-01-21  Jakub Jelinek  <jakub@redhat.com>

	PR target/59003
	* config/i386/i386.c (expand_small_movmem_or_setmem): If mode is
	smaller than size, perform several stores or loads and stores
	at dst + count - size to store or copy all of size bytes, rather
	than just last modesize bytes.

2014-01-20  DJ Delorie  <dj@redhat.com>

	* config/rl78/rl78.c (rl78_propogate_register_origins): Verify
	that CLOBBERs are REGs before propogating their values.

2014-01-20  H.J. Lu  <hongjiu.lu@intel.com>

	PR middle-end/59789
	* cgraph.c (cgraph_inline_failed_string): Add type to DEFCIFCODE.
	(cgraph_inline_failed_type): New function.
	* cgraph.h (DEFCIFCODE): Add type.
	(cgraph_inline_failed_type_t): New enum.
	(cgraph_inline_failed_type): New prototype.
	* cif-code.def: Add CIF_FINAL_NORMAL to OK, FUNCTION_NOT_CONSIDERED,
	FUNCTION_NOT_OPTIMIZED, REDEFINED_EXTERN_INLINE,
	FUNCTION_NOT_INLINE_CANDIDATE, LARGE_FUNCTION_GROWTH_LIMIT,
	LARGE_STACK_FRAME_GROWTH_LIMIT, MAX_INLINE_INSNS_SINGLE_LIMIT,
	MAX_INLINE_INSNS_AUTO_LIMIT, INLINE_UNIT_GROWTH_LIMIT,
	RECURSIVE_INLINING, UNLIKELY_CALL, NOT_DECLARED_INLINED,
	OPTIMIZING_FOR_SIZE, ORIGINALLY_INDIRECT_CALL,
	INDIRECT_UNKNOWN_CALL, USES_COMDAT_LOCAL.
	Add CIF_FINAL_ERROR to UNSPECIFIED, BODY_NOT_AVAILABLE,
	FUNCTION_NOT_INLINABLE, OVERWRITABLE, MISMATCHED_ARGUMENTS,
	EH_PERSONALITY, NON_CALL_EXCEPTIONS, TARGET_OPTION_MISMATCH,
	OPTIMIZATION_MISMATCH.
	* tree-inline.c (expand_call_inline): Emit errors during
	early_inlining if cgraph_inline_failed_type returns CIF_FINAL_ERROR.

2014-01-20  Uros Bizjak  <ubizjak@gmail.com>

	PR target/59685
	* config/i386/sse.md (*andnot<mode>3<mask_name>): Handle MODE_V16SF
	mode attribute in insn output.

2014-01-20  Eric Botcazou  <ebotcazou@adacore.com>

	* output.h (output_constant): Delete.
	* varasm.c (output_constant): Make private.

2014-01-20  Alex Velenko  <Alex.Velenko@arm.com>

	* config/aarch64/aarch64-simd.md (vec_perm<mode>): Add BE check.

2014-01-20  Jakub Jelinek  <jakub@redhat.com>

	PR middle-end/59860
	* tree.h (fold_builtin_strcat): New prototype.
	* builtins.c (fold_builtin_strcat): No longer static.  Add len
	argument, if non-NULL, don't call c_strlen.  Optimize
	directly into __builtin_memcpy instead of __builtin_strcpy.
	(fold_builtin_2): Adjust fold_builtin_strcat caller.
	* gimple-fold.c (gimple_fold_builtin): Handle BUILT_IN_STRCAT.

2014-01-20  Uros Bizjak  <ubizjak@gmail.com>

	* config/i386/i386.c (ix86_avoid_lea_for_addr): Return false
	for SImode_address_operand operands, having only a REG argument.

2014-01-20  Marcus Shawcroft  <marcus.shawcroft@arm.com>

	* config/aarch64/aarch64-linux.h (GLIBC_DYNAMIC_LINKER): Expand
	loader name using mbig-endian.
	(LINUX_TARGET_LINK_SPEC): Pass linker -m flag.

2014-01-20  James Greenhalgh  <james.greenhalgh@arm.com>

	* doc/invoke.texi (-march): Clarify documentation for AArch64.
	(-mtune): Likewise.
	(-mcpu): Likewise.

2014-01-20  Tejas Belagod  <tejas.belagod@arm.com>

	* config/aarch64/aarch64-protos.h
	(aarch64_cannot_change_mode_class_ptr): Declare.
	* config/aarch64/aarch64.c (aarch64_cannot_change_mode_class,
	aarch64_cannot_change_mode_class_ptr): New.
	* config/aarch64/aarch64.h (CANNOT_CHANGE_MODE_CLASS): Change to call
	backend hook aarch64_cannot_change_mode_class.

2014-01-20  James Greenhalgh  <james.greenhalgh@arm.com>

	* common/config/aarch64/aarch64-common.c
	(aarch64_handle_option): Don't handle any option order logic here.
	* config/aarch64/aarch64.c (aarch64_parse_arch): Do not override
	selected_cpu, warn on architecture version mismatch.
	(aarch64_override_options): Fix parsing order for option strings.

2014-01-20  Jan-Benedict Glaw  <jbglaw@lug-owl.de>
	    Iain Sandoe  <iain@codesourcery.com>

	PR bootstrap/59496
	* config/rs6000/darwin.h (ADJUST_FIELD_ALIGN): Fix unused variable
	warning.  Amend comment to reflect current functionality.

2014-01-20  Richard Biener  <rguenther@suse.de>

	PR middle-end/59860
	* builtins.c (fold_builtin_strcat): Remove case better handled
	by tree-ssa-strlen.c.

2014-01-20  Alan Lawrence  <alan.lawrence@arm.com>

	* config/aarch64/aarch64.opt
	(mcpu, march, mtune): Make case-insensitive.

2014-01-20  Jakub Jelinek  <jakub@redhat.com>

	PR target/59880
	* config/i386/i386.c (ix86_avoid_lea_for_addr): Return false
	if operands[1] is a REG or ZERO_EXTEND of a REG.

2014-01-19  Jan Hubicka  <hubicka@ucw.cz>

	* varasm.c (compute_reloc_for_constant): Use targetm.binds_local_p.

2014-01-19  John David Anglin  <danglin@gcc.gnu.org>

	* config/pa/pa.c (pa_attr_length_millicode_call): Correct length of
	long non-pic millicode calls.

2014-01-19  Jan-Benedict Glaw  <jbglaw@lug-owl.de>

	* config/vax/vax.h (FUNCTION_ARG_REGNO_P): Fix unused variable warning.

2014-01-19  Kito Cheng  <kito@0xlab.org>

	* builtins.c (expand_movstr): Check movstr expand done or fail.

2014-01-18  Uros Bizjak  <ubizjak@gmail.com>
	    H.J. Lu  <hongjiu.lu@intel.com>

	PR target/59379
	* config/i386/i386.md (*lea<mode>): Zero-extend return register
	to DImode for zero-extended addresses.

2014-01-19  Jakub Jelinek  <jakub@redhat.com>

	PR rtl-optimization/57763
	* bb-reorder.c (fix_crossing_unconditional_branches): Set JUMP_LABEL
	on the new indirect jump_insn and increment LABEL_NUSES (label).

2014-01-18  H.J. Lu  <hongjiu.lu@intel.com>

	PR bootstrap/59580
	PR bootstrap/59583
	* config.gcc (x86_archs): New variable.
	(x86_64_archs): Likewise.
	(x86_cpus): Likewise.
	Use $x86_archs, $x86_64_archs and $x86_cpus to check valid
	--with-arch/--with-cpu= options.
	Support --with-arch=/--with-cpu={nehalem,westmere,
	sandybridge,ivybridge,haswell,broadwell,bonnell,silvermont}.

2014-01-18  Uros Bizjak  <ubizjak@gmail.com>

	* config/i386/i386.c (ix86_adjust_cost): Reorder PROCESSOR_K8
	and PROCESSOR_ATHLON to simplify code.  Move "memory" calculation.

2014-01-18  Uros Bizjak  <ubizjak@gmail.com>

	* config/i386/i386.md (*swap<mode>): Rename from swap<mode>.

2014-01-18  Jakub Jelinek  <jakub@redhat.com>

	PR target/58944
	* config/i386/i386-c.c (ix86_pragma_target_parse): Temporarily
	clear cpp_get_options (parse_in)->warn_unused_macros for
	ix86_target_macros_internal with cpp_define.

2014-01-18  Richard Sandiford  <rdsandiford@googlemail.com>

	* jump.c (delete_related_insns): Keep (use (insn))s.
	* reorg.c (redundant_insn): Check for barriers too.

2014-01-17  H.J. Lu  <hongjiu.lu@intel.com>

	* config/i386/i386.c (ix86_split_lea_for_addr): Fix a comment typo.

2014-01-17  John David Anglin  <danglin@gcc.gnu.org>

	* config/pa/pa.c (pa_attr_length_indirect_call): Don't output a short
	call to $$dyncall when TARGET_LONG_CALLS is true.

2014-01-17  Jeff Law  <law@redhat.com>

	* ree.c (combine_set_extension): Temporarily disable test for
	changing number of hard registers.

2014-01-17  Jan Hubicka  <hubicka@ucw.cz>

	PR middle-end/58125
	* ipa-inline-analysis.c (inline_free_summary):
	Do not free summary of aliases.

2014-01-17  Jakub Jelinek  <jakub@redhat.com>

	PR middle-end/59706
	* gimplify.c (gimplify_expr): Use create_tmp_var
	instead of create_tmp_var_raw.  If cond doesn't have
	integral type, don't add the IFN_ANNOTATE builtin at all.

2014-01-17  Martin Jambor  <mjambor@suse.cz>

	PR ipa/59736
	* ipa-cp.c (prev_edge_clone): New variable.
	(grow_next_edge_clone_vector): Renamed to grow_edge_clone_vectors.
	Also resize prev_edge_clone vector.
	(ipcp_edge_duplication_hook): Also update prev_edge_clone.
	(ipcp_edge_removal_hook): New function.
	(ipcp_driver): Register ipcp_edge_removal_hook.

2014-01-17  Andrew Pinski  <apinski@cavium.com>
	    Steve Ellcey  <sellcey@mips.com>

	PR target/59462
	* config/mips/mips.c (mips_print_operand): Check operand mode instead
	of operator mode.

2014-01-17  Jeff Law  <law@redhat.com>

	PR middle-end/57904
	* passes.def: Reorder pass_copy_prop, pass_unrolli, pass_ccp sequence
	so that pass_ccp runs first.

2014-01-17  H.J. Lu  <hongjiu.lu@intel.com>

	* config/i386/i386.c (ix86_lea_outperforms): Use TARGET_XXX.
	(ix86_adjust_cost): Use !TARGET_XXX.
	(do_reorder_for_imul): Likewise.
	(swap_top_of_ready_list): Likewise.
	(ix86_sched_reorder): Likewise.

2014-01-17  H.J. Lu  <hongjiu.lu@intel.com>

	* config/i386/i386-c.c (ix86_target_macros_internal): Handle
	PROCESSOR_INTEL.  Treat like PROCESSOR_GENERIC.
	* config/i386/i386.c (intel_memcpy): New.  Duplicate slm_memcpy.
	(intel_memset): New.  Duplicate slm_memset.
	(intel_cost): New.  Duplicate slm_cost.
	(m_INTEL): New macro.
	(processor_target_table): Add "intel".
	(ix86_option_override_internal): Replace PROCESSOR_SILVERMONT
	with PROCESSOR_INTEL for "intel".
	(ix86_lea_outperforms): Support PROCESSOR_INTEL.  Duplicate
	PROCESSOR_SILVERMONT.
	(ix86_issue_rate): Likewise.
	(ix86_adjust_cost): Likewise.
	(ia32_multipass_dfa_lookahead): Likewise.
	(swap_top_of_ready_list): Likewise.
	(ix86_sched_reorder): Likewise.
	(ix86_avoid_lea_for_addr): Check TARGET_AVOID_LEA_FOR_ADDR
	instead of TARGET_OPT_AGU.
	* config/i386/i386.h (TARGET_INTEL): New.
	(TARGET_AVOID_LEA_FOR_ADDR): Likewise.
	(processor_type): Add PROCESSOR_INTEL.
	* config/i386/x86-tune.def: Support m_INTEL. Duplicate m_SILVERMONT.
	Add X86_TUNE_AVOID_LEA_FOR_ADDR.

2014-01-17  Marek Polacek  <polacek@redhat.com>

	PR c/58346
	* gimple-fold.c (fold_array_ctor_reference): Don't fold if element
	size is zero.

2014-01-17  Richard Biener  <rguenther@suse.de>

	PR tree-optimization/46590
	* opts.c (default_options_table): Add entries for
	OPT_fbranch_count_reg, OPT_fmove_loop_invariants and OPT_ftree_pta,
	all enabled at -O1 but not for -Og.
	* common.opt (fbranch-count-reg): Remove Init(1).
	(fmove-loop-invariants): Likewise.
	(ftree-pta): Likewise.

2014-01-17  Jakub Jelinek  <jakub@redhat.com>

	* config/i386/i386.c (ix86_data_alignment): For compatibility with
	(incorrect) GCC 4.8 and earlier alignment assumptions ensure we align
	decls to at least the GCC 4.8 used alignments.

	PR fortran/59440
	* tree-nested.c (convert_nonlocal_reference_stmt,
	convert_local_reference_stmt): For NAMELIST_DECLs in gimple_bind_vars
	of GIMPLE_BIND stmts, adjust associated decls.

2014-01-17  Richard Biener  <rguenther@suse.de>

	PR tree-optimization/46590
	* vec.h (vec<>::bseach): New member function implementing
	binary search according to C89 bsearch.
	(vec<>::qsort): Avoid calling ::qsort for vectors with sizes 0 or 1.
	* tree-ssa-loop-im.c (struct mem_ref): Make stored member a
	bitmap pointer again.  Make accesses_in_loop a flat array.
	(mem_ref_obstack): New global.
	(outermost_indep_loop): Adjust for mem_ref->stored changes.
	(mark_ref_stored): Likewise.
	(ref_indep_loop_p_2): Likewise.
	(set_ref_stored_in_loop): New helper function.
	(mem_ref_alloc): Allocate mem_refs on the mem_ref_obstack obstack.
	(memref_free): Adjust.
	(record_mem_ref_loc): Simplify.
	(gather_mem_refs_stmt): Adjust.
	(sort_locs_in_loop_postorder_cmp): New function.
	(analyze_memory_references): Sort accesses_in_loop after
	loop postorder number.
	(find_ref_loc_in_loop_cmp): New function.
	(for_all_locs_in_loop): Find relevant cluster of locs in
	accesses_in_loop and iterate without recursion.
	(execute_sm): Avoid uninit warning.
	(struct ref_always_accessed): Simplify.
	(ref_always_accessed::operator ()): Likewise.
	(ref_always_accessed_p): Likewise.
	(tree_ssa_lim_initialize): Initialize mem_ref_obstack, compute
	loop postorder numbers here.
	(tree_ssa_lim_finalize): Free mem_ref_obstack and loop postorder
	numbers.

2014-01-17  Jan Hubicka  <hubicka@ucw.cz>

	PR c++/57945
	* passes.c (rest_of_decl_compilation): Don't call varpool_finalize_decl
	on decls for which assemble_alias has been called.

2014-01-17  Nick Clifton  <nickc@redhat.com>

	* config/msp430/msp430.opt: (mcpu): New option.
	* config/msp430/msp430.c (msp430_mcu_name): Use target_mcu.
	(msp430_option_override): Parse target_cpu.  If the MCU name
	matches a generic string, clear target_mcu.
	(msp430_attr): Allow numeric interrupt values up to 63.
	(msp430_expand_epilogue): No longer invert operand 1 of gen_popm.
	* config/msp430/msp430.h (ASM_SPEC): Convert -mcpu into a -mmcu
	option.
	* config/msp430/t-msp430: (MULTILIB_MATCHES): Remove mcu matches.
	Add mcpu matches.
	* config/msp430/msp430.md (popm): Use %J rather than %I.
	(addsi3): Use msp430_nonimmediate_operand for operand 2.
	(addhi_cy_i): Use immediate_operand for operand 2.
	* doc/invoke.texi: Document -mcpu option.

2014-01-17  Richard Biener  <rguenther@suse.de>

	PR rtl-optimization/38518
	* df.h (df_analyze_loop): Declare.
	* df-core.c: Include cfgloop.h.
	(df_analyze_1): Split out main part of df_analyze.
	(df_analyze): Adjust.
	(loop_inverted_post_order_compute): New function.
	(loop_post_order_compute): Likewise.
	(df_analyze_loop): New function avoiding whole-function
	postorder computes.
	* loop-invariant.c (find_defs): Use df_analyze_loop.
	(find_invariants): Adjust.
	* loop-iv.c (iv_analysis_loop_init): Use df_analyze_loop.

2014-01-17  Zhenqiang Chen  <zhenqiang.chen@arm.com>

	* config/arm/arm.c (arm_v7m_tune): Set max_insns_skipped to 2.
	(thumb2_final_prescan_insn): Set max to MAX_INSN_PER_IT_BLOCK.

2014-01-16  Ilya Enkovich  <ilya.enkovich@intel.com>

	* ipa-ref.c (ipa_remove_stmt_references): Fix references
	traversal when removing references.

2014-01-16  Jan Hubicka  <hubicka@ucw.cz>

	PR ipa/59775
	* tree.c (get_binfo_at_offset): Look harder for virtual bases.

2014-01-16  Bernd Schmidt  <bernds@codesourcery.com>

	PR middle-end/56791
	* reload.c (find_reloads_address_1): Do not use RELOAD_OTHER when
	pushing a reload for an autoinc when we had previously reloaded an
	inner part of the address.

2014-01-16  Jakub Jelinek  <jakub@redhat.com>

	* tree-vectorizer.h (struct _loop_vec_info): Add no_data_dependencies
	field.
	(LOOP_VINFO_NO_DATA_DEPENDENCIES): Define.
	* tree-vect-data-refs.c (vect_analyze_data_ref_dependence): Clear it
	when not giving up or versioning for alias only because of
	loop->safelen.
	(vect_analyze_data_ref_dependences): Set to true.
	* tree-vect-stmts.c (hoist_defs_of_uses): Return false if def_stmt
	is a GIMPLE_PHI.
	(vectorizable_load): Use LOOP_VINFO_NO_DATA_DEPENDENCIES instead of
	LOOP_REQUIRES_VERSIONING_FOR_ALIAS, add && !nested_in_vect_loop
	to the condition.

	PR middle-end/58344
	* expr.c (expand_expr_real_1): Handle init == NULL_TREE.

	PR target/59839
	* config/i386/i386.c (ix86_expand_builtin): If target doesn't satisfy
	operand 0 predicate for gathers, use a new pseudo as subtarget.

2014-01-16  Vladimir Makarov  <vmakarov@redhat.com>

	PR middle-end/59609
	* lra-constraints.c (process_alt_operands): Add printing debug info.
	Check absence of input/output reloads for matched operands too.

2014-01-16  Vladimir Makarov  <vmakarov@redhat.com>

	PR rtl-optimization/59835
	* ira.c (ira_init_register_move_cost): Increase cost for
	impossible modes.

2014-01-16  Alan Lawrence  <alan.lawrence@arm.com>

	* config/arm/arm.opt (mcpu, march, mtune): Make case-insensitive.

2014-01-16  Richard Earnshaw  <rearnsha@arm.com>

	PR target/59780
	* aarch64.c (aarch64_split_128bit_move): Don't lookup REGNO on
	non-register objects.  Use gen_(high/low)part more consistently.
	Fix assertions.

2014-01-16  Michael Meissner  <meissner@linux.vnet.ibm.com>

	PR target/59844
	* config/rs6000/rs6000.md (reload_vsx_from_gprsf): Add little
	endian support, remove tests for WORDS_BIG_ENDIAN.
	(p8_mfvsrd_3_<mode>): Likewise.
	(reload_gpr_from_vsx<mode>): Likewise.
	(reload_gpr_from_vsxsf): Likewise.
	(p8_mfvsrd_4_disf): Likewise.

2014-01-16  Richard Biener  <rguenther@suse.de>

	PR rtl-optimization/46590
	* lcm.c (compute_antinout_edge): Use postorder iteration.
	(compute_laterin): Use inverted postorder iteration.

2014-01-16  Nick Clifton  <nickc@redhat.com>

	PR middle-end/28865
	* varasm.c (output_constant): Return the number of bytes actually
	emitted.
	(output_constructor_array_range): Update the field size with the
	number of bytes emitted by output_constant.
	(output_constructor_regular_field): Likewise.  Also do not
	complain if the total number of bytes emitted is now greater
	than the expected fieldpos.
	* output.h (output_constant): Update prototype and descriptive comment.

2014-01-16  Marek Polacek  <polacek@redhat.com>

	PR middle-end/59827
	* cgraph.c (gimple_check_call_args): Don't use DECL_ARG_TYPE if
	it is error_mark_node.

2014-01-15  Uros Bizjak  <ubizjak@gmail.com>

	* config/i386/i386.c (ix86_hard_regno_mode_ok): Use
	VALID_AVX256_REG_OR_OI_MODE.

2014-01-15  Pat Haugen  <pthaugen@us.ibm.com>

	* config/rs6000/rs6000.c (rs6000_output_function_prologue): Check if
	current procedure should be profiled.

2014-01-15  Andrew Pinski  <apinski@cavium.com>

	* config/aarch64/aarch64.c (aarch64_register_move_cost): Correct cost
	of moving from/to the STACK_REG register class.

2014-01-15  Richard Henderson  <rth@redhat.com>

	PR debug/54694
	* reginfo.c (global_regs_decl): Globalize.
	* rtl.h (global_regs_decl): Declare.
	* ira.c (do_reload): Diagnose frame_pointer_needed and it
	reserved via global_regs.

2014-01-15  Teresa Johnson  <tejohnson@google.com>

	* tree-ssa-sccvn.c (visit_reference_op_call): Handle NULL vdef.

2014-01-15  Bill Schmidt  <wschmidt@vnet.linux.ibm.com>

	* config/rs6000/altivec.md (mulv8hi3): Explicitly generate vmulesh
	and vmulosh rather than call gen_vec_widen_smult_*.
	(vec_widen_umult_even_v16qi): Test VECTOR_ELT_ORDER_BIG rather
	than BYTES_BIG_ENDIAN to determine use of even or odd instruction.
	(vec_widen_smult_even_v16qi): Likewise.
	(vec_widen_umult_even_v8hi): Likewise.
	(vec_widen_smult_even_v8hi): Likewise.
	(vec_widen_umult_odd_v16qi): Likewise.
	(vec_widen_smult_odd_v16qi): Likewise.
	(vec_widen_umult_odd_v8hi): Likewise.
	(vec_widen_smult_odd_v8hi): Likewise.
	(vec_widen_umult_hi_v16qi): Explicitly generate vmuleub and
	vmuloub rather than call gen_vec_widen_umult_*.
	(vec_widen_umult_lo_v16qi): Likewise.
	(vec_widen_smult_hi_v16qi): Explicitly generate vmulesb and
	vmulosb rather than call gen_vec_widen_smult_*.
	(vec_widen_smult_lo_v16qi): Likewise.
	(vec_widen_umult_hi_v8hi): Explicitly generate vmuleuh and vmulouh
	rather than call gen_vec_widen_umult_*.
	(vec_widen_umult_lo_v8hi): Likewise.
	(vec_widen_smult_hi_v8hi): Explicitly gnerate vmulesh and vmulosh
	rather than call gen_vec_widen_smult_*.
	(vec_widen_smult_lo_v8hi): Likewise.

2014-01-15  Jeff Law  <law@redhat.com>

	PR tree-optimization/59747
	* ree.c (find_and_remove_re): Properly handle case where a second
	eliminated extension requires widening a copy created for elimination
	of a prior extension.
	(combine_set_extension): Ensure that the number of hard regs needed
	for a destination register does not change when we widen it.

2014-01-15  Sebastian Huber  <sebastian.huber@embedded-brains.de>

	* config.gcc (*-*-rtems*): Add t-rtems to tmake_file.
	(arm*-*-uclinux*eabi*): Do not override an existing tmake_file.
	(arm*-*-eabi* | arm*-*-symbianelf* | arm*-*-rtems*): Likwise.
	(arm*-*-rtems*): Use t-rtems from existing tmake_file.
	(avr-*-rtems*): Likewise.
	(bfin*-rtems*): Likewise.
	(moxie-*-rtems*): Likewise.
	(h8300-*-rtems*): Likewise.
	(i[34567]86-*-rtems*): Likewise.
	(lm32-*-rtems*): Likewise.
	(m32r-*-rtems*): Likewise.
	(m68k-*-rtems*): Likewise.
	(microblaze*-*-rtems*): Likewise.
	(mips*-*-rtems*): Likewise.
	(powerpc-*-rtems*): Likewise.
	(sh-*-rtems*): Likewise.
	(sparc-*-rtems*): Likewise.
	(sparc64-*-rtems*): Likewise.
	(v850-*-rtems*): Likewise.
	(m32c-*-rtems*): Likewise.

2014-01-15  Vladimir Makarov  <vmakarov@redhat.com>

	PR rtl-optimization/59511
	* ira.c (ira_init_register_move_cost): Use memory costs for some
	cases of register move cost calculations.
	* lra-constraints.c (lra_constraints): Use REG_FREQ_FROM_BB
	instead of BB frequency.
	* lra-coalesce.c (move_freq_compare_func, lra_coalesce): Ditto.
	* lra-assigns.c (find_hard_regno_for): Ditto.

2014-01-15  Richard Biener  <rguenther@suse.de>

	PR tree-optimization/59822
	* tree-vect-stmts.c (hoist_defs_of_uses): New function.
	(vectorizable_load): Use it to hoist defs of uses of invariant
	loads out of the loop.

2014-01-15  Matthew Gretton-Dann  <matthew.gretton-dann@linaro.org>
	    Kugan Vivekanandarajah  <kuganv@linaro.org>

	PR target/59695
	* config/aarch64/aarch64.c (aarch64_build_constant): Fix incorrect
	truncation.

2014-01-15  Richard Biener  <rguenther@suse.de>

	PR rtl-optimization/59802
	* lcm.c (compute_available): Use inverted postorder to seed
	the initial worklist.

2014-01-15  Andreas Krebbel  <Andreas.Krebbel@de.ibm.com>

	PR target/59803
	* config/s390/s390.c (s390_preferred_reload_class): Don't return
	ADDR_REGS for invalid symrefs in non-PIC code.

2014-01-15  Jakub Jelinek  <jakub@redhat.com>

	PR other/58712
	* builtins.c (determine_block_size): Initialize *probable_max_size
	even if len_rtx is CONST_INT.

2014-01-14  Andrew Pinski  <apinski@cavium.com>

	* config/aarch64/aarch64-protos.h (tune_params): Add issue_rate.
	* config/aarch64/aarch64.c (generic_tunings): Add issue rate of 2.
	(cortexa53_tunings): Likewise.
	(aarch64_sched_issue_rate): New function.
	(TARGET_SCHED_ISSUE_RATE): Define.

2014-01-14  Vladimir Makarov  <vmakarov@redhat.com>

	* ira-costs.c (find_costs_and_classes): Add missed
	ira_init_register_move_cost_if_necessary.

2014-01-14  Vladimir Makarov  <vmakarov@redhat.com>

	PR target/59787
	* config/arm/arm.c (arm_coproc_mem_operand): Add lra_in_progress.

2014-01-14  H.J. Lu  <hongjiu.lu@intel.com>

	PR target/59794
	* config/i386/i386.c (type_natural_mode): Add a bool parameter
	to indicate if type is used for function return value.  Warn ABI
	change if the vector mode isn't available for function return value.
	(ix86_function_arg_advance): Pass false to type_natural_mode.
	(ix86_function_arg): Likewise.
	(ix86_gimplify_va_arg): Likewise.
	(function_arg_32): Don't warn ABI change.
	(ix86_function_value): Pass true to type_natural_mode.
	(ix86_return_in_memory): Likewise.
	(ix86_struct_value_rtx): Removed.
	(TARGET_STRUCT_VALUE_RTX): Likewise.

2014-01-14  Richard Sandiford  <rsandifo@linux.vnet.ibm.com>

	* jump.c (redirect_jump_2): Remove REG_CROSSING_JUMP notes when
	converting a conditional jump into a conditional return.

2014-01-14  Richard Biener  <rguenther@suse.de>

	PR tree-optimization/58921
	PR tree-optimization/59006
	* tree-vect-loop-manip.c (vect_loop_versioning): Remove code
	hoisting invariant stmts.
	* tree-vect-stmts.c (vectorizable_load): Insert the splat of
	invariant loads on the preheader edge if possible.

2014-01-14  Joey Ye  <joey.ye@arm.com>

	* doc/plugin.texi (Building GCC plugins): Update to C++.

2014-01-14  Kirill Yukhin  <kirill.yukhin@intel.com>

	* config/i386/avx512erintrin.h (_mm_rcp28_round_sd): New.
	(_mm_rcp28_round_ss): Ditto.
	(_mm_rsqrt28_round_sd): Ditto.
	(_mm_rsqrt28_round_ss): Ditto.
	(_mm_rcp28_sd): Ditto.
	(_mm_rcp28_ss): Ditto.
	(_mm_rsqrt28_sd): Ditto.
	(_mm_rsqrt28_ss): Ditto.
	* config/i386/avx512fintrin.h (_mm512_stream_load_si512): Ditto.
	* config/i386/i386-builtin-types.def (V8DI_FTYPE_PV8DI): Ditto.
	* config/i386/i386.c (IX86_BUILTIN_MOVNTDQA512): Ditto.
	(IX86_BUILTIN_RCP28SD): Ditto.
	(IX86_BUILTIN_RCP28SS): Ditto.
	(IX86_BUILTIN_RSQRT28SD): Ditto.
	(IX86_BUILTIN_RSQRT28SS): Ditto.
	(bdesc_special_args): Define __builtin_ia32_movntdqa512,
	__builtin_ia32_rcp28sd_round, __builtin_ia32_rcp28ss_round,
	__builtin_ia32_rsqrt28sd_round, __builtin_ia32_rsqrt28ss_round.
	(ix86_expand_special_args_builtin): Expand new FTYPE.
	* config/i386/sse.md (define_mode_attr "sse4_1_avx2"): Expand to V8DI.
	(srcp14<mode>): Make insn unary.
	(avx512f_vmscalef<mode><round_name>): Use substed predicate.
	(avx512f_sgetexp<mode><round_saeonly_name>): Ditto.
	(avx512f_rndscale<mode><round_saeonly_name>): Ditto.
	(<sse4_1_avx2>_movntdqa): Extend to 512 bits.
	(avx512er_exp2<mode><mask_name><round_saeonly_name>):
	Fix rounding: make it SAE only.
	(<mask_codefor>avx512er_rcp28<mode><mask_name><round_saeonly_name>):
	Ditto.
	(<mask_codefor>avx512er_rsqrt28<mode><mask_name><round_saeonly_name>):
	Ditto.
	(avx512er_vmrcp28<mode><round_saeonly_name>): Ditto.
	(avx512er_vmrsqrt28<mode><round_saeonly_name>): Ditto.
	(avx512f_getmant<mode><mask_name><round_saeonly_name>): Ditto.
	* config/i386/subst.md (round_saeonly_mask_scalar_operand3): Remove.
	(round_saeonly_mask_scalar_operand4): Ditto.
	(round_saeonly_mask_scalar_op3): Ditto.
	(round_saeonly_mask_scalar_op4): Ditto.

2014-01-13  Bill Schmidt  <wschmidt@linux.vnet.ibm.com>

	* config/rs6000/rs6000-c.c (altivec_resolve_overloaded_builtin):
	Implement -maltivec=be for vec_insert and vec_extract.

2014-01-10  DJ Delorie  <dj@redhat.com>

	* config/msp430/msp430.md (call_internal): Don't allow memory
	references with SP as the base register.
	(call_value_internal): Likewise.
	* config/msp430/constraints.md (Yc): New.  For memory references
	that don't use SP as a base register.

	* config/msp430/msp430.c (msp430_print_operand): Add 'J' to mean
	"an integer without a # prefix"
	* config/msp430/msp430.md (epilogue_helper): Use it.

2014-01-13  Jakub Jelinek  <jakub@redhat.com>

	PR target/59617
	* config/i386/i386.c (ix86_vectorize_builtin_gather): Uncomment
	AVX512F gather builtins.
	* tree-vect-stmts.c (vectorizable_mask_load_store): For now punt
	on gather decls with INTEGER_TYPE masktype.
	(vectorizable_load): For INTEGER_TYPE masktype, put the INTEGER_CST
	directly into the builtin rather than hoisting it before loop.

	PR tree-optimization/59387
	* tree-scalar-evolution.c: Include gimple-fold.h and gimplify-me.h.
	(scev_const_prop): If folded_casts and type has undefined overflow,
	use force_gimple_operand instead of force_gimple_operand_gsi and
	for each added stmt if it is assign with
	arith_code_with_undefined_signed_overflow, call
	rewrite_to_defined_overflow.
	* tree-ssa-loop-im.c: Don't include gimplify-me.h, include
	gimple-fold.h instead.
	(arith_code_with_undefined_signed_overflow,
	rewrite_to_defined_overflow): Moved to ...
	* gimple-fold.c (arith_code_with_undefined_signed_overflow,
	rewrite_to_defined_overflow): ... here.  No longer static.
	Include gimplify-me.h.
	* gimple-fold.h (arith_code_with_undefined_signed_overflow,
	rewrite_to_defined_overflow): New prototypes.

2014-01-13  Kyrylo Tkachov  <kyrylo.tkachov@arm.com>

	* config/arm/arm.h (MAX_CONDITIONAL_EXECUTE): Fix typo in description.

2014-01-13  Eric Botcazou  <ebotcazou@adacore.com>

	* builtins.c (get_object_alignment_2): Minor tweak.
	* tree-ssa-loop-ivopts.c (may_be_unaligned_p): Rewrite.

2014-01-13  Christian Bruel  <christian.bruel@st.com>

	* config/sh/sh-mem.cc (sh_expand_cmpnstr): Unroll small sizes and
	optimized non constant lengths.

2014-01-13  Jakub Jelinek  <jakub@redhat.com>

	PR libgomp/59194
	* omp-low.c (expand_omp_atomic_pipeline): Expand the initial
	load as __atomic_load_N if possible.

2014-01-11  David Edelsohn  <dje.gcc@gmail.com>

	* config/rs6000/rs6000.c (rs6000_expand_mtfsf_builtin): Remove
	target parameter.
	(rs6000_expand_builtin): Adjust call.

2014-01-11  David Edelsohn  <dje.gcc@gmail.com>

	PR target/58115
	* config/rs6000/rs6000.h (SWITCHABLE_TARGET): Define.
	* config/rs6000/rs6000.c: Include target-globals.h.
	(rs6000_set_current_function): Instead of doing target_reinit
	unconditionally, use save_target_globals_default_opts and
	restore_target_globals.

	* config/rs6000/rs6000-builtin.def (mffs, mtfsf): Add builtins for
	FPSCR.
	* config/rs6000/rs6000.c (rs6000_expand_mtfsf_builtin): New.
	(rs6000_expand_builtin): Handle mffs and mtfsf.
	(rs6000_init_builtins): Define mffs and mtfsf.
	* config/rs6000/rs6000.md (UNSPECV_MFFS, UNSPECV_MTFSF): New constants.
	(rs6000_mffs): New pattern.
	(rs6000_mtfsf): New pattern.

2014-01-11  Bin Cheng  <bin.cheng@arm.com>

	* tree-ssa-loop-ivopts.c (iv_ca_narrow): New parameter.
	Start narrowing with START.  Apply candidate-use pair
	and check overall cost in narrowing.
	(iv_ca_prune): Pass new argument.

2014-01-10  Jeff Law  <law@redhat.com>

	PR middle-end/59743
	* ree.c (combine_reaching_defs): Ensure the defining statement
	occurs before the extension when optimizing extensions with
	different source and destination hard registers.

2014-01-10  Jan Hubicka  <hubicka@ucw.cz>

	PR ipa/58585
	* ipa-devirt.c (build_type_inheritance_graph): Also add types of
	vtables into the type inheritance graph.

2014-01-10  Jakub Jelinek  <jakub@redhat.com>

	PR rtl-optimization/59754
	* ree.c (combine_reaching_defs): Disallow !SCALAR_INT_MODE_P
	modes in the REGNO != REGNO case.

2014-01-10  Bill Schmidt  <wschmidt@linux.vnet.ibm.com>

	* config/rs6000/rs6000-builtin.def: Fix pasto for VPKSDUS.

2014-01-10  Jakub Jelinek  <jakub@redhat.com>

	PR tree-optimization/59745
	* tree-predcom.c (tree_predictive_commoning_loop): Call
	free_affine_expand_cache if giving up because components is NULL.

	* target-globals.c (save_target_globals): Allocate < 4KB structs using
	GC in payload of target_globals struct instead of allocating them on
	the heap and the larger structs separately using GC.
	* target-globals.h (struct target_globals): Make regs, hard_regs,
	reload, expmed, ira, ira_int and lra_fields GTY((atomic)) instead
	of GTY((skip)) and change type to void *.
	(reset_target_globals): Cast loads from those fields to corresponding
	types.

2014-01-10  Steve Ellcey  <sellcey@mips.com>

	PR plugins/59335
	* Makefile.in (PLUGIN_HEADERS): Add gimplify.h, gimple-iterator.h,
	gimple-ssa.h, fold-const.h, tree-cfg.h, tree-into-ssa.h,
	tree-ssanames.h, print-tree.h, varasm.h, and context.h.

2014-01-10  Richard Earnshaw  <rearnsha@arm.com>

	PR target/59744
	* aarch64-modes.def (CC_Zmode): New flags mode.
	* aarch64.c (aarch64_select_cc_mode): Only allow NEG when the condition
	represents an equality.
	(aarch64_get_condition_code): Handle CC_Zmode.
	* aarch64.md (compare_neg<mode>): Restrict to equality operations.

2014-01-10  Andreas Krebbel  <Andreas.Krebbel@de.ibm.com>

	* config/s390/s390.c (s390_expand_tbegin): Remove jump over CC
	extraction in good case.

2014-01-10  Richard Biener  <rguenther@suse.de>

	PR tree-optimization/59374
	* tree-vect-slp.c (vect_slp_analyze_bb_1): Move dependence
	checking after SLP discovery.  Mark stmts not participating
	in any SLP instance properly.

2014-01-10  Kyrylo Tkachov  <kyrylo.tkachov@arm.com>

	* config/arm/arm.c (arm_new_rtx_costs): Use destination mode
	when handling a SET rtx.

2014-01-10  Kyrylo Tkachov  <kyrylo.tkachov@arm.com>

	* config/arm/arm-cores.def (cortex-a53): Specify FL_CRC32.
	(cortex-a57): Likewise.
	(cortex-a57.cortex-a53): Likewise. Remove redundant flags.

2014-01-10  Kyrylo Tkachov  <kyrylo.tkachov@arm.com>

	* config/arm/arm.c (arm_init_iwmmxt_builtins): Skip
	non-iwmmxt builtins.

2014-01-10  Jan Hubicka  <hubicka@ucw.cz>

	PR ipa/58252
	PR ipa/59226
	* ipa-devirt.c record_target_from_binfo): Take as argument
	stack of binfos and lookup matching one for virtual inheritance.
	(possible_polymorphic_call_targets_1): Update.

2014-01-10  Huacai Chen  <chenhc@lemote.com>

	* config/mips/driver-native.c (host_detect_local_cpu): Handle new
	kernel strings for Loongson-2E/2F/3A.

2014-01-10  Jakub Jelinek  <jakub@redhat.com>

	PR middle-end/59670
	* tree-vect-data-refs.c (vect_analyze_data_refs): Check
	is_gimple_call before calling gimple_call_internal_p.

2014-01-09  Steve Ellcey  <sellcey@mips.com>

	* Makefile.in (TREE_FLOW_H): Remove.
	(TREE_SSA_H): Add file names from tree-flow.h.
	* doc/tree-ssa.texi (Annotations): Remove reference to tree-flow.h
	* tree.h: Remove tree-flow.h reference.
	* hash-table.h: Remove tree-flow.h reference.
	* tree-ssa-loop-niter.c (dump_affine_iv): Replace tree-flow.h
	reference with tree-ssa-loop.h.

2014-01-09  Bill Schmidt  <wschmidt@linux.vnet.ibm.com>

	* doc/invoke.texi: Add -maltivec={be,le} options, and document
	default element-order behavior for -maltivec.
	* config/rs6000/rs6000.opt: Add -maltivec={be,le} options.
	* config/rs6000/rs6000.c (rs6000_option_override_internal): Ensure
	that -maltivec={le,be} implies -maltivec; disallow -maltivec=le
	when targeting big endian, at least for now.
	* config/rs6000/rs6000.h: Add #define of VECTOR_ELT_ORDER_BIG.

2014-01-09  Jakub Jelinek  <jakub@redhat.com>

	PR middle-end/47735
	* cfgexpand.c (expand_one_var): For SSA_NAMEs, if the underlying
	var satisfies use_register_for_decl, just take into account type
	alignment, rather than decl alignment.

	PR tree-optimization/59622
	* gimple-fold.c (gimple_fold_call): Fix a typo in message.  For
	__builtin_unreachable replace the OBJ_TYPE_REF call with a call to
	__builtin_unreachable and add if needed a setter of the lhs SSA_NAME.
	Don't devirtualize for inplace at all.  For targets.length () == 1,
	if the call is noreturn and cfun isn't in SSA form yet, clear lhs.

2014-01-09  H.J. Lu  <hongjiu.lu@intel.com>

	* config/i386/i386.md (cpu): Remove the unused btver1.

2014-01-09  H.J. Lu  <hongjiu.lu@intel.com>

	* gdbasan.in: Put a breakpoint on __sanitizer::Report.

2014-01-09  Jakub Jelinek  <jakub@redhat.com>

	PR target/58115
	* tree-core.h (struct target_globals): New forward declaration.
	(struct tree_target_option): Add globals field.
	* tree.h (TREE_TARGET_GLOBALS): Define.
	(prepare_target_option_nodes_for_pch): New prototype.
	* target-globals.h (struct target_globals): Define even if
	!SWITCHABLE_TARGET.
	* tree.c (prepare_target_option_node_for_pch,
	prepare_target_option_nodes_for_pch): New functions.
	* config/i386/i386.h (SWITCHABLE_TARGET): Define.
	* config/i386/i386.c: Include target-globals.h.
	(ix86_set_current_function): Instead of doing target_reinit
	unconditionally, use save_target_globals_default_opts and
	restore_target_globals.

2014-01-09  Richard Biener  <rguenther@suse.de>

	PR tree-optimization/59715
	* tree-cfg.h (split_critical_edges): Declare.
	* tree-cfg.c (split_critical_edges): Export.
	* tree-ssa-sink.c (execute_sink_code): Split critical edges.

2014-01-09  Max Ostapenko  <m.ostapenko@partner.samsung.com>

	* cfgexpand.c (expand_stack_vars): Optionally disable
	asan stack protection.
	(expand_used_vars): Likewise.
	(partition_stack_vars): Likewise.
	* asan.c (asan_emit_stack_protection): Optionally disable
	after return stack usage.
	(instrument_derefs): Optionally disable memory access instrumentation.
	(instrument_builtin_call): Likewise.
	(instrument_strlen_call): Likewise.
	(asan_protect_global): Optionally disable global variables protection.
	* doc/invoke.texi: Added doc for new options.
	* params.def: Added new options.
	* params.h: Likewise.

2014-01-09  Jakub Jelinek  <jakub@redhat.com>

	PR rtl-optimization/59724
	* ifcvt.c (cond_exec_process_if_block): Don't call
	flow_find_head_matching_sequence with 0 longest_match.
	* cfgcleanup.c (flow_find_head_matching_sequence): Count even
	non-active insns if !stop_after.
	(try_head_merge_bb): Revert 2014-01-07 changes.

2014-01-08  Jeff Law  <law@redhat.com>

	* ree.c (get_sub_rtx): New function, extracted from...
	(merge_def_and_ext): Here.
	(combine_reaching_defs): Use get_sub_rtx.

2014-01-08  Eric Botcazou  <ebotcazou@adacore.com>

	* cgraph.h (varpool_variable_node): Do not choke on null node.

2014-01-08  Catherine Moore  <clm@codesourcery.com>

	* config/mips/mips.md (simple_return): Attempt to use JRC
	for microMIPS.
	* config/mips/mips.h (MIPS_CALL): Attempt to use JALS for microMIPS.

2014-01-08  Richard Sandiford  <rdsandiford@googlemail.com>

	PR rtl-optimization/59137
	* reorg.c (steal_delay_list_from_target): Call update_block for
	elided insns.
	(steal_delay_list_from_fallthrough, relax_delay_slots): Likewise.

2014-01-08  Bill Schmidt  <wschmidt@linux.vnet.ibm.com>

	* config/rs6000/rs6000-c.c (altivec_overloaded_builtins): Remove
	two duplicate entries.

2014-01-08  Richard Sandiford  <rdsandiford@googlemail.com>

	Revert:
	2012-10-07  Richard Sandiford  <rdsandiford@googlemail.com>

	* config/mips/mips.c (mips_truncated_op_cost): New function.
	(mips_rtx_costs): Adjust test for BADDU.
	* config/mips/mips.md (*baddu_di<mode>): Push truncates to operands.

	2012-10-02  Richard Sandiford  <rdsandiford@googlemail.com>

	* config/mips/mips.md (*baddu_si_eb, *baddu_si_el): Merge into...
	(*baddu_si): ...this new pattern.

2014-01-08  Jakub Jelinek  <jakub@redhat.com>

	PR ipa/59722
	* ipa-prop.c (ipa_analyze_params_uses): Ignore uses in debug stmts.

2014-01-08  Bernd Edlinger  <bernd.edlinger@hotmail.de>

	PR middle-end/57748
	* expr.h (expand_expr_real, expand_expr_real_1): Add new parameter
	inner_reference_p.
	(expand_expr, expand_normal): Adjust.
	* expr.c (expand_expr_real, expand_expr_real_1): Add new parameter
	inner_reference_p. Use inner_reference_p to expand inner references.
	(store_expr): Adjust.
	* cfgexpand.c (expand_call_stmt): Adjust.

2014-01-08  Rong Xu  <xur@google.com>

	* gcov-io.c (gcov_var): Move from gcov-io.h.
	(gcov_position): Ditto.
	(gcov_is_error): Ditto.
	(gcov_rewrite): Ditto.
	* gcov-io.h: Refactor. Move gcov_var to gcov-io.h, and libgcov
	only part to libgcc/libgcov.h.

2014-01-08  Marek Polacek  <polacek@redhat.com>

	PR middle-end/59669
	* omp-low.c (simd_clone_adjust): Don't crash if def is NULL.

2014-01-08  Marek Polacek  <polacek@redhat.com>

	PR sanitizer/59667
	* ubsan.c (ubsan_type_descriptor): Call strip_array_types on type2.

2014-01-08  Jakub Jelinek  <jakub@redhat.com>

	PR rtl-optimization/59649
	* stor-layout.c (get_mode_bounds): For BImode return
	0 and STORE_FLAG_VALUE.

2014-01-08  Richard Biener  <rguenther@suse.de>

	PR middle-end/59630
	* gimple.h (is_gimple_builtin_call): Remove.
	(gimple_builtin_call_types_compatible_p): New.
	(gimple_call_builtin_p): New overload.
	* gimple.c (is_gimple_builtin_call): Remove.
	(validate_call): Rename to ...
	(gimple_builtin_call_types_compatible_p): ... this and export.  Also
	check return types.
	(validate_type): New static function.
	(gimple_call_builtin_p): New overload and adjust.
	* gimple-fold.c (gimple_fold_builtin): Fold the return value.
	(gimple_fold_call): Likewise.  Use gimple_call_builtin_p.
	(gimple_fold_stmt_to_constant_1): Likewise.
	* tsan.c (instrument_gimple): Use gimple_call_builtin_p.

2014-01-08  Richard Biener  <rguenther@suse.de>

	PR middle-end/59471
	* gimplify.c (gimplify_expr): Gimplify register-register type
	VIEW_CONVERT_EXPRs to separate stmts.

2014-01-07  Jeff Law  <law@redhat.com>

	PR middle-end/53623
	* ree.c (combine_set_extension): Handle case where source
	and destination registers in an extension insn are different.
	(combine_reaching_defs): Allow source and destination registers
	in extension to be different under limited circumstances.
	(add_removable_extension): Remove restriction that the
	source and destination registers in the extension are the same.
	(find_and_remove_re): Emit a copy from the extension's
	destination to its source after the defining insn if
	the source and destination registers are different.

	PR middle-end/59285
	* ifcvt.c (merge_if_block): If we are merging a block with more than
	one successor with a block with no successors, remove any BARRIER
	after the second block.

2014-01-07  Dan Xio Qiang  <ziyan01@163.com>

	* hw-doloop.c (reorg_loops): Release the bitmap obstack.

2014-01-07  John David Anglin  <danglin@gcc.gnu.org>

	PR target/59652
	* config/pa/pa.c (pa_legitimate_address_p): Return false before reload
	for 14-bit register offsets when INT14_OK_STRICT is false.

2014-01-07  Roland Stigge  <stigge@antcom.de>
	    Michael Meissner  <meissner@linux.vnet.ibm.com>

	PR 57386/target
	* config/rs6000/rs6000.c (rs6000_legitimate_offset_address_p):
	Only check TFmode for SPE constants.  Don't check TImode or TDmode.

2014-01-07  James Greenhalgh  <james.greenhalgh@arm.com>

	* config/aarch64/aarch64-elf.h (ASM_SPEC): Remove identity spec for
	-mcpu.

2014-01-07  Yufeng Zhang  <yufeng.zhang@arm.com>

	* config/arm/arm.c (arm_expand_neon_args): Call expand_expr
	with EXPAND_MEMORY for NEON_ARG_MEMORY; check if the returned
	rtx is const0_rtx or not.

2014-01-07  Richard Sandiford  <rdsandiford@googlemail.com>

	PR target/58115
	* target-globals.c (save_target_globals): Remove this_fn_optab
	handling.
	* toplev.c: Include optabs.h.
	(target_reinit): Temporarily restore the global options if another
	set of options are in force.

2014-01-07  Jakub Jelinek  <jakub@redhat.com>

	PR rtl-optimization/58668
	* cfgcleanup.c (flow_find_cross_jump): Don't count
	any jumps if dir_p is NULL.  Remove p1 variable, use active_insn_p
	to determine what is counted.
	(flow_find_head_matching_sequence): Use active_insn_p to determine
	what is counted.
	(try_head_merge_bb): Adjust for the flow_find_head_matching_sequence
	counting change.
	* ifcvt.c (count_bb_insns): Use active_insn_p && !JUMP_P to
	determine what is counted.

	PR tree-optimization/59643
	* tree-predcom.c (split_data_refs_to_components): If one dr is
	read and one write, determine_offset fails and the write isn't
	in the bad component, just put the read into the bad component.

2014-01-07  Mike Stump  <mikestump@comcast.net>
	    Jakub Jelinek  <jakub@redhat.com>

	PR pch/59436
	* tree-core.h (struct tree_optimization_option): Change optabs
	type from unsigned char * to void *.
	* optabs.c (init_tree_optimization_optabs): Adjust
	TREE_OPTIMIZATION_OPTABS initialization.

2014-01-06  Jakub Jelinek  <jakub@redhat.com>

	PR target/59644
	* config/i386/i386.h (struct machine_function): Add
	no_drap_save_restore field.
	* config/i386/i386.c (ix86_save_reg): Use
	!cfun->machine->no_drap_save_restore instead of
	crtl->stack_realign_needed.
	(ix86_finalize_stack_realign_flags): Don't clear drap_reg unless
	this function clears frame_pointer_needed.  Set
	cfun->machine->no_drap_save_restore if clearing frame_pointer_needed
	and DRAP reg is needed.

2014-01-06  Marek Polacek  <polacek@redhat.com>

	PR c/57773
	* doc/implement-c.texi: Mention that other integer types are
	permitted as bit-field types in strictly conforming mode.

2014-01-06  Felix Yang  <fei.yang0953@gmail.com>

	* modulo-sched.c (schedule_reg_moves): Clear distance1_uses if it
	is newly allocated.

2014-01-06  Richard Earnshaw  <rearnsha@arm.com>

	* aarch64.c (aarch64_rtx_costs): Fix cost calculation for MADD.

2014-01-06  Martin Jambor  <mjambor@suse.cz>

	PR ipa/59008
	* ipa-cp.c (ipcp_discover_new_direct_edges): Changed param_index type
	to int.
	* ipa-prop.c (ipa_print_node_params): Fix indentation.

2014-01-06  Eric Botcazou  <ebotcazou@adacore.com>

	PR debug/59350
	PR debug/59510
	* var-tracking.c (add_stores): Preserve the value of the source even if
	we don't record the store.

2014-01-06  Terry Guo  <terry.guo@arm.com>

	* config.gcc (arm*-*-*): Check --with-arch against arm-arches.def.

2014-01-05  Iain Sandoe  <iain@codesourcery.com>

	PR bootstrap/59541
	* config/darwin.c (darwin_function_section): Adjust return values to
	correspond to optimisation changes made in r206070.

2014-01-05  Uros Bizjak  <ubizjak@gmail.com>

	* config/i386/i386.c (ix86_data_alignment): Calculate max_align
	from prefetch_block tune setting.
	(nocona_cost): Correct size of prefetch block to 64.

2014-01-04  Eric Botcazou  <ebotcazou@adacore.com>

	* config/arm/arm.c (arm_get_frame_offsets): Revamp long lines.
	(arm_expand_epilogue_apcs_frame): Take into account the number of bytes
	used to save the static chain register in the computation of the offset
	from which the FP registers need to be restored.

2014-01-04  Jakub Jelinek  <jakub@redhat.com>

	PR tree-optimization/59519
	* tree-vect-loop-manip.c (slpeel_update_phi_nodes_for_guard1): Don't
	ICE if get_current_def (current_new_name) is already non-NULL, as long
	as it is a phi result of some other phi in *new_exit_bb that has
	the same argument.

	* config/i386/sse.md (avx512f_load<mode>_mask): Emit vmovup{s,d}
	or vmovdqu* for misaligned_operand.
	(<sse>_loadu<ssemodesuffix><avxsizesuffix><mask_name>,
	<sse2_avx_avx512f>_loaddqu<mode><mask_name>): Handle <mask_applied>.
	* config/i386/i386.c (ix86_expand_special_args_builtin): Set
	aligned_mem for AVX512F masked aligned load and store builtins and for
	non-temporal moves.

2014-01-03  Bingfeng Mei  <bmei@broadcom.com>

	PR tree-optimization/59651
	* tree-vect-loop-manip.c (vect_create_cond_for_alias_checks):
	Address	range for negative step should be added by TYPE_SIZE_UNIT.

2014-01-03  Andreas Schwab  <schwab@linux-m68k.org>

	* config/m68k/m68k.c (handle_move_double): Handle pushes with
	overlapping registers also for registers other than the stack pointer.

2014-01-03  Marek Polacek  <polacek@redhat.com>

	PR other/59661
	* doc/extend.texi: Fix the return value of __builtin_FUNCTION and
	__builtin_FILE.

2014-01-03  Jakub Jelinek  <jakub@redhat.com>

	PR target/59625
	* config/i386/i386.c (ix86_avoid_jump_mispredicts): Don't consider
	asm goto as jump.

	* config/i386/i386.md (MODE_SIZE): New mode attribute.
	(push splitter): Use <P:MODE_SIZE> instead of
	GET_MODE_SIZE (<P:MODE>mode).
	(lea splitter): Use <MODE_SIZE> instead of GET_MODE_SIZE (<MODE>mode).
	(mov -1, reg peephole2): Likewise.
	* config/i386/sse.md (*mov<mode>_internal,
	<sse>_storeu<ssemodesuffix><avxsizesuffix>,
	<sse2_avx_avx512f>_storedqu<mode>, <sse>_andnot<mode>3,
	*<code><mode>3, *andnot<mode>3<mask_name>,
	<mask_codefor><code><mode>3<mask_name>): Likewise.
	* config/i386/subst.md (mask_mode512bit_condition,
	sd_mask_mode512bit_condition): Likewise.

2014-01-02  Xinliang David Li  <davidxl@google.com>

	PR tree-optimization/59303
	* tree-ssa-uninit.c (is_use_properly_guarded): Main cleanup.
	(dump_predicates): Better output format.
	(pred_equal_p): New function.
	(is_neq_relop_p): Ditto.
	(is_neq_zero_form_p): Ditto.
	(pred_expr_equal_p): Ditto.
	(pred_neg_p): Ditto.
	(simplify_pred): Ditto.
	(simplify_preds_2): Ditto.
	(simplify_preds_3): Ditto.
	(simplify_preds_4): Ditto.
	(simplify_preds): Ditto.
	(push_pred): Ditto.
	(push_to_worklist): Ditto.
	(get_pred_info_from_cmp): Ditto.
	(is_degenerated_phi): Ditto.
	(normalize_one_pred_1): Ditto.
	(normalize_one_pred): Ditto.
	(normalize_one_pred_chain): Ditto.
	(normalize_preds): Ditto.
	(normalize_cond_1): Remove function.
	(normalize_cond): Ditto.
	(is_gcond_subset_of): Ditto.
	(is_subset_of_any): Ditto.
	(is_or_set_subset_of): Ditto.
	(is_and_set_subset_of): Ditto.
	(is_norm_cond_subset_of): Ditto.
	(pred_chain_length_cmp): Ditto.
	(convert_control_dep_chain_into_preds): Type change.
	(find_predicates): Ditto.
	(find_def_preds): Ditto.
	(destroy_predicates_vecs): Ditto.
	(find_matching_predicates_in_rest_chains): Ditto.
	(use_pred_not_overlap_with_undef_path_pred): Ditto.
	(is_pred_expr_subset): Ditto.
	(is_pred_chain_subset_of): Ditto.
	(is_included_in): Ditto.
	(is_superset_of): Ditto.

2014-01-02  Richard Sandiford  <rdsandiford@googlemail.com>

	Update copyright years.

2014-01-02  Richard Sandiford  <rdsandiford@googlemail.com>

	* common/config/arc/arc-common.c, config/arc/arc-modes.def,
	config/arc/arc-protos.h, config/arc/arc.c, config/arc/arc.h,
	config/arc/arc.md, config/arc/arc.opt,
	config/arm/arm_neon_builtins.def, config/arm/crypto.def,
	config/i386/avx512cdintrin.h, config/i386/avx512erintrin.h,
	config/i386/avx512fintrin.h, config/i386/avx512pfintrin.h,
	config/i386/btver2.md, config/i386/shaintrin.h, config/i386/slm.md,
	config/linux-protos.h, config/linux.c, config/winnt-c.c,
	diagnostic-color.c, diagnostic-color.h, gimple-ssa-isolate-paths.c,
	vtable-verify.c, vtable-verify.h: Use the standard form for the
	copyright notice.

2014-01-02  Tobias Burnus  <burnus@net-b.de>

	* gcc.c (process_command): Update copyright notice dates.
	* gcov-dump.c: Ditto.
	* gcov.c: Ditto.
	* doc/cpp.texi: Bump @copying's copyright year.
	* doc/cppinternals.texi: Ditto.
	* doc/gcc.texi: Ditto.
	* doc/gccint.texi: Ditto.
	* doc/gcov.texi: Ditto.
	* doc/install.texi: Ditto.
	* doc/invoke.texi: Ditto.

2014-01-01  Jan-Benedict Glaw  <jbglaw@lug-owl.de>

	* config/nios2/nios2.h (BITS_PER_UNIT): Don't define it.

2014-01-01  Jakub Jelinek  <jakub@redhat.com>

	* config/i386/sse.md (*mov<mode>_internal): Guard
	EXT_REX_SSE_REGNO_P (REGNO ()) uses with REG_P.

	PR rtl-optimization/59647
	* cse.c (cse_process_notes_1): Don't substitute negative VOIDmode
	new_rtx into UNSIGNED_FLOAT rtxes.

Copyright (C) 2014 Free Software Foundation, Inc.

Copying and distribution of this file, with or without modification,
are permitted in any medium without royalty provided the copyright
notice and this notice are preserved.<|MERGE_RESOLUTION|>--- conflicted
+++ resolved
@@ -1,16 +1,14 @@
-<<<<<<< HEAD
+2015-03-16  Eric Botcazou  <ebotcazou@adacore.com>
+
+	PR middle-end/65409
+	* expr.c (store_field): Do not do a direct block copy if the source is
+	a PARALLEL with BLKmode.
+
 2014-11-22  Uros Bizjak  <ubizjak@gmail.com>
 
        * params.def (PARAM_MAX_COMPLETELY_PEELED_INSNS): Increase to 200.
        * config/i386/i386.c (ix86_option_override_internal): Do not increase
        PARAM_MAX_COMPLETELY_PEELED_INSNS.
-=======
-2015-03-16  Eric Botcazou  <ebotcazou@adacore.com>
-
-	PR middle-end/65409
-	* expr.c (store_field): Do not do a direct block copy if the source is
-	a PARALLEL with BLKmode.
->>>>>>> 1698247c
 
 2015-03-12  Dominik Vogt  <vogt@linux.vnet.ibm.com>
 
