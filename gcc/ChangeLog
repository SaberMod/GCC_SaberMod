--- conflicted
+++ resolved
@@ -1,9 +1,3 @@
-<<<<<<< HEAD
-2013-07-11  Teresa Johnson  <tejohnson@google.com>
-
-	* vec.h (struct va_gc): Move release out-of-line.
-	(va_gc::release): Call ggc_free on released vec.
-=======
 2014-04-21  Michael Meissner  <meissner@linux.vnet.ibm.com>
 
 	Back port from the trunk, subversion id 209546.
@@ -50,7 +44,6 @@
 	since the FMOVE64 type is DFmode/DDmode.  If TARGET_E500_DOUBLE,
 	specifically allow DDmode, since that does not use the SPE SIMD
 	instructions.
->>>>>>> bd88ade2
 
 2014-04-10  Vladimir Makarov  <vmakarov@redhat.com>
 
