<<<<<<< HEAD
2015-10-12  Richard Biener  <rguenther@suse.de>

	Backport from mainline
	2015-07-21  Mike Frysinger  <vapier@gentoo.org>
		    Bernhard Reutner-Fischer  <aldot@gcc.gnu.org>

	* configure.ac: Add check for new options in isl-0.15.
	* config.in, configure: Rebuilt.
	* graphite-blocking.c: Include <isl/constraint.h>
	* graphite-interchange.c,  graphite-poly.c: Likewise.
	* graphhite-scop-detection.c, graphite-sese-to-poly.c: Likewise.
	* graphite.c: Likewise.
	* graphite-isl-ast-to-gimple.c: Include <isl/constraint.h> and
	<isl/union_set.h>.
	* graphite-dependences.c: Include <isl/constraint.h>.
	(max_number_of_out_dimensions): Returns isl_stat.
	(extend_schedule_1): Likewise
	(extend_schedule): Corresponding changes.
	* graphite-optimize-isl.c: Include <isl/constraint.h> and
	<isl/union_set.h>.
	(getSingleMap): Change return type of isl_stat.
	(optimize_isl): Conditionally use
	isl_options_set_schedule_serialize_sccs.
	* graphite-poly.h (isl_stat, isl_stat_ok): Define fallbacks
	if not HAVE_ISL_OPTIONS_SET_SCHEDULE_SERIALIZE_SCCS.
=======
2015-10-15  Peter Bergner  <bergner@vnet.ibm.com>

	Backport from mainline
	2015-10-14  Peter Bergner  <bergner@vnet.ibm.com>
		    Torvald Riegel  <triegel@redhat.com>

	PR target/67281
	* config/rs6000/htm.md (UNSPEC_HTM_FENCE): New.
	(tabort, tabort<wd>c, tabort<wd>ci, tbegin, tcheck, tend,
	trechkpt, treclaim, tsr, ttest): Rename define_insns from this...
	(*tabort, *tabort<wd>c, *tabort<wd>ci, *tbegin, *tcheck, *tend,
	*trechkpt, *treclaim, *tsr, *ttest): ...to this.  Add memory barrier.
	(tabort, tabort<wd>c, tabort<wd>ci, tbegin, tcheck, tend,
	trechkpt, treclaim, tsr, ttest): New define_expands.
	* config/rs6000/rs6000-c.c (rs6000_target_modify_macros): Define
	__TM_FENCE__ for htm.
	* doc/extend.texi: Update documentation for htm builtins.
>>>>>>> d25e17f1

2015-10-02  Kyrylo Tkachov  <kyrylo.tkachov@arm.com>

	* sync.md (atomic_load<mode>): Fix output modifier for lda.
	(atomic_store<mode>): Likewise for stl.

2015-10-01  Kyrylo Tkachov  <kyrylo.tkachov@arm.com>

	Backport from mainline
	2015-06-09  Shiva Chen  <shiva0217@gmail.com>

	* sync.md (atomic_load<mode>): Add conditional code for lda/ldr
	(atomic_store<mode>): Likewise.

2015-09-28  Daniel Hellstrom  <daniel@gaisler.com>

	* config/sparc/t-rtems: Remove -muser-mode. Add ut699, at697f and leon.

2015-09-28  Daniel Cederman  <cederman@gaisler.com>

	* config/sparc/driver-sparc.c: map LEON to leon3

2015-09-28  Daniel Cederman  <cederman@gaisler.com>

	* config/sparc/sparc.opt: Rename mask from USER_MODE to SV_MODE
	  and make it inverse to change default
	* config/sparc/sync.md: Only use supervisor ASI for CASA when in
	  supervisor mode
	* doc/invoke.texi: Document change of default

2015-09-28  Daniel Cederman  <cederman@gaisler.com>

	* config/sparc/sparc.c (sparc_function_value_regno_p): Do not return
	true on %f0 for a target without FPU.
	* config/sparc/sparc.md (untyped_call): Do not save %f0 for a target
	without FPU.
	(untyped_return): Do not load %f0 for a target without FPU.

2015-09-25  Tobias Burnus  <burnus@net-b.de>

	* doc/invoke.texi (-fsanitize): Update URLs.
2015-09-21  Uros Bizjak  <ubizjak@gmail.com>

	PR middle-end/67619
	* except.c (expand_builtin_eh_return): Use copy_addr_to_reg to copy
	the address to a register.

2015-09-19  John David Anglin  <danglin@gcc.gnu.org>

	* config/pa/pa.c (pa_function_ok_for_sibcall): Remove special treatment
	of TARGET_ELF32.

2015-09-18  John David Anglin  <danglin@gcc.gnu.org>

	PR middle-end/67401
	* optabs.c (expand_atomic_compare_and_swap): Move result of emitting
	sync_compare_and_swap_optab libcall to target_oval.

2015-09-17  Eric Botcazou  <ebotcazou@adacore.com>

	PR rtl-optimization/66790
	* df-problems.c (LIVE): Amend documentation.

2015-09-12  John David Anglin  <danglin@gcc.gnu.org>

	* config/pa/pa.c (pa_output_move_double): Enhance to handle HIGH
	CONSTANT_P operands.

2015-09-09  Alan Modra  <amodra@gmail.com>

	PR target/67378
	* config/rs6000/rs6000.c (rs6000_secondary_reload_gpr): Find
	reload replacement for PRE_MODIFY address reg.

2015-09-02  Alan Modra  <amodra@gmail.com>

	PR target/67417
	* config/rs6000/predicates.md (current_file_function_operand): Don't
	return true for weak symbols.
	* config/rs6000/rs6000.c (rs6000_function_ok_for_sibcall): Likewise.

2015-08-27  Pat Haugen  <pthaugen@us.ibm.com>

	Backport from mainline:
	2015-08-27  Pat Haugen  <pthaugen@us.ibm.com>

	* config/rs6000/vector.md (vec_shr_<mode>): Fix to do a shift
	instead of a rotate.

2015-08-24  Michael Meissner  <meissner@linux.vnet.ibm.com>

	Back port from mainline:
	2015-08-24  Michael Meissner  <meissner@linux.vnet.ibm.com>

	PR target/67211
	* config/rs6000/rs6000-cpus.def (ISA_2_7_MASKS_SERVER): Set
	-mefficient-unaligned-vsx on ISA 2.7.

	* config/rs6000/rs6000.opt (-mefficient-unaligned-vsx): Convert
	option to a masked option.

	* config/rs6000/rs6000.c (rs6000_option_override_internal): Rework
	logic for -mefficient-unaligned-vsx so that it is set via an arch
	ISA option, instead of being set if -mtune=power8 is set. Move
	-mefficient-unaligned-vsx and -mallow-movmisalign handling to be
	near other default option handling.

2015-08-18  Segher Boessenkool  <segher@kernel.crashing.org>

	Backport from mainline:
	2015-08-08  Segher Boessenkool  <segher@kernel.crashing.org>

	PR rtl-optimization/67028
	* combine.c (simplify_comparison): Fix comment.  Rearrange code.
	Add test to see if a const_int fits in the new mode.

2015-08-16  Uros Bizjak  <ubizjak@gmail.com>

	Backport from mainline:
	2015-07-25  Uros Bizjak  <ubizjak@gmail.com>

	PR target/66648
	* config/i386/i386.c (ix86_expand_set_or_movmem): Emit main loop
	execution guard when min_size is less than size_needed.

2015-08-04  Szabolcs Nagy  <szabolcs.nagy@arm.com>

	Backport from mainline:
	2015-07-06  Szabolcs Nagy  <szabolcs.nagy@arm.com>

	PR target/66731
	* config/aarch64/aarch64.md (fnmul<mode>3): Handle -frounding-math.

2015-08-03  Peter Bergner  <bergner@vnet.ibm.com>

	Backport from mainline:
	2015-08-03  Peter Bergner  <bergner@vnet.ibm.com>

	* config/rs6000/htm.md (tabort.): Restrict the source operand to
	using a base register.

2015-08-03  John David Anglin  <danglin@gcc.gnu.org>

	PR target/67060
	* config/pa/pa.md (call_reg_64bit): Remove reg:DI 1 clobber.
	Adjust splits to match new pattern.

2015-08-03  Szabolcs Nagy  <szabolcs.nagy@arm.com>

	Backport form mainline r226496.
	2015-08-03  Szabolcs Nagy  <szabolcs.nagy@arm.com>

	PR target/66731
	* config/arm/vfp.md (negmuldf3_vfp): Add new pattern.
	(negmulsf3_vfp): Likewise.
	(muldf3negdf_vfp): Disable for -frounding-math.
	(mulsf3negsf_vfp): Likewise.
	* config/arm/arm.c (arm_new_rtx_costs): Fix NEG cost for VNMUL,
	fix MULT cost with -frounding-math.

2015-07-30  Uros Bizjak  <ubizjak@gmail.com>

	Backport from mainline:
	2015-07-17  Uros Bizjak  <ubizjak@gmail.com>

	PR rtl-optimization/66891
	* calls.c (expand_call): Wrap precompute_register_parameters with
	NO_DEFER_POP/OK_DEFER_POP to prevent deferred pops.

	2015-07-15  Uros Bizjak  <ubizjak@gmail.com>

	PR target/58066
	* config/i386/i386.md (*tls_global_dynamic_64_<mode>): Depend on SP_REG.
	(*tls_local_dynamic_base_64_<mode>): Ditto.
	(*tls_local_dynamic_base_64_largepic): Ditto.
	(tls_global_dynamic_64_<mode>): Update expander pattern.
	(tls_local_dynamic_base_64_<mode>): Ditto.

	2015-07-15  Uros Bizjak  <ubizjak@gmail.com>

	PR rtl-optimization/58066
	* calls.c (expand_call): Precompute register parameters before stack
	alignment is performed.

	2014-05-08  Wei Mi  <wmi@google.com>

	PR target/58066
	* config/i386/i386.c (ix86_compute_frame_layout): Update
	preferred_stack_boundary for call, expanded from tls descriptor.
	* config/i386/i386.md (*tls_global_dynamic_32_gnu): Update RTX
	to depend on SP register.
	(*tls_local_dynamic_base_32_gnu): Ditto.
	(*tls_local_dynamic_32_once): Ditto.
	(tls_global_dynamic_64_<mode>): Set
	ix86_tls_descriptor_calls_expanded_in_cfun.
	(tls_local_dynamic_base_64_<mode>): Ditto.
	(tls_global_dynamic_32): Set
	ix86_tls_descriptor_calls_expanded_in_cfun. Update RTX
	to depend on SP register.
	(tls_local_dynamic_base_32): Ditto.

2015-07-25  Tom de Vries  <tom@codesourcery.com>

	backport from trunk:
	2015-07-24  Tom de Vries  <tom@codesourcery.com>

	* graphite-sese-to-poly.c (is_reduction_operation_p): Limit
	flag_associative_math to FLOAT_TYPE_P.  Honour
	TYPE_OVERFLOW_WRAPS for INTEGRAL_TYPE_P. Don't allow any other types.

2015-07-25  Kaz Kojima  <kkojima@gcc.gnu.org>

	Backport from mainline
	2015-07-16  Kaz Kojima  <kkojima@gcc.gnu.org>

	PR target/65249
	* config/sh/sh.md (movdi): Split simple reg move to two movsi
	when the destination is R0.

2015-07-24  Szabolcs Nagy  <szabolcs.nagy@arm.com>

	Backported from mainline r226159.
	2015-07-24  Szabolcs Nagy  <szabolcs.nagy@arm.com>

	* config/aarch64/aarch64-elf-raw.h (LINK_SPEC): Handle -h, -static,
	-shared, -symbolic, -rdynamic.

2015-07-24  Szabolcs Nagy  <szabolcs.nagy@arm.com>

	Backported from mainline r226158.
	2015-07-24  Szabolcs Nagy  <szabolcs.nagy@arm.com>

	PR target/65711
	* config/aarch64/aarch64-linux.h (LINUX_TARGET_LINK_SPEC): Move
	-dynamic-linker within %{!static %{!shared, and -rdynamic within
	%{!static.

2015-07-21  Georg-Johann Lay  <avr@gjlay.de>

	Backport from 2015-07-21 trunk r226046.

	PR target/66956
	* config/avr/avr-dimode.md (<extend_u>mulsidi3_insn)
	(<extend_u>mulsidi3): Don't use if !AVR_HAVE_MUL.

2015-07-18  Uros Bizjak  <ubizjak@gmail.com>

	PR target/66922
	* config/i386/i386.c (ix86_expand_pinsr): Reject insertions
	to misaligned positions.

2015-07-17  Uros Bizjak  <ubizjak@gmail.com>

	PR target/66866
	* config/i386/i386.c (ix86_expand_pinsr): Reject non-lowpart
	source subregs.

2015-07-17  Uros Bizjak  <ubizjak@gmail.com>

	Backport from mainline:
	2015-07-10  Uros Bizjak  <ubizjak@gmail.com>

	* config/i386/sse.md (movdi_to_sse): Use gen_lowpart
	and gen_higpart instead of gen_rtx_SUBREG.
	* config/i386/i386.md
	(floatdi<X87MODEF:mode>2_i387_with_xmm splitter): Ditto.
	(read-modify peephole2): Use gen_lowpart instead of
	gen_rtx_SUBREG for operand 5.

2015-07-17  Uros Bizjak  <ubizjak@gmail.com>

	Backport from mainline:
	2015-07-08  Uros Bizjak  <ubizjak@gmail.com>

	PR target/66814
	* config/i386/predicates.md (nonimmediate_gr_operand): New predicate.
	* config/i386/i386.md (not peephole2): Use nonimmediate_gr_operand.
	(varous peephole2s): Use {GENERAL,SSE,MMX}_REGNO_P instead of
	{GENERAL,SSE,MMX}_REG_P where appropriate.

2015-07-10  Mantas Mikaitis  <Mantas.Mikaitis@arm.com>

	* config/arm/arm.h (TARGET_NEON_FP): Remove conditional definition,
	define to zero if !TARGET_NEON.
	(TARGET_ARM_FP): Add !TARGET_SOFT_FLOAT into the conditional
	definition.

2015-07-09  Iain Sandoe  <iain@codesourcery.com>

	PR target/66523
	* config/darwin.c (darwin_mark_decl_preserved): Exclude 'L' label
	names from preservation.

2015-07-07  Kaz Kojima  <kkojima@gcc.gnu.org>

	Backport form mainline
	2015-07-07  Kaz Kojima  <kkojima@gcc.gnu.org>

	PR target/66780
	* config/sh/sh.md (symGOT_load): Revert a part of 2015-03-03
	change for target/65249.

2015-07-05  Bill Schmidt  <wschmidt@linux.vnet.ibm.com>

	Backport from mainline r224725
	2015-06-22  Bill Schmidt  <wschmidt@linux.vnet.ibm.com>

	PR target/65914
	* config/rs6000/predicates.md (altivec_register_operand): Permit
	virtual stack registers.
	(vsx_register_operand): Likewise.
	(vfloat_operand): Likewise.
	(vint_operand): Likewise.
	(vlogical_operand): Likewise.

2015-07-04  John David Anglin  <danglin@gcc.gnu.org>

	PR target/66114
	* config/pa/pa.md (indirect_jump): Use pmode_register_operand instead
	of register_operand.  Remove constraint.

2015-07-03  Jack Howarth  <howarth.at.gcc@gmail.com>

	PR target/66509
	* configure.ac: Fix filds and fildq test for 64-bit.
	* configure: Regenerated.

2015-07-01  Kaz Kojima  <kkojima@gcc.gnu.org>

	Backport from mainline
	2015-06-30  Kaz Kojima  <kkojima@gcc.gnu.org>

	PR target/64833
	* config/sh/sh.md (casesi_worker_1): Set length to 8 when
	flag_pic is set.

2015-07-01  Ramana Radhakrishnan  <ramana.radhakrishnan@arm.com>

	Backport from mainline
        2015-06-24  Ramana Radhakrishnan  <ramana.radhakrishnan@arm.com>

	PR target/63408
	* config/arm/arm.c (vfp3_const_double_for_fract_bits): Disable
	for negative numbers.

2015-06-30  Eric Botcazou  <ebotcazou@adacore.com>

	* config/sparc/leon.md (leon_load): Enable for all LEON variants if
	-mfix-ut699 is not specified.
	(leon3_load): Rename into...
	(ut699_load): ...this.  Enable for all LEON variants if -mfix-ut699
	is specified.

2015-06-28  Kaz Kojima  <kkojima@gcc.gnu.org>

	Backport from mainline
	2015-06-24  Kaz Kojima  <kkojima@gcc.gnu.org>

	PR target/66563
	* config/sh/sh.md (GOTaddr2picreg): Add a new operand for
	an additional element of the unspec vector.  Modify indices
	of operands.
	(builtin_setjmp_receiver): Pass const0_rtx to gen_GOTaddr2picreg.
	* config/sh/sh.c (prepare_move_operands): Pass incremented
	const_int to gen_GOTaddr2picreg.
	(sh_expand_prologue): Pass const0_rtx to gen_GOTaddr2picreg.

2015-06-27  Uros Bizjak  <ubizjak@gmail.com>
	    Segher Boessenkool  <segher@kernel.crashing.org>

	PR target/66412
	* config/i386/i386.md (various splitters): Use shallow_copy_rtx
	before doing PUT_MODE or PUT_CODE on operands to avoid
	in-place RTX modification.

2015-06-26  Jakub Jelinek  <jakub@redhat.com>

	* BASE-VER: Set to 4.9.4.
	* DEV-PHASE: Set to prerelease.

2015-06-26  Release Manager

	* GCC 4.9.3 released.

2015-06-26  Jakub Jelinek  <jakub@redhat.com>

	* doc/cpp.texi: Update displayed copyright years.
	* doc/cppinternals.texi: Likewise.
	* doc/gcc.texi: Likewise.
	* doc/gccint.texi: Likewise.
	* doc/gcov.texi: Likewise.
	* doc/install.texi: Likewise.
	* doc/invoke.texi: Likewise.
	* gcc.c: Likewise.
	* gcov-dump.c: Likewise.
	* gcov.c: Likewise.

2015-06-23  Matthias Klose  <doko@ubuntu.com>

	PR target/66483
	Backport from mainline r212178.
	2014-06-30  Joseph Myers  <joseph@codesourcery.com>

        * var-tracking.c (add_stores): Return instead of asserting if old
        and new values for conditional store are the same.

2015-06-23  Ludovic Courtès  <ludo@gnu.org>

	PR 65711
	* config/arm/linux-elf.h (LINUX_TARGET_LINK_SPEC): Move
	'-dynamic-linker' within %{!shared: ...}.

2015-06-22  Vladimir Makarov  <vmakarov@redhat.com>

	PR bootstrap/63740
	* lra-lives.c (process_bb_lives): Check insn copying the same
	reload pseudo and don't create a copy for it.

2015-06-19  Christophe Lyon  <christophe.lyon@linaro.org>

	Backport from mainline r215707.
	2014-09-30  David Sherwood  <david.sherwood@arm.com>

	* ira-int.h (ira_allocno): Add "wmode" field.
	* ira-build.c (create_insn_allocnos): Add new "parent" function
	parameter.
	* ira-conflicts.c (ira_build_conflicts): Add conflicts for registers
	that cannot be accessed in wmode.

2015-06-18  Jakub Jelinek  <jakub@redhat.com>

	PR tree-optimization/66233
	* fold-const.c (fold_unary_loc): Don't handle vector types.
	Simplify.
	* tree-ssa-forwprop.c (combine_conversions): Likewise.

2015-06-16  Ramana Radhakrishnan  <ramana.radhakrishnan@arm.com>

	PR target/66200
	* config/aarch64/aarch64.c (TARGET_RELAXED_ORDERING): Define.

2015-06-16  Richard Biener  <rguenther@suse.de>

	Revert
	2015-06-01  Richard Biener  <rguenther@suse.de>

	Backport from mainline
	2015-05-26  Michael Matz  <matz@suse.de>

	PR middle-end/66251
	* tree-vect-stmts.c (vect_create_vectorized_demotion_stmts): Always set
	STMT_VINFO_VEC_STMT, also with SLP.

	2015-05-22  Richard Biener  <rguenther@suse.de>

	PR tree-optimization/66251
	* tree-vect-stmts.c (vectorizable_conversion): Properly
	set STMT_VINFO_VEC_STMT even for the SLP case.

2015-06-16  Christophe Lyon  <christophe.lyon@linaro.org>

	Backported from mainline r217076.
	2014-11-04  Michael Collison <michael.collison@linaro.org>

	* config/aarch64/iterators.md (lconst_atomic): New mode attribute
	to support constraints for CONST_INT in atomic operations.
	* config/aarch64/atomics.md
	(atomic_<atomic_optab><mode>): Use lconst_atomic constraint.
	(atomic_nand<mode>): Likewise.
	(atomic_fetch_<atomic_optab><mode>): Likewise.
	(atomic_fetch_nand<mode>): Likewise.
	(atomic_<atomic_optab>_fetch<mode>): Likewise.
	(atomic_nand_fetch<mode>): Likewise.

2015-06-12  Michael Matz  <matz@suse.de>

	Backported from mainline
	2014-10-23  Jakub Jelinek  <jakub@redhat.com>

	PR debug/63623
	* var-tracking.c (stack_adjust_offset_pre_post_cb): New function.
	(stack_adjust_offset_pre_post): Use it through for_each_inc_dec,
	instead of only handling autoinc in dest if it is a MEM.

2015-06-12  Jakub Jelinek  <jakub@redhat.com>

	Backported from mainline
	2014-12-15  Vladimir Makarov  <vmakarov@redhat.com>

	PR target/62642
	* ira.c (rtx_moveable_p): Prevent UNSPEC_VOLATILE moves.

2015-06-12  Jakub Jelinek  <jakub@redhat.com>

	PR middle-end/63608
	Backported from mainline
	2014-05-16  Eric Botcazou  <ebotcazou@adacore.com>

	* fold-const (fold_unary_loc) <NON_LVALUE_EXPR>: New case.
	<CASE_CONVERT>: Pass arg0 instead of op0 to fold_convert_const.

2015-06-11  John David Anglin  <danglin@gcc.gnu.org>

	* config/pa/pa.c (pa_output_global_address): Handle LABEL_REF plus
	CONST_INT for goto.

2015-06-11  Eric Botcazou  <ebotcazou@adacore.com>

	PR bootstrap/66252
	* config/sparc/sparc.c (hard_regno_mode_classes): Add ??? comment.
	* config/sparc/sparc.md (zero_extendsidi2_insn_sp32): Use single order.
	(*addx_extend_sp32): Fix pasto.
	(*subx_extend): Rename into...
	(*subx_extend_sp32): ...this.
	(*adddi3_extend_sp32): Add earlyclobber.
	(*subdi3_insn_sp32): Likewise.
	(*subdi3_extend_sp32): Likewise.
	(*and_not_di_sp32): Likewise.
	(*or_not_di_sp32): Likewise.
	(*xor_not_di_sp32): Likewise.
	(*negdi2_sp32): Likewise.
	(*one_cmpldi2_sp32): Likewise.

2015-06-11  Richard Biener  <rguenther@suse.de>

	PR middle-end/66503
	* dwarf2out.c (resolve_addr): Guard backport of PR66549
	with in_lto_p.

2015-06-10  Michael Meissner  <meissner@linux.vnet.ibm.com>

	Backport from mainline:
	2015-06-10  Michael Meissner  <meissner@linux.vnet.ibm.com>

	PR target/66474
	* doc/md.texi (Machine Constraints): Document that on the PowerPC
	if you use a constraint that targets a VSX register, you must use
	%x<n> in the template.

2015-06-10  Jakub Jelinek  <jakub@redhat.com>

	PR target/66470
	* config/i386/i386.c (ix86_split_long_move): For collisions
	involving direct tls segment refs, move the UNSPEC_TP possibly
	wrapped in ZERO_EXTEND out of the address for lea, to each of
	the memory loads.

2015-06-08  Uros Bizjak  <ubizjak@gmail.com>

	Backport from mainline:
	2015-06-03  Uros Bizjak  <ubizjak@gmail.com>

	PR target/66275
	* config/i386/i386.c (ix86_function_arg_regno): Use ix86_cfun_abi
	to determine current function ABI.
	(ix86_function_value_regno_p): Ditto.

2015-06-08  Venkataramanan Kumar  <venkataramanan.kumar@amd.com>

	* config/i386/sse.md (sse3_mwait): Swap the operand constriants.

2015-06-03  Jakub Jelinek  <jakub@redhat.com>

	Backported from mainline
	2015-05-13  Jakub Jelinek  <jakub@redhat.com>

	PR middle-end/66133
	* omp-low.c (expand_omp_taskreg): For GIMPLE_OMP_TASK expansion,
	make sure it is never noreturn, even when the task body does not
	return.
	(lower_omp_taskreg): For GIMPLE_OMP_TASK, emit GIMPLE_OMP_CONTINUE
	right before GIMPLE_OMP_RETURN.
	(make_gimple_omp_edges): Accept GIMPLE_OMP_CONTINUE as ->cont
	for GIMPLE_OMP_TASK.  For GIMPLE_OMP_RETURN corresponding to
	GIMPLE_OMP_TASK add an EDGE_ABNORMAL edge from entry to exit.

	2015-05-04  Jakub Jelinek  <jakub@redhat.com>

	PR tree-optimization/65984
	* ubsan.c: Include tree-cfg.h.
	(instrument_bool_enum_load): Use stmt_ends_bb_p instead of
	stmt_could_throw_p test, rename can_throw variable to ends_bb.

	2015-04-07  Jakub Jelinek  <jakub@redhat.com>

	PR middle-end/65680
	* expr.c (get_inner_reference): Handle bit_offset that doesn't fit
	into signed HOST_WIDE_INT the same as negative bit_offset.

	2015-03-23  Jakub Jelinek  <jakub@redhat.com>

	PR target/65504
	* config/i386/i386.c (ix86_copy_addr_to_reg): Set REG_POINTER
	on the pseudo.
	(expand_set_or_movmem_prologue_epilogue_by_misaligned_moves): Set
	REG_POINTER on *destptr after adjusting it for prologue size.

	2015-03-18  Jakub Jelinek  <jakub@redhat.com>

	PR tree-optimization/65450
	* tree-vect-data-refs.c (vect_duplicate_ssa_name_ptr_info): New
	function.
	(vect_create_addr_base_for_vector_ref, vect_create_data_ref_ptr): Use
	it instead of duplicate_ssa_name_ptr_info.

	2015-03-16  Jakub Jelinek  <jakub@redhat.com>

	PR tree-optimization/65427
	* tree-vect-generic.c (do_cond, expand_vector_scalar_condition): New
	functions.
	(expand_vector_operations_1): Handle BLKmode vector COND_EXPR.

	2015-03-10  Jakub Jelinek  <jakub@redhat.com>

	PR target/65368
	* config/i386/i386.md (bmi2_bzhi_<mode>3): Removed define_insn,
	new define_expand.
	(*bmi2_bzhi_<mode>3, *bmi2_bzhi_<mode>3_1): New define_insns.

	2015-02-18  Jakub Jelinek  <jakub@redhat.com>

	PR gcov-profile/64634
	* tree-eh.c (frob_into_branch_around): Fix up typos
	in function comment.
	(lower_catch): Put eh_seq resulting from EH lowering of
	the cleanup sequence after the cleanup rather than before
	it.

2015-06-03  Richard Biener  <rguenther@suse.de>

	Backport from mainline
	2015-05-26  Michael Matz  <matz@suse.de>

	PR middle-end/66251
	* tree-vect-stmts.c (vect_create_vectorized_demotion_stmts): Always set
	STMT_VINFO_VEC_STMT, also with SLP.

	2015-05-22  Richard Biener  <rguenther@suse.de>

	PR tree-optimization/66251
	* tree-vect-stmts.c (vectorizable_conversion): Properly
	set STMT_VINFO_VEC_STMT even for the SLP case.

	2015-05-27  Richard Biener  <rguenther@suse.de>

	PR tree-optimization/66272
	Revert parts of
	2014-08-15  Richard Biener  <rguenther@suse.de>

	PR tree-optimization/62031
	* tree-data-ref.c (dr_analyze_indices): Do not set
	DR_UNCONSTRAINED_BASE.
	(dr_may_alias_p): All indirect accesses have to go the
	formerly DR_UNCONSTRAINED_BASE path.
	* tree-data-ref.h (struct indices): Remove
	unconstrained_base member.
	(DR_UNCONSTRAINED_BASE): Remove.

	2015-05-13  Richard Biener  <rguenther@suse.de>

	PR tree-optimization/66123
	* tree-ssa-dom.c (propagate_rhs_into_lhs): Check if we found
	a taken edge.

	2015-06-02  Richard Biener  <rguenther@suse.de>

	PR debug/65549
	* dwarf2out.c (lookup_context_die): New function.
	(resolve_addr): Avoid forcing a full DIE for the
	target of a DW_TAG_GNU_call_site during late compilation.
	Instead create a stub DIE without a type if we have a
	context DIE present.

	2015-03-23  Richard Biener  <rguenther@suse.de>

	PR tree-optimization/65518
	* tree-vect-stmts.c (vectorizable_load): Reject single-element
	interleaving cases we generate absymal code for.

2015-06-01  Dominik Vogt  <vogt@linux.vnet.ibm.com>

	Backport from mainline
	2015-05-29  Dominik Vogt  <vogt@linux.vnet.ibm.com>

	PR target/66215
	* config/s390/s390.c (s390_reorg): Fix placement of post-label NOPs
	with -mhotpatch=.

2015-05-28  Mike Frysinger  <vapier@gentoo.org>

	* config/nios2/linux.h (CPP_SPEC): Define.

2015-05-28  Mike Frysinger  <vapier@gentoo.org>

	* config/microblaze/linux.h (CPP_SPEC): Define.

2015-05-28  Mike Frysinger  <vapier@gentoo.org>

	* config/pa/pa-linux.h (CPP_SPEC): Change so -D_REENTRANT is used when
	-pthread is specified.

2015-05-27  John David Anglin  <danglin@gcc.gnu.org>

	PR target/66148
	* config/pa/pa.c (pa_emit_move_sequence): Correct placement of
	REG_EQUAL note when doing insert.

2015-05-26  Rohit Arul Raj  <rohitarulraj@freescale.com>

	Backported from mainline
	2015-05-14  Rohit Arul Raj  <rohitarulraj@freescale.com>

	* varasm.c (output_constant_pool_1): Pass down alignment from
	constant pool entry's descriptor to output_constant_pool_2.
	(output_object_block): Add comment prior to call to
	output_constant_pool_1.

2015-05-21  Sandra Loosemore  <sandra@codesourcery.com>

	Backport from mainline r223418:
	* config.gcc [powerpc*-*-linux*]: Allow --enable-targets=all
	to build a biarch toolchain again.

2015-05-19  Andreas Krebbel  <krebbel@linux.vnet.ibm.com>

	* doc/invoke.texi: Add missing cpu types for march option: z196
	and zEC12.

2015-05-16  Uros Bizjak  <ubizjak@gmail.com>

	PR target/66140
	* config/alpha/alpha.c (get_aligned_mem): Also look for reload
	replacements in memory addresses.
	(get_unaligned_address): Ditto.

2015-05-14  Kyrylo Tkachov  <kyrylo.tkachov@arm.com>

	Backport from mainline
	2015-05-12  Kyrylo Tkachov  <kyrylo.tkachov@arm.com>

	PR target/65955
	* config/arm/arm.md (movcond_addsi): Check that operands[2] is a
	REG before taking its REGNO.

2015-05-12  Andreas Krebbel  <krebbel@linux.vnet.ibm.com>

	* config/s390/2827.md: Split zEC12_simple into zEC12_simple_int
	and zEC12_simple_fp.
	* config/s390/s390.c (s390_issue_rate): Set issue rate for zEC12
	to 1.

2015-05-12  Yvan Roux  <yvan.roux@linaro.org>

	Backport from mainline.
	2015-05-05  Yvan Roux  <yvan.roux@linaro.org>

	* config/aarch64/aarch64-elf-raw.h (CA53_ERR_843419_SPEC): Define.
	(LINK_SPEC): Include CA53_ERR_843419_SPEC.
	* config/aarch64/aarch64-linux.h (CA53_ERR_843419_SPEC): Define.
	(LINK_SPEC): Include CA53_ERR_843419_SPEC.
	* config/aarch64/aarch64.opt (mfix-cortex-a53-843419): New option.
	* configure: Regenerate.
	* configure.ac: Add --enable-fix-cortex-a53-843419 option.
	* doc/install.texi (aarch64*-*-*): Document new
	--enable-fix-cortex-a53-843419 option.
	* doc/invoke.texi (AArch64 Options): Document -mfix-cortex-a53-843419
	and -mno-fix-cortex-a53-843419 options.

2015-05-06  Uros Bizjak  <ubizjak@gmail.com>

	PR target/65990
	* config/i386/i386.c (ix86_parse_stringop_strategy_string): Error out
	if rep_8byte stringop strategy was specified for 32-bit target.

2015-05-05  Jack Howarth  <howarth.at.gcc@gmail.com>

	Backport from mainline
	2014-05-29  Mike Stump  <mikestump@comcast.net>
	PR debug/61352
	* collect2.c (maybe_run_lto_and_relink): Be sure to always run
	post ld passes when lto is used.

2015-05-05  Shanyao Chen  <chenshanyao@huawei.com>

	Backported from mainline
	2015-01-19  Jiong Wang  <jiong.wang@arm.com>
		    Andrew Pinski  <apinski@cavium.com>

	PR target/64304
	* config/aarch64/aarch64.md (define_insn "*ashl<mode>3_insn"): Deleted.
	(ashl<mode>3): Don't expand if operands[2] is not constant.

2015-05-05  Peter Bergner  <bergner@vnet.ibm.com>

	Backport from mainline.
	2015-04-27  Peter Bergner  <bergner@vnet.ibm.com>

	PR target/64579
	* config/rs6000/htm.md: Remove all define_expands.
	(UNSPECV_HTM_TABORTDC, UNSPECV_HTM_TABORTDCI, UNSPECV_HTM_TABORTWC,
	UNSPECV_HTM_TABORTWCI): Remove.
	(UNSPECV_HTM_TABORTXC, UNSPECV_HTM_TABORTXCI, UNSPECV_HTM_TTEST): New.
	(tabort_internal, tbegin_internal, tcheck_internal, tend_internal,
	trechkpt_internal, treclaim_internal, tsr_internal): Rename from this...
	(tabort, tbegin, tcheck, tend, trechkpt, treclaim, tsr): ...to this.
	(tabortdc_internal, tabortdci_internal, tabortwc_internal,
	tabortwci_internal): Remove define_insns.
	(tabort<wd>c, tabort<wd>ci): New define_insns.
	(tabort): Use gpc_reg_operand.
	(tcheck): Remove operand.
	(htm_mfspr_<mode>, htm_mtspr_<mode>): Use GPR mode macro.
	* config/rs6000/htmxlintrin.h (__TM_end): Use _HTM_TRANSACTIONAL as
	expected value.
	* config/rs6000/rs6000-builtin.def (BU_HTM_SPR0): Remove.
	(BU_HTM_SPR1): Rename to BU_HTM_V1.  Remove use of RS6000_BTC_SPR.
	(tabort, tabortdc, tabortdci, tabortwc, tabortwci, tbegin,
	tcheck, tend, tendall, trechkpt, treclaim, tresume, tsuspend,
	tsr, ttest): Pass in the RS6000_BTC_CR attribute.
	(get_tfhar, set_tfhar, get_tfiar, set_tfiar, get_texasr, set_texasr,
	get_texasru, set_texasru): Pass in the RS6000_BTC_SPR attribute.
	(tcheck): Remove builtin argument.
	* config/rs6000/rs6000.c (rs6000_htm_spr_icode): Use TARGET_POWERPC64
	not TARGET_64BIT.
	(htm_expand_builtin): Fix usage of expandedp.  Disallow usage of the
	tabortdc and tabortdci builtins when not in 64-bit mode.
	Modify code to handle the loss of the HTM define_expands.
	Emit code to copy the CR register to TARGET.
	(htm_init_builtins): Modify code to handle the loss of the HTM
	define_expands.
	* config/rs6000/rs6000.h (RS6000_BTC_32BIT): Delete.
	(RS6000_BTC_64BIT): Likewise.
	(RS6000_BTC_CR): New macro.
	* doc/extend.texi: Update documentation for htm builtins.

2015-04-28  Tejas Belagod  <tejas.belagod@arm.com>

	Backport from Mainline
	2014-11-20  Tejas Belagod  <tejas.belagod@arm.com>

	* config/aarch64/aarch64-protos.h (aarch64_classify_symbol):
	Fixup prototype.
	* config/aarch64/aarch64.c (aarch64_expand_mov_immediate,
	aarch64_cannot_force_const_mem, aarch64_classify_address,
	aarch64_classify_symbolic_expression): Fixup call to
	aarch64_classify_symbol.
	(aarch64_classify_symbol): Add range-checking for
	symbol + offset addressing for tiny and small models.

2015-04-24  Michael Meissner  <meissner@linux.vnet.ibm.com>

	Backport from mainline
	2015-04-24  Michael Meissner  <meissner@linux.vnet.ibm.com>

	PR target/65849
	* config/rs6000/rs6000.opt (-mvsx-align-128): Make options that
	save to independent variables use the Save attribute.  This will
	allow these options to be modified with the #pragma/attribute
	target support.
	(-mallow-movmisalign): Likewise.
	(-mallow-df-permute): Likewise.
	(-msched-groups): Likewise.
	(-malways-hint): Likewise.
	(-malign-branch-targets): Likewise.
	(-mvectorize-builtins): Likewise.
	(-msave-toc-indirect): Likewise.

	* config/rs6000/rs6000.c (rs6000_opt_masks): Add more options that
	can be set via the #pragma/attribute target support.
	(rs6000_opt_vars): Likewise.
	(rs6000_inner_target_options): If VSX was set, also set
	-mno-avoid-indexed-addresses.

2015-04-24  Bill Schmidt  <wschmidt@linux.vnet.ibm.com>

	Backport from mainline r222385
	2015-04-23  Bill Schmidt  <wschmidt@linux.vnet.ibm.com>

	* config/rs6000/altivec.md (*altivec_lvx_<mode>_internal): Remove
	asterisk from name so this can be generated directly.
	(*altivec_stvx_<mode>_internal): Likewise.
	* config/rs6000/rs6000.c (rs6000_emit_le_vsx_store): Add assert
	that this is never called during or after reload/lra.
	(rs6000_frame_related): Remove split_reg
	argument and logic that references it.
	(emit_frame_save): Remove last parameter from call to
	rs6000_frame_related.
	(rs6000_emit_prologue): Remove last parameter from eight calls to
	rs6000_frame_related.  Force generation of stvx instruction for
	Altivec register saves.  Remove split_reg handling, which is no
	longer needed.
	(rs6000_emit_epilogue):  Force generation of lvx instruction for
	Altivec register restores.

2015-04-24  Bill Schmidt  <wschmidt@linux.vnet.ibm.com>

	Backport from mainline r222362
	2015-04-23  Bill Schmidt  <wschmidt@linux.vnet.ibm.com>

	* config/rs6000/crypto.md (crypto_vpmsum<CR_char>): Change
	TARGET_CRYPTO to TARGET_P8_VECTOR>
	(crypto_vpermxor_<mode>): Likewise.
	* config/rs6000/rs6000-builtin.def (BU_CRYPTO_2A): New #define.
	(BU_CRYPTO_3A): Likewise.
	(BU_CRYPTO_OVERLOAD_2A): Rename from BU_CRYPTO_OVERLOAD_2.
	(BU_CRYPTO_OVERLOAD_3A): New #define.
	(VPMSUMB): Change from BU_CRYPTO_2 to BU_CRYPTO_2A.
	(VPMSUMH): Likewise.
	(VPMSUMW): Likewise.
	(VPMSUMD): Likewise.
	(VPERMXOR_V2DI): Change from BU_CRYPTO_3 to BU_CRYPTO_3A.
	(VPERMXOR_V4SI): Likewise.
	(VPERMXOR_V8HI): Likewise.
	(VPERMXOR_V16QI): Likewise.
	(VPMSUM): Change from BU_CRYPTO_OVERLOAD_2 to
	BU_CRYPTO_OVERLOAD_2A.
	(VPERMXOR): Change from BU_CRYPTO_OVERLOAD3 to
	BU_CRYPTO_OVERLOAD_3A.
	* config/rs6000/rs6000.opt (mcrypto): Change description of
	option.

	Backport from mainline r222362
	2015-04-23  Bill Schmidt  <wschmidt@linux.vnet.ibm.com>

	* config/rs6000/rs6000.opt (mcrypto): Change option description to
	match category changes in ISA 2.07B.

2015-04-24  Bill Schmidt  <wschmidt@linux.vnet.ibm.com>

	Backport from mainline r222351
	2015-04-22  Bill Schmidt  <wschmidt@linux.vnet.ibm.com>

	* config/rs6000/rs6000.c (rtx_is_swappable_p): Commentary
	adjustments.
	(insn_is_swappable_p): Return 1 for a convert from double to
	single precision when all of its uses are splats of BE element
	zero.

2015-04-24  Bill Schmidt  <wschmidt@linux.vnet.ibm.com>

	Backport from mainline r222349
	2015-04-22  Bill Schmidt  <wschmidt@linux.vnet.ibm.com>

	PR target/65456
	* config/rs6000/rs6000.c (rs6000_option_override_internal):  For
	VSX + POWER8, enable TARGET_ALLOW_MOVMISALIGN and
	TARGET_EFFICIENT_UNALIGNED_VSX if not selected by command line
	option.
	(rs6000_builtin_mask_for_load): Return 0 for targets with
	efficient unaligned VSX accesses so that the vectorizer will use
	direct unaligned loads.
	(rs6000_builtin_support_vector_misalignment): Always return true
	for targets with efficient unaligned VSX accesses.
	(rs6000_builtin_vectorization_cost): Cost of unaligned loads and
	stores on targets with efficient unaligned VSX accesses is almost
	always the same as the cost of an aligned load or store, so model
	it that way.
	* config/rs6000/rs6000.h (SLOW_UNALIGNED_ACCESS): Return 0 for
	unaligned vectors if we have efficient unaligned VSX accesses.
	* config/rs6000/rs6000.opt (mefficient-unaligned-vector): New
	undocumented option.

2015-04-18  Bill Schmidt  <wschmidt@linux.vnet.ibm.com>
	    Jakub Jelinek  <jakub@redhat.com>

	Backport from mainline r222205
	2015-04-17  Bill Schmidt  <wschmidt@linux.vnet.ibm.com>
	            Jakub Jelinek  <jakub@redhat.com>

	PR target/65787
	* config/rs6000/rs6000.c (rtx_is_swappable_p): Ensure that a
	subsequent SH_NONE operand does not overwrite an existing *special
	value.
	(adjust_extract): Handle case where a vec_extract operation is
	wrapped in a PARALLEL.

2015-04-16  Kirill Yukhin  <kirill.yukhin@intel.com>

	PR target/65676
	* config/i386/i386.c (fixup_modeless_constant): New.
	(ix86_expand_args_builtin): Fixup modeless constant operand.
	(ix86_expand_round_builtin): Ditto.
	(ix86_expand_special_args_builtin): Ditto.
	(ix86_expand_builtin): Ditto.

2015-04-10  Vladimir Makarov  <vmakarov@redhat.com>

	PR target/65710
	* lra-assigns.c (spill_for): Update smallest_bad_spills_num.
	Print bad_spills_num and insn_pseudos_num.

2015-04-09  Vladimir Makarov  <vmakarov@redhat.com>

	PR target/65710
	* lra-int.h (lra_bad_spill_regno_start): New.
	* lra.c (lra_bad_spill_regno_start): New.
	(lra): Set up lra_bad_spill_regno_start.  Set up
	lra_constraint_new_regno_start unconditionally.
	* lra-assigns.c (spill_for): Use lra_bad_spill_regno_start for
	spill preferences.

2015-04-07  Richard Biener  <rguenther@suse.de>

	Backport from mainline
	2015-04-04  Richard Biener  <rguenther@suse.de>

	PR tree-optimization/64909
	PR tree-optimization/65660
	* tree-vectorizer.h (vect_get_known_peeling_cost): Adjust
	to take a cost vector for scalar iteration cost.
	(vect_get_single_scalar_iteration_cost): Likewise.
	* tree-vect-loop.c (vect_get_single_scalar_iteration_cost):
	Compute the scalar iteration cost into a cost vector.
	(vect_get_known_peeling_cost): Use the scalar cost vector to
	account for the cost of the peeled iterations.
	(vect_estimate_min_profitable_iters): Likewise.
	* tree-vect-data-refs.c (vect_peeling_hash_get_lowest_cost):
	Likewise.

2015-04-05  Yvan Roux  <yvan.roux@linaro.org>

	Backport from trunk r221867
	2015-04-04  Vladimir Makarov  <vmakarov@redhat.com>

	PR target/65647
	* lra.c (lra): Stop updating lra_constraint_new_regno_start after
	switching off inheritance.

2015-04-02  John David Anglin  <danglin@gcc.gnu.org>

	* config/pa/pa.c (pa_output_move_double): Directly handle register
	indexed memory operand.  Simplify handling of scaled register indexed
	memory operands.

2015-03-31  Dominik Vogt  <vogt@linux.vnet.ibm.com>

	* config/s390/s390.c (s390_function_num_hotpatch_hw): Allow hotpatching
	nested functions.
	(s390_reorg): Adapt to new signature of s390_function_num_hotpatch_hw.
	(s390_asm_output_function_label): Adapt to new signature of
	s390_function_num_hotpatch_hw
	Optimise the code generating assembler output.
	Add comments to assembler file.

2015-03-27  Vladimir Makarov  <vmakarov@redhat.com>

	Backport from mainline
	2015-01-30  Vladimir Makarov  <vmakarov@redhat.com>

	PR target/64688
	* lra-constraints.c (original_subreg_reg_mode): New.
	(simplify_operand_subreg): Try to simplify subreg of const.  Use
	original_subreg_reg_mode for it.
	(swap_operands): Update original_subreg_reg_mode.
	(curr_insn_transform): Set up original_subreg_reg_mode.

2015-03-26  Uros Bizjak  <ubizjak@gmail.com>

	PR target/65561
	* config/i386/sse.md (avx512f_vextract<shuffletype>32x4_1_maskm):
	Check operand 6 and operand 0 for equality.
	(vec_extract_lo_<mode>_maskm): Check operand 2 and operand 0
	for equality.
	(vec_extract_hi_<mode>_maskm): Ditto.

2015-03-26  Bill Schmidt  <wschmidt@linux.vnet.ibm.com>

	Backport of r214242, r214254, and bug fix patches from mainline
	* config/rs6000/rs6000.c (context.h): New #include.
	(tree-pass.h): Likewise.
	(make_pass_analyze_swaps): New declaration.
	(rs6000_option_override): Register swap-optimization pass.
	(swap_web_entry): New class.
	(special_handling_values): New enum.
	(union_defs): New function.
	(union_uses): Likewise.
	(insn_is_load_p): Likewise.
	(insn_is_store_p): Likewise.
	(insn_is_swap_p): Likewise.
	(rtx_is_swappable_p): Likewise.
	(insn_is_swappable_p): Likewise.
	(chain_purpose): New enum.
	(chain_contains_only_swaps): New function.
	(mark_swaps_for_removal): Likewise.
	(swap_const_vector_halves): Likewise.
	(adjust_subreg_index): Likewise.
	(permute_load): Likewise.
	(permute_store): Likewise.
	(adjust_extract): Likewise.
	(adjust_splat): Likewise.
	(handle_special_swappables): Likewise.
	(replace_swap_with_copy): Likewise.
	(dump_swap_insn_table): Likewise.
	(rs6000_analyze_swaps): Likewise.
	(pass_data_analyze_swaps): New pass_data.
	(pass_analyze_swaps): New class.
	(pass_analyze_swaps::gate): New method.
	(pass_analyze_swaps::execute): New method.
	(make_pass_analyze_swaps): New function.
	* config/rs6000/rs6000.opt (moptimize-swaps): New option.
	* df.h (web_entry_base): New class, replacing struct web_entry.
	(web_entry_base::pred): New method.
	(web_entry_base::set_pred): Likewise.
	(web_entry_base::unionfind_root): Likewise.
	(web_entry_base::unionfind_union): Likewise.
	(unionfind_root): Delete external reference.
	(unionfind_union): Likewise.
	(union_defs): Likewise.
	* web.c (web_entry_base::unionfind_root): Convert to method.
	(web_entry_base::unionfind_union): Likewise.
	(web_entry): New class.
	(union_match_dups): Convert to use class structure.
	(union_defs): Likewise.
	(entry_register): Likewise.
	(web_main): Likewise.

2015-03-26  Alan Modra  <amodra@gmail.com>

	PR target/63150
	Backport from trunk 211857 and 221445.
	2014-06-20  Maciej W. Rozycki  <macro@codesourcery.com>
	* config/rs6000/rs6000.md: Append `DONE' to preparation
	statements of `bswap' pattern splitters.

	2015-03-16  Alan Modra  <amodra@gmail.com>
	* config/rs6000/rs6000.md (bswapdi2): Remove one scratch reg.
	Modify Z->r bswapdi splitter to use dest in place of scratch.
	In r->Z and Z->r bswapdi splitter rename word_high, word_low
	to word1, word2 and rearrange logic to suit.
	(bswapdi2_64bit): Remove early clobber on Z->r alternative.
	(bswapdi2_ldbrx): Likewise.  Remove '??' on r->r.
	(bswapdi2_32bit): Remove early clobber on Z->r alternative.
	Add one '?' on r->r.  Modify Z->r splitter to avoid need for
	early clobber.

2015-03-26  Oleg Endo  <olegendo@gcc.gnu.org>

	Backport from mainline
	2015-03-26  Oleg Endo  <olegendo@gcc.gnu.org>

	* config/sh/t-sh (MULTILIB_EXCEPTIONS): Handle default endian.

2015-03-24  Uros Bizjak  <ubizjak@gmail.com>

	PR rtl-optimization/60851
	* recog.c (constrain_operands): Accept a pseudo register before reload
	for LRA enabled targets.

2015-03-23  Yvan Roux  <yvan.roux@linaro.org>

	Backport from trunk r220616.
	2015-02-11  Martin Liska  <mliska@suse.cz>

	PR ipa/64813
	* cgraphunit.c (cgraph_node::expand_thunk): Do not create a return
	value for call to a function that is noreturn.

2015-03-23  Yvan Roux  <yvan.roux@linaro.org>

	Backport from trunk r216841.
	2014-10-29  Martin Liska  <mliska@suse.cz>

	PR ipa/63587
	* cgraphunit.c (cgraph_node::expand_thunk): Only VAR_DECLs are put
	to local declarations.
	* function.c (add_local_decl): Implementation moved from header file,
	assert introduced for tree type.
	* function.h: Likewise.

2015-03-19  Kyrylo Tkachov  <kyrylo.tkachov@arm.com>

	Backport from mainline
	2015-03-12  Kyrylo Tkachov  <kyrylo.tkachov@arm.com>

	PR rtl-optimization/65235
	* simplify-rtx.c (simplify_binary_operation_1, VEC_SELECT case):
	When first element of vec_concat is const_int, calculate its size
	using second element.

2015-03-16  Eric Botcazou  <ebotcazou@adacore.com>

	PR middle-end/65409
	* expr.c (store_field): Do not do a direct block copy if the source is
	a PARALLEL with BLKmode.

2014-11-22  Uros Bizjak  <ubizjak@gmail.com>

       * params.def (PARAM_MAX_COMPLETELY_PEELED_INSNS): Increase to 200.
       * config/i386/i386.c (ix86_option_override_internal): Do not increase
       PARAM_MAX_COMPLETELY_PEELED_INSNS.

2015-03-12  Dominik Vogt  <vogt@linux.vnet.ibm.com>

	Backport from mainline
	* config/s390/s390.c (s390_reorg): Move code to output nops after label
	to s390_reorg ().
	(s390_asm_output_function_label): Likewise.
	* config/s390/s390.c (s390_asm_output_function_label):
	Fix function label alignment with -mhtopatch.
	* config/s390/s390.md ("unspecv"): New values UNSPECV_NOP_2_BYTE,
	UNSPECV_NOP_4_BYTE and UNSPECV_NOP_6_BYTE
	("nop_2_byte"): New define_insn.
	("nop_4_byte"): Likewise.
	("nop_6_byte"): Likewise.
	* doc/extend.texi (hotpatch): hotpatch attribute doc fixes.
	* doc/invoke.texi (-mhotpatch): -mhotpatch doc fixes.

2015-03-12  Marek Polacek  <polacek@redhat.com>

	Backported from mainline
	2015-03-11  Marek Polacek  <polacek@redhat.com>

	PR tree-optimization/65388
	* tree-ssa-tail-merge.c (same_succ_def::equal): Fix typo in comparison.

2015-03-11  Georg-Johann Lay  <avr@gjlay.de>

	PR target/65296
	* configure.ac [avr]: Check as for option -mrmw.
	* configure: Regenerate.
	* config.in: Regenerate.
	* config/avr/driver-avr.c (avr_device_to_as): Don't add -mrmw to
	assembler options if not HAVE_AS_AVR_MRMW_OPTION.

2015-03-11  Marek Polacek  <polacek@redhat.com>

	Backported from mainline
	2014-12-04  Marek Polacek  <polacek@redhat.com>

	PR middle-end/56917
	* fold-const.c (fold_unary_loc): Perform the negation in A's type
	when transforming ~ (A - 1) or ~ (A + -1) to -A.

2015-03-10  Yvan Roux  <yvan.roux@linaro.org>

	Backport from trunk r220489.
	2015-02-06  Jakub Jelinek  <jakub@redhat.com>

	PR ipa/64896
	* cgraphunit.c (cgraph_node::expand_thunk): If
	restype is not is_gimple_reg_type nor the thunk_fndecl
	returns aggregate_value_p, set restmp to a temporary variable
	instead of resdecl.

2015-03-10  Jakub Jelinek  <jakub@redhat.com>

	PR target/65286
	* config/rs6000/t-linux: For powerpc64* target set
	MULTILIB_OSDIRNAMES instead of MULTIARCH_DIRNAME.

2015-03-10  Oleg Endo  <olegendo@gcc.gnu.org>

	PR target/53988
	* config/sh/sh.md (*tst<mode>_t_zero): Remove insns.

2015-03-10  Alan Modra  <amodra@gmail.com>

	PR target/65286
	* config.gcc (powerpc*-*-linux*): Arrange for powerpc64le-linux
	to be single-arch by default.  Set cpu_is_64bit for powerpc64
	given --with-cpu=native.
	* config/rs6000/t-fprules: Do not set default MULTILIB vars.
	* config/rs6000/t-linux (MULTIARCH_DIRNAME): Support powerpc64
	and powerpc64le.
	* config/rs6000/linux64.h (SUBSUBTARGET_OVERRIDE_OPTIONS): Test
	rs6000_isa_flags rather than TARGET_64BIT.

2015-03-05  Michael Meissner  <meissner@linux.vnet.ibm.com>

	Backport from trunk
	2015-03-03  Michael Meissner  <meissner@linux.vnet.ibm.com>

	PR 65138/target
	* config/rs6000/rs6000-cpus.def (powerpc64le): Add new generic
	processor type for 64-bit little endian PowerPC.

	* config/rs6000/rs6000.c (rs6000_option_override_internal): If
	-mdebug=reg, print TARGET_DEFAULT.  Fix logic to use
	TARGET_DEFAULT if there is no default cpu.  Fix -mdebug=reg
	printing built-in mask so it does not pass NULL pointers.

	* config/rs6000/rs6000-tables.opt: Regenerate.

	* doc/invoke.texi (IBM RS/6000 and PowerPC options): Document
	-mcpu=powerpc64le.

	Backport from trunk
	2015-01-19  David Edelsohn  <dje.gcc@gmail.com>

	* config/rs6000/default64.h: Include rs6000-cpus.def.
	(TARGET_DEFAULT) [LITTLE_ENDIAN]: Use ISA 2.7 (POWER8).
	(TARGET_DEFAULT) [BIG_ENDIAN]: Use POWER4.
	* config/rs6000/driver-rs6000.c (detect_processor_aix): Add POWER7
	and POWER8.
	* config/rs6000/linux64.h (PROCESSOR_DEFAULT64): Always default to
	POWER8.
	* config/rs6000/rs6000.c (rs6000_file_start): Emit .machine
	pseudo-op to specify assembler dialect.

2015-03-04  Thomas Preud'homme  <thomas.preudhomme@arm.com>

	Backport from mainline
	2014-11-27  Thomas Preud'homme  <thomas.preudhomme@arm.com>

	PR target/59593
	* config/arm/arm.c (dump_minipool): dispatch to consttable pattern
	based on mode size.
	* config/arm/arm.md (consttable_1): Make it TARGET_EITHER.
	(consttable_2): Make it TARGET_EITHER and move HFmode handling from
	consttable_4 to it.
	(consttable_4): Move HFmode handling to consttable_2 pattern.

2015-03-03  Kaz Kojima  <kkojima@gcc.gnu.org>

	PR target/65249
	* config/sh/sh.md (symGOT_load): Use R0 reg for operands[2] when
	called for __stack_chk_guard symbol.

2015-03-03  Georg-Johann Lay  <avr@gjlay.de>

	PR target/64331
	* config/avr/avr.c (context.h, tree-pass.h): Include them.
	(avr_pass_data_recompute_notes): New static variable.
	(avr_pass_recompute_notes): New class.
	(avr_register_passes): New static function.
	(avr_option_override): Call it.

2015-03-03  Eric Botcazou  <ebotcazou@adacore.com>

	* config/ia64/ia64.c (expand_vec_perm_interleave_2): Use gen_raw_REG
	to create a register in testing mode.

2015-03-03  Thomas Preud'homme  <thomas.preudhomme@arm.com>

	Backport from mainline
	2015-01-14  Thomas Preud'homme  <thomas.preudhomme@arm.com>

	PR target/64453
	* config/arm/arm.c (callee_saved_reg_p): Define.
	(arm_compute_save_reg0_reg12_mask): Use callee_saved_reg_p to check if
	register is callee saved instead of !call_used_regs[reg].
	(thumb1_compute_save_reg_mask): Likewise.

2015-02-27  Richard Biener  <rguenther@suse.de>

	PR middle-end/63175
	* builtins.c (get_object_alignment_2): Make sure to re-apply
	the ANDed mask after recursing to its operand gets us a new
	misalignment bit position.

2015-02-27  Andrew Pinski  <apinski@cavium.com>
	    Naveen H.S  <Naveen.Hurugalawadi@caviumnetworks.com>

	* config/aarch64/aarch64.c (*aarch64_load_symref_appropriately):
	Check whether the destination of SYMBOL_SMALL_TPREL is Pmode.

2015-02-27  Richard Biener  <rguenther@suse.de>

	PR lto/65193
	Backport from mainline
	2014-07-24  Jan Hubicka  <hubicka@ucw.cz>

	* lto-streamer-out.c (tree_is_indexable): Consider IMPORTED_DECL
	as non-indexable.

2015-02-25  Peter Bergner  <bergner@vnet.ibm.com>

	Backport from mainline
	2015-02-25  Adhemerval Zanella  <azanella@linux.vnet.ibm.com>

	* config/rs6000/htm.md (tcheck): Fix assembly encoding.

2015-02-26  Matthew Fortune  <matthew.fortune@imgtec.com>

	PR target/64569
	Backported from mainline: r213872, r217446, r217939, r219867

	* config.in [!USED_FOR_TARGET] (HAVE_AS_DOT_MODULE): Undefine.
	* config/mips/mips.h (FP_ASM_SPEC): New macro.
	(ASM_SPEC): Use FP_ASM_SPEC.
	* configure.ac (HAVE_AS_DOT_MODULE): Detect support for .module
	and FPXX extensions.
	* configure: Regenerate.

2015-02-25  Jason Merrill  <jason@redhat.com>

	* common.opt (-flifetime-dse): New.

2015-02-25  Kai Tietz  <ktietz@redhat.com>

	PR tree-optimization/61917
	* tree-vect-loop.c (vectorizable_reduction): Handle obvious case
	that reduc_def_stmt is null.

	Merged from mainline
	PR target/64212
	* symtab.c (symtab::make_decl_local): Set DECL_IMPORT_P explicit to 0.
	(symtab::noninterposable_alias): Likewise.

2015-02-25  Richard Biener  <rguenther@suse.de>
	Kai Tietz  <ktietz@redhat.com>

	Backported from mainline
	PR tree-optimization/61917
	* tree-vect-loop.c (vectorizable_reduction): Allow
	vect_internal_def without reduction to exit graceful.

2015-02-25  Georg-Johann Lay  <avr@gjlay.de>

	PR target/65196
	* config/avr/avr.c (avr_adjust_insn_length): Call recog_memoized
	only with NONDEBUG_INSN_P.

2015-02-25  Kaz Kojima  <kkojima@gcc.gnu.org>

	Backport from mainline
	2015-02-23  Kaz Kojima  <kkojima@gcc.gnu.org>

	PR target/65153
	* config/sh/sh.md (movsicc_true+3): Remove peephole.
	* config/sh/sh-protos.h (replace_n_hard_rtx): Don't declare.
	* config/sh/sh.c (replace_n_hard_rtx): Remove.

2015-02-24  Richard Biener  <rguenther@suse.de>

	Backport from mainline
	2015-02-11  Richard Biener  <rguenther@suse.de>

	PR lto/65015
	* dwarf2out.c (gen_producer_string): Drop -fltrans-output-list
	and -fresolution.

	2015-02-13  Richard Biener  <rguenther@suse.de>

	PR lto/65015
	* dwarf2out.c (dwarf2out_finish): Use <artificial> as DW_AT_name
	for LTO produced CUs.

	2015-02-16  Richard Biener  <rguenther@suse.de>

	PR lto/65015
	* varasm.c (default_file_start): For LTO produced units
	emit <artificial> as file directive.

	2015-01-17  Jan Kratochvil  <jan.kratochvil@redhat.com>

	* dwarf2out.c (gen_producer_string): Ignore also OPT_fpreprocessed.

2015-02-23  Oleg Endo  <olegendo@gcc.gnu.org>

	Backport from mainline
	2015-02-23  Oleg Endo  <olegendo@gcc.gnu.org>

	PR target/65163
	* config/sh/sh.md (swapbsi2, related peephole2): Use const_int -65536
	instead of const_int 4294901760.

2015-02-23  Richard Biener  <rguenther@suse.de>

	Backport from mainline
	2014-11-19  Richard Biener  <rguenther@suse.de>

	PR tree-optimization/63844
	* omp-low.c (fixup_child_record_type): Use a restrict qualified
	referece type for the receiver parameter.

	2014-11-27  Richard Biener  <rguenther@suse.de>

	PR tree-optimization/61634
	* tree-vect-slp.c: Include gimple-walk.h.
	(vect_detect_hybrid_slp_stmts): Rewrite to propagate hybrid
	down the SLP tree for one scalar statement.
	(vect_detect_hybrid_slp_1): New walker function.
	(vect_detect_hybrid_slp_2): Likewise.
	(vect_detect_hybrid_slp): Properly handle pattern statements
	in a pre-scan over all loop stmts.

	2015-01-14  Richard Biener  <rguenther@suse.de>

	PR tree-optimization/59354
	* tree-vect-slp.c (vect_build_slp_tree_1): Treat loads from
	groups larger than the slp group size as having gaps.

	2015-02-10  Richard Biener  <rguenther@suse.de>

	PR tree-optimization/64909
	* tree-vect-loop.c (vect_estimate_min_profitable_iters): Properly
	pass a scalar-stmt count estimate to the cost model.
	* tree-vect-data-refs.c (vect_peeling_hash_get_lowest_cost): Likewise.

2015-02-20  Kyrylo Tkachov  <kyrylo.tkachov@arm.com>

	Backport from mainline
	2015-02-20  Kyrylo Tkachov  <kyrylo.tkachov@arm.com>

	* config/aarch64/aarch64.md (*aarch64_lshr_sisd_or_int_<mode>3):
	Mark operand 0 as earlyclobber in 2nd alternative.
	(1st define_split below *aarch64_lshr_sisd_or_int_<mode>3):
	Write negated shift amount into QI lowpart operand 0 and use it
	in the shift step.
	(2nd define_split below *aarch64_lshr_sisd_or_int_<mode>3): Likewise.

2015-02-20  Georg-Johann Lay  <avr@gjlay.de>

	Backport from 2015-02-20 trunk r220847.

	PR target/64452
	* config/avr/avr.md (pushhi_insn): New insn.
	(push<mode>1): Push virtual regs in one chunk using pushhi1_insn.

2015-02-20  Richard Biener  <rguenther@suse.de>

	Backport from mainline
	2015-01-12  Richard Biener  <rguenther@suse.de>

	PR tree-optimization/64530
	* tree-loop-distribution.c (pg_add_dependence_edges): Shuffle
	back dr1.

	2015-02-13  Richard Biener  <rguenther@suse.de>

	PR lto/64373
	* lto-streamer-out.c (tree_is_indexable): Guard for NULL
	DECL_CONTEXT.

	2015-02-16  Richard Biener  <rguenther@suse.de>

	PR tree-optimization/63593
	* tree-predcom.c (execute_pred_commoning_chain): Delay removing
	stmts and releasing SSA names until...
	(execute_pred_commoning): ... after processing all chains.

	2015-02-18  Richard Biener  <rguenther@suse.de>

	PR tree-optimization/65063
	* tree-predcom.c (determine_unroll_factor): Return 1 if we
	have replaced looparound PHIs.

2015-02-19  John David Anglin  <danlgin@gcc.gnu.org>

	* config/pa/pa.c (pa_reloc_rw_mask): New function.
	(TARGET_ASM_RELOC_RW_MASK): Define.
	(pa_cannot_force_const_mem): Revert previous change.

2015-02-19  Richard Biener  <rguenther@suse.de>

	Backport from mainline
	2014-12-09  Richard Biener  <rguenther@suse.de>

	PR middle-end/64199
	* fold-const.c (fold_binary_loc): Use TREE_OVERFLOW_P.

	2015-01-14  Richard Biener  <rguenther@suse.de>

	PR tree-optimization/64493
	PR tree-optimization/64495
	* tree-vect-loop.c (vect_finalize_reduction): For double-reductions
	assign the proper vectorized PHI to the inner loop exit PHIs.

	2015-01-27  Richard Biener  <rguenther@suse.de>

	PR tree-optimization/56273
	PR tree-optimization/59124
	PR tree-optimization/64277
	* tree-vrp.c (vrp_finalize): Emit array-bound warnings only
	from the first VRP pass.

	2015-02-19  Richard Biener  <rguenther@suse.de>

	Backport from mainline
	2015-01-15  Richard Biener  <rguenther@suse.de>

	PR middle-end/64365
	* tree-data-ref.c (dr_analyze_indices): Make sure that accesses
	for MEM_REF access functions with the same base can never partially
	overlap.

2015-02-17  Ilya Tocar  <ilya.tocar@intel.com>

	Backported from mainline
	2015-01-14  Ilya Tocar  <ilya.tocar@intel.com>

	PR target/64387
	* config/i386/sse.md (vec_unpacks_hi_v8sf): Fix predicate.
	(vec_unpacks_hi_v16sf): Ditto.

2015-02-15  John David Anglin  <danglin@gcc.gnu.org>

	* config/pa/pa.c (pa_secondary_reload): Request a secondary reload
	for all floading point loads and stores except those using a register
	index address.
	* config/pa/pa.md: Add new patterns to load a lo_sum DLT operand
	to a register.

2015-02-13  John David Anglin  <danglin@gcc.gnu.org>

	* config/pa/constraints.md: Change "Q" and "T" constraints to memory
	constraints.
	* config/pa/pa.c (pa_cannot_force_const_mem): Don't allow constant
	symbolic references to data to be forced to constant memory on the
	SOM target.

2015-02-11  Jakub Jelinek  <jakub@redhat.com>

	Backported from mainline
	2015-02-09  Jakub Jelinek  <jakub@redhat.com>

	PR target/64979
	* tree-stdarg.c (pass_stdarg::execute): Scan phi node args for
	va_list escapes.

2015-02-11  Uros Bizjak  <ubizjak@gmail.com>

	* config/alpha/alpha.md (reload_out<mode>_aligned): Make operands 2
	and 3 earlyclobber operands.

2015-02-09  Dominik Vogt  <vogt@linux.vnet.ibm.com>

	* doc/extend.texi: s/390: Update documentation of hotpatch attribute.
	* doc/invoke.texi (-mhotpatch): s/390: Update documentation of
	-mhotpatch= option.
	* config/s390/s390.opt (mhotpatch): s/390: Remove -mhotpatch and
	-mno-hotpatch options.  Change syntax of -mhotpatch= option.
	* config/s390/s390.c (s390_hotpatch_trampoline_halfwords_default):
	Renamed.
	(s390_hotpatch_trampoline_halfwords_max): Renamed.
	(s390_hotpatch_hw_max): New name.
	(s390_hotpatch_trampoline_halfwords): Renamed.
	(s390_hotpatch_hw_before_label): New name.
	(get_hotpatch_attribute): Removed.
	(s390_hotpatch_hw_after_label): New name.
	(s390_handle_hotpatch_attribute): Add second parameter to hotpatch
	attribute.
	(s390_attribute_table): Ditto.
	(s390_function_num_hotpatch_trampoline_halfwords): Renamed.
	(s390_function_num_hotpatch_hw): New name.
	Remove special handling of inline functions and hotpatching.
	Return number of nops before and after the function label.
	(s390_can_inline_p): Removed.
	(s390_asm_output_function_label): Emit a configurable number of nops
	after the function label.
	(s390_option_override): Update -mhotpatch= syntax and remove -mhotpatch.
	(TARGET_CAN_INLINE_P) Removed.
	(TARGET_FUNCTION_ATTRIBUTE_INLINABLE_P): New.

2015-02-05  Segher Boessenkool  <segher@kernel.crashing.org>

	PR target/64580
	Backport from mainline
	* config.rs6000/rs6000.c (compute_vrsave_mask): Reverse loop order.
	(rs6000_stack_info): Add assert.
	(rs6000_output_savres_externs): New function, split off from...
	(rs6000_output_function_prologue): ... here.  Do not call it for
	thunks.

2015-02-04  Matthias Klose  <doko@ubuntu.com>

	PR target/64938
	Backport from mainline
	2015-01-15  Jan Hubicka  <hubicka@ucw.cz>

	PR ipa/64068
	PR ipa/64559
	* ipa.c (symbol_table::remove_unreachable_nodes):
	Do not put abstract origins into boundary.

2015-02-04  Uros Bizjak  <ubizjak@gmail.com>

	Backport from mainline
	2015-01-31  Uros Bizjak  <ubizjak@gmail.com>

	PR target/64882
	* config/i386/predicates.md (address_no_seg_operand): Reject
	non-CONST_INT_P operands in invalid mode.

	Backport from mainline
	2015-01-31  Uros Bizjak  <ubizjak@gmail.com>

	* config/i386/i386.md (*prefetch_prefetchw1): Remove mode of
	address_operand 0.  Rename from *prefetch_prefetchwt1_<mode>.
	* config/i386/predicates.md (address_no_seg_operand): Call
	address_operand with VOIDmode.
	(vsib_address_operand): Ditto.

2015-02-01  H.J. Lu  <hongjiu.lu@intel.com>

	Backported from mainline
	2015-01-24  H.J. Lu  <hongjiu.lu@intel.com>

	* config/i386/driver-i386.c (host_detect_local_cpu): Check new
	Silvermont, Haswell, Broadwell and Knights Landing model numbers.
	* config/i386/i386.c (processor_model): Add
	M_INTEL_COREI7_BROADWELL.
	(arch_names_table): Add "broadwell".

2015-02-01  Jakub Jelinek  <jakub@redhat.com>

	Backported from mainline
	2015-01-27  Jakub Jelinek  <jakub@redhat.com>

	PR rtl-optimization/61058
	* jump.c (cleanup_barriers): Update basic block boundaries
	if BLOCK_FOR_INSN is non-NULL on PREV.

	2015-01-26  Jakub Jelinek  <jakub@redhat.com>

	PR middle-end/64421
	* omp-low.c (simd_clone_mangle): If DECL_ASSEMBLER_NAME starts
	with asterisk, skip the first character.

	* config/rs6000/rs6000-cpus.def (POWERPC_MASKS): Add
	OPTION_MASK_QUAD_MEMORY_ATOMIC.

	2015-01-23  Jakub Jelinek  <jakub@redhat.com>

	PR rtl-optimization/63637
	PR rtl-optimization/60663
	* cse.c (merge_equiv_classes): Set new_elt->cost to MAX_COST
	if elt->cost is MAX_COST for ASM_OPERANDS.
	(find_sets_in_insn): Fix up comment typo.
	(cse_insn): Don't set src_volatile for all non-volatile
	ASM_OPERANDS in PARALLELs, but just those with multiple outputs
	or with "memory" clobber.  Set elt->cost to MAX_COST
	for ASM_OPERANDS in PARALLEL.  Set src_elt->cost to MAX_COST
	if new_src is ASM_OPERANDS and elt->cost is MAX_COST.

	PR debug/64511
	* dwarf2out.c (struct dw_loc_descr_node): Add chain_next
	GTY markup.

	2015-01-20  Jakub Jelinek  <jakub@redhat.com>

	PR debug/64663
	* dwarf2out.c (decl_piece_node): Don't put bitsize into
	mode if bitsize <= 0.
	(decl_piece_bitsize, adjust_piece_list, add_var_loc_to_decl,
	dw_sra_loc_expr): Use HOST_WIDE_INT instead of int for bit
	sizes and positions.

2015-01-29  Ilya Tocar  <ilya.tocar@intel.com>

	* config/i386/avx2intrin.h (_mm256_bslli_epi128,
	_mm256_bsrli_epi128): New.
	* config/i386/emmintrin.h (_mm_bsrli_si128, _mm_bslli_si128): Ditto.

2015-01-27  Andreas Krebbel  <Andreas.Krebbel@de.ibm.com>

	* config/s390/s390.c (s390_memory_move_cost): Increase costs for
	memory accesses.

2015-01-27  Andreas Krebbel  <Andreas.Krebbel@de.ibm.com>

	* config/s390/s390.c (s390_register_move_cost): Increase costs for
	FPR->GPR moves.

2015-01-26  Uros Bizjak  <ubizjak@gmail.com>

	Backport from mainline
	2015-01-26  Uros Bizjak  <ubizjak@gmail.com>

	PR target/64795
	* config/i386/i386.md (*movdi_internal): Also check operand 0
	to determine TYPE_LEA operand.
	(*movsi_internal): Ditto.

	Backport from mainline
	2015-01-23  Uros Bizjak  <ubizjak@gmail.com>

	* config/i386/sse.md (sse2_loadld): Set attribute isa to sse2 for
	alternative 1.

2015-01-23  Jakub Jelinek  <jakub@redhat.com>

	PR middle-end/64734
	* omp-low.c (scan_sharing_clauses): Don't ignore
	OMP_CLAUSE_MAP_ZERO_BIAS_ARRAY_SECTION GOMP_MAP_POINTER clauses
	on target data/update constructs.

2015-01-23  Wei Mi  <wmi@google.com>

	Backported from trunk.
	2015-01-22  Wei Mi  <wmi@google.com>

	PR rtl-optimization/64557
	* dse.c (record_store): Call get_addr for mem_addr.
	(check_mem_read_rtx): Likewise.

2015-01-22  Andreas Krebbel  <Andreas.Krebbel@de.ibm.com>

	* config/s390/s390.md (atomic code attribute): Fix typo "ior" ->
	"or".

2015-01-21  Wei Mi  <wmi@google.com>

	Backported from trunk.
	2014-11-22  Jan Hubicka  <hubicka@ucw.cz>

	PR ipa/63970
	* ipa.c (symbol_table::remove_unreachable_nodes): Mark all inline clones
	as having abstract origin used.
	* ipa-inline-transform.c (can_remove_node_now_p_1): Drop abstract
	origin check.
	(clone_inlined_nodes): Copy abstract originflag.
	* lto-cgraph.c (compute_ltrans_boundary): Use get_create to get
	abstract origin node.

2015-01-20  Chung-Lin Tang  <cltang@codesourcery.com>

	Backport from mainline
	* config/nios2/nios2.c (nios2_asm_file_end): Implement
	TARGET_ASM_FILE_END hook for adding .note.GNU-stack section when
	needed.
	(TARGET_ASM_FILE_END): Define.

2015-01-15  Martin Liska  <mliska@suse.cz>

	Backport from mainline
	2014-11-27  Richard Biener  <rguenther@suse.de>

	PR middle-end/63704
	* alias.c (mems_in_disjoint_alias_sets_p): Remove assert
	and instead return false when !fstrict-aliasing.

2015-01-15  Eric Botcazou  <ebotcazou@adacore.com>

	* expr.c (expand_expr_real_1) <normal_inner_ref>: Use the expression to
	set the memory attributes in all cases but clear MEM_EXPR if need be.

2015-01-14  Jakub Jelinek  <jakub@redhat.com>

	Backported from mainline
	2015-01-12  Jakub Jelinek  <jakub@redhat.com>

	PR target/64513
	* config/i386/i386.c (ix86_expand_prologue): Add
	REG_FRAME_RELATED_EXPR to %rax and %r10 pushes.

	2015-01-13  Jakub Jelinek  <jakub@redhat.com>

	PR rtl-optimization/64286
	* ree.c (combine_reaching_defs): Move part of comment earlier,
	remove !SCALAR_INT_MODE_P check.
	(add_removable_extension): Don't add vector mode
	extensions if all uses of the source register aren't the same
	vector extensions.

	2015-01-12  Jakub Jelinek  <jakub@redhat.com>

	PR tree-optimization/64563
	* tree-vrp.c (vrp_evaluate_conditional): Check for VR_RANGE
	instead of != VR_VARYING.

2015-01-14  Marek Polacek  <polacek@redhat.com>

	Backport from mainline
	2015-01-13  Marek Polacek  <polacek@redhat.com>

	PR middle-end/64391
	* trans-mem.c (get_attrs_for): Return NULL_TREE if X is NULL_TREE.

2015-01-13  Marc Glisse  <marc.glisse@inria.fr>

	PR c++/54442
	* tree.c (build_qualified_type): Use a canonical type for
	TYPE_CANONICAL.

2015-01-13  Pat Haugen  <pthaugen@us.ibm.com>

	Backport from mainline
	2014-12-20  Segher Boessenkool  <segher@kernel.crashing.org>

	PR target/64358
	* config/rs6000/rs6000.c (rs6000_split_logical_inner): Swap the
	input operands if only the second is inverted.
	* config/rs6000/rs6000.md (*boolc<mode>3_internal1 for BOOL_128):
	Swap BOOL_REGS_OP1 and BOOL_REGS_OP2.  Correct arguments to
	rs6000_split_logical.
	(*boolc<mode>3_internal2 for TI2): Swap operands[1] and operands[2].

2015-01-13  Renlin Li  <renlin.li@arm.com>

	Backport from mainline:
	2014-11-19 Renlin Li <renlin.li@arm.com>

	PR target/63424
	* config/aarch64/aarch64-simd.md (<su><maxmin>v2di3): New.

2015-01-13  Oleg Endo  <olegendo@gcc.gnu.org>

	Backport form mainline
	2015-01-13  Oleg Endo  <olegendo@gcc.gnu.org>

	PR target/64479
	* rtlanal.c (set_reg_p): Handle SEQUENCE constructs.

2015-01-09  Jakub Jelinek  <jakub@redhat.com>

	PR rtl-optimization/64536
	* cfgrtl.c (rtl_tidy_fallthru_edge): Handle removal of degenerate
	tablejumps.

2015-01-09  Michael Meissner  <meissner@linux.vnet.ibm.com>

	Backport from mainline:
	2015-01-06  Michael Meissner  <meissner@linux.vnet.ibm.com>

	PR target/64505
	* config/rs6000/rs6000.c (rs6000_secondary_reload): Return the
	correct reload handler if -m32 -mpowerpc64 is used.

2015-01-09  Sebastian Huber  <sebastian.huber@embedded-brains.de>

	Backport from mainline:
	2015-01-09  Sebastian Huber  <sebastian.huber@embedded-brains.de>

	* config/rs6000/rtems.h (CPP_OS_RTEMS_SPEC): Define __PPC_CPU_E6500__
	for -mcpu=e6500.
	* config/rs6000/t-rtems: Add e6500 multilibs.

2015-01-09  Sebastian Huber  <sebastian.huber@embedded-brains.de>

	Backport from mainline:
	2015-01-09  Sebastian Huber  <sebastian.huber@embedded-brains.de>

	* config/rs6000/t-rtems: Add -mno-spe to soft-float multilib for
	MPC8540.

2015-01-09  Sebastian Huber  <sebastian.huber@embedded-brains.de>

	Backport from mainline:
	2015-01-09  Sebastian Huber  <sebastian.huber@embedded-brains.de>

	* config/rs6000/t-rtems: Use MULTILIB_REQUIRED instead of
	MULTILIB_EXCEPTIONS.

2015-01-09  Renlin Li  <renlin.li@arm.com>

	Backport from mainline:
	2014-08-12 Ramana Radhakrishnan <ramana.radhakrishnan@arm.com>

	PR target/61413
	* config/arm/arm.h (TARGET_CPU_CPP_BUILTINS): Fix definition
	of __ARM_SIZEOF_WCHAR_T.

2015-01-08  Christian Bruel  <christian.bruel@st.com>

	PR target/64507
	* config/sh/sh-mem.cc (sh_expand_cmpnstr): Check 0 length.

2015-01-03  John David Anglin  <danglin@gcc.gnu.org>

	* config/pa/pa.md (decrement_and_branch_until_zero): Use `Q' constraint
	instead of `m' constraint.  Likewise for unnamed movb comparison
	patterns using reg_before_reload_operand predicate.
	* config/pa/predicates.md (reg_before_reload_operand): Tighten
	predicate to reject register index and LO_SUM DLT memory forms
	after reload.

2014-12-27  H.J. Lu  <hongjiu.lu@intel.com>

	Backport from mainline:
	2014-12-27  H.J. Lu  <hongjiu.lu@intel.com>

	PR target/64409
	* config/i386/i386.c (ix86_function_type_abi): Issue an error
	when ms_abi attribute is used with x32.

2014-12-27  Uros Bizjak  <ubizjak@gmail.com>

	* config/i386/mmx.md (*vec_extractv2sf_1): Do not emit unpckhps.
	Emit movshdup for SSE3 and shufps otherwise.
	(*vec_extractv2si_1): Do not emit punpckhdq and unpckhps.
	Emit pshufd for SSE2 and shufps otherwise.

2014-12-24  Nick Clifton  <nickc@redhat.com>

	Backport from mainline:
	2014-06-13  Nick Clifton  <nickc@redhat.com>

	* config/rx/rx.h (JUMP_ALIGN): Return the log value if user
	requested alignment is active.
	(LABEL_ALIGN): Likewise.
	(LOOP_ALIGN): Likewise.

	2014-03-25  Nick Clifton  <nickc@redhat.com>

	* config/rx/rx.c (rx_print_operand): Allow R operator to accept
	SImode values.

2014-12-17  Ulrich Weigand  <Ulrich.Weigand@de.ibm.com>

	Backport from mainline
	2014-12-03  Ulrich Weigand  <Ulrich.Weigand@de.ibm.com>

	PR rtl-optimization/64010
	* reload.c (push_reload): Before reusing a register contained
	in an operand as input reload register, ensure that it is not
	used in CALL_INSN_FUNCTION_USAGE.

2014-12-15  Jakub Jelinek  <jakub@redhat.com>

	PR sanitizer/64265
	* tsan.c (instrument_func_entry): Insert __tsan_func_entry
	call on edge from entry block to single succ instead
	of after labels of single succ of entry block.

2014-12-14  H.J. Lu  <hongjiu.lu@intel.com>

	Backported from mainline
	2014-12-14  H.J. Lu  <hongjiu.lu@intel.com>

	PR rtl-optimization/64037
	* combine.c (setup_incoming_promotions): Pass the argument
	before any promotions happen to promote_function_mode.

2014-12-14  H.J. Lu  <hongjiu.lu@intel.com>

	Backported from mainline
	2014-12-06  H.J. Lu  <hongjiu.lu@intel.com>

	PR target/64200
	* config/i386/i386.c (decide_alg): Don't assert "alg != libcall"
	for TARGET_INLINE_STRINGOPS_DYNAMICALLY.

2014-12-13  Jakub Jelinek  <jakub@redhat.com>

	Backported from mainline
	2014-12-12  Jakub Jelinek  <jakub@redhat.com>

	PR tree-optimization/64269
	* tree-ssa-forwprop.c (simplify_builtin_call): Bail out if
	len2 or diff are too large.

2014-12-11  Eric Botcazou  <ebotcazou@adacore.com>

	* doc/md.texi (Insn Lengths): Fix description of (pc).

2014-12-11  Renlin Li  <renlin.li@arm.com>

	Backport from mainline
	2014-12-11  Renlin Li  <renlin.li@arm.com>

	* config/aarch64/aarch64.c (aarch64_parse_cpu): Don't define
	selected_tune.
	(aarch64_override_options): Use selected_cpu's tuning.

2014-12-10  Bill Schmidt  <wschmidt@linux.vnet.ibm.com>

	Backport from mainline
	2014-09-02  Bill Schmidt  <wschmidt@linux.vnet.ibm.com>

	* config/rs6000/rs6000-builtin.def (XVCVSXDDP_SCALE):  New
	built-in definition.
	(XVCVUXDDP_SCALE): Likewise.
	(XVCVDPSXDS_SCALE): Likewise.
	(XVCVDPUXDS_SCALE): Likewise.
	* config/rs6000/rs6000-c.c (altivec_overloaded_builtins):  Add
	entries for VSX_BUILTIN_XVCVSXDDP_SCALE,
	VSX_BUILTIN_XVCVUXDDP_SCALE, VSX_BUILTIN_XVCVDPSXDS_SCALE, and
	VSX_BUILTIN_XVCVDPUXDS_SCALE.
	* config/rs6000/rs6000-protos.h (rs6000_scale_v2df): New
	prototype.
	* config/rs6000/rs6000.c (real.h): New include.
	(rs6000_scale_v2df): New function.
	* config/rs6000/vsx.md (UNSPEC_VSX_XVCVSXDDP): New unspec.
	(UNSPEC_VSX_XVCVUXDDP): Likewise.
	(UNSPEC_VSX_XVCVDPSXDS): Likewise.
	(UNSPEC_VSX_XVCVDPUXDS): Likewise.
	(vsx_xvcvsxddp_scale): New define_expand.
	(vsx_xvcvsxddp): New define_insn.
	(vsx_xvcvuxddp_scale): New define_expand.
	(vsx_xvcvuxddp): New define_insn.
	(vsx_xvcvdpsxds_scale): New define_expand.
	(vsx_xvcvdpsxds): New define_insn.
	(vsx_xvcvdpuxds_scale): New define_expand.
	(vsx_xvcvdpuxds): New define_insn.
	* doc/extend.texi (vec_ctf): Add new prototypes.
	(vec_cts): Likewise.
	(vec_ctu): Likewise.
	(vec_splat): Likewise.
	(vec_div): Likewise.
	(vec_mul): Likewise.

	Backport from mainline
	2014-08-28  Bill Schmidt  <wschmidt@linux.vnet.ibm.com>

	* config/rs6000/altivec.h (vec_xl): New #define.
	(vec_xst): Likewise.
	* config/rs6000/rs6000-builtin.def (XXSPLTD_V2DF): New built-in.
	(XXSPLTD_V2DI): Likewise.
	(DIV_V2DI): Likewise.
	(UDIV_V2DI): Likewise.
	(MUL_V2DI): Likewise.
	* config/rs6000/rs6000-c.c (altivec_overloaded_builtins): Add
	entries for VSX_BUILTIN_XVRDPI, VSX_BUILTIN_DIV_V2DI,
	VSX_BUILTIN_UDIV_V2DI, VSX_BUILTIN_MUL_V2DI,
	VSX_BUILTIN_XXSPLTD_V2DF, and VSX_BUILTIN_XXSPLTD_V2DI).
	* config/rs6000/vsx.md (UNSPEC_VSX_XXSPLTD): New unspec.
	(UNSPEC_VSX_DIVSD): Likewise.
	(UNSPEC_VSX_DIVUD): Likewise.
	(UNSPEC_VSX_MULSD): Likewise.
	(vsx_mul_v2di): New insn-and-split.
	(vsx_div_v2di): Likewise.
	(vsx_udiv_v2di): Likewise.
	(vsx_xxspltd_<mode>): New insn.

	Backport from mainline
	2014-08-20  Bill Schmidt  <wschmidt@linux.vnet.ibm.com>

	* config/rs6000/altivec.h (vec_cpsgn): New #define.
	(vec_mergee): Likewise.
	(vec_mergeo): Likewise.
	(vec_cntlz): Likewise.
	* config/rs600/rs6000-c.c (altivec_overloaded_builtins): Add new
	entries for VEC_AND, VEC_ANDC, VEC_MERGEH, VEC_MERGEL, VEC_NOR,
	VEC_OR, VEC_PACKSU, VEC_XOR, VEC_PERM, VEC_SEL, VEC_VCMPGT_P,
	VMRGEW, and VMRGOW.
	* doc/extend.texi: Document various forms of vec_cpsgn,
	vec_splats, vec_and, vec_andc, vec_mergeh, vec_mergel, vec_nor,
	vec_or, vec_perm, vec_sel, vec_sub, vec_xor, vec_all_eq,
	vec_all_ge, vec_all_gt, vec_all_le, vec_all_lt, vec_all_ne,
	vec_any_eq, vec_any_ge, vec_any_gt, vec_any_le, vec_any_lt,
	vec_any_ne, vec_mergee, vec_mergeo, vec_packsu, and vec_cntlz.

	Backport from mainline
	2014-07-20  Bill Schmidt  <wschmidt@linux.vnet.ibm.com>

	* config/rs6000/altivec.md (unspec enum):  Fix typo in UNSPEC_VSLDOI.
	(altivec_vsldoi_<mode>): Likewise.


2014-12-10  Jakub Jelinek  <jakub@redhat.com>

	PR tree-optimization/62021
	* omp-low.c (simd_clone_adjust_return_type): Use
	vector of pointer_sized_int_node types instead vector of pointer
	types.
	(simd_clone_adjust_argument_types): Likewise.

2014-12-10  Bill Schmidt  <wschmidt@linux.vnet.ibm.com>

	Backport from mainline:
	2014-12-09  Bill Schmidt  <wschmidt@linux.vnet.ibm.com>

	PR middle-end/64225
	* tree-ssa-reassoc.c (acceptable_pow_call): Disable transformation
	for BUILT_IN_POW when flag_errno_math is present.

2014-12-10  Marek Polacek  <polacek@redhat.com>

	Backport from mainline
	2014-12-10  Marek Polacek  <polacek@redhat.com>

	PR tree-optimization/61686
	* tree-ssa-reassoc.c (range_entry_cmp): Use q->high instead of
	p->high.

2014-12-09  David Edelsohn  <dje.gcc@gmail.com>

	Backport from mainline
	2014-12-05  David Edelsohn  <dje.gcc@gmail.com>

	* config/rs6000/xcoff.h (ASM_OUTPUT_ALIGNED_LOCAL): Append
	alignment to section name. Increase default alignment to
	word.

2014-12-09  Uros Bizjak  <ubizjak@gmail.com>

	PR bootstrap/64213
	Revert:
	2014-11-28  H.J. Lu  <hongjiu.lu@intel.com>

	PR rtl-optimization/64037
	* combine.c (setup_incoming_promotions): Pass the argument
	before any promotions happen to promote_function_mode.

2014-12-09  Richard Biener  <rguenther@suse.de>

	PR tree-optimization/64191
	* tree-vect-stmts.c (vect_stmt_relevant_p): Clobbers are
	not relevant (nor are their uses).

2014-12-07  Oleg Endo  <olegendo@gcc.gnu.org>

	Backport from mainline
	2014-12-07  Oleg Endo  <olegendo@gcc.gnu.org>

	PR target/50751
	* config/sh/sh.md (extendqihi2): Allow only for TARGET_SH1.

2014-12-05  H.J. Lu  <hongjiu.lu@intel.com>

	Backport from mainline
	2014-12-02  H.J. Lu  <hongjiu.lu@intel.com>

	PR target/64108
	* config/i386/i386.c (decide_alg): Stop only if there aren't
	any usable algorithms.

2014-12-05  H.J. Lu  <hongjiu.lu@intel.com>

	Backport from mainline
	2014-11-28  H.J. Lu  <hongjiu.lu@intel.com>

	PR rtl-optimization/64037
	* combine.c (setup_incoming_promotions): Pass the argument
	before any promotions happen to promote_function_mode.

2014-12-04  Tobias Burnus  <burnus@net-b.de>

	* configure.ac
	(ac_has_isl_schedule_constraints_compute_schedule):
	New check.
	* graphite-clast-to-gimple.c: For ISL 0.14, include deprecate headers.
	* graphite-interchange.c: Ditto.
	* graphite-poly.c: Ditto.
	* graphite-sese-to-poly.c: Ditto.
	* graphite-optimize-isl.c (getScheduleForBandList): Ditto.
	Conditionally use ISL 0.13+ functions.
	* config.in: Regenerate.
	* configure: Regenerate.

2014-12-04  Jakub Jelinek  <jakub@redhat.com>

	PR c++/56493
	* convert.c (convert_to_real, convert_to_expr, convert_to_complex):
	Handle COMPOUND_EXPR.

2014-12-03  Jakub Jelinek  <jakub@redhat.com>

	PR c/59708
	* expmed.c (expand_widening_mult): Return const0_rtx if
	coeff is 0.

2014-12-03  Martin Jambor  <mjambor@suse.cz>

	PR ipa/64153
	* ipa-inline-analysis.c (evaluate_conditions_for_known_args): Check
	type sizes before view_converting.

2014-12-03  Shanyao Chen  <chenshanyao@huawei.com>

	Backport from mainline
	2014-11-20  Ramana Radhakrishnan  <ramana.radhakrishnan@arm.com>

	PR target/59593
	* config/arm/arm.md (*movhi_insn): Use right formatting
	for immediate.

	2014-11-19  Felix Yang  <felix.yang@huawei.com>
		    Shanyao Chen  <chenshanyao@huawei.com>

	PR target/59593
	* config/arm/arm.md (define_attr "arch"): Add v6t2.
	(define_attr "arch_enabled"): Add test for the above.
	(*movhi_insn_arch4): Add new alternative.

2014-12-03  Renlin Li  <Renlin.Li@arm.com>

	Backported from mainline
	2014-12-03  Renlin Li  <Renlin.Li@arm.com>

	PR middle-end/63762
	PR target/63661
	* ira.c (ira): Update preferred class.

2014-12-02  Uros Bizjak  <ubizjak@gmail.com>

	PR target/64113
	* config/alpha/alpha.md (call_value_osf_tlsgd): Do not split insn
	using post-reload splitter.  Use peephole2 pass instead.
	(call_value_osf_tlsldm): Ditto.
	(TLS_CALL): New int iterator.
	(tls): New int attribute.
	(call_value_osf_<tls>): Merge insn pattern from call_value_osf_tlsgd
	and call_value_tlsldm using TLS_CALL int iterator.

2014-12-02  Ulrich Weigand  <Ulrich.Weigand@de.ibm.com>

	PR target/64115
	* config/rs6000/rs6000.c (rs6000_delegitimize_address): Remove
	invalid UNSPEC_TOCREL sanity check under ENABLE_CHECKING.

2014-12-01  Richard Biener  <rguenther@suse.de>

	PR middle-end/64111
	* tree.c (int_cst_hash_hash): Use TYPE_UID instead of
	htab_hash_pointer to not break PCH.

2014-12-01  Martin Jambor  <mjambor@suse.cz>

	PR ipa/63551
	* ipa-inline-analysis.c (evaluate_conditions_for_known_args): Convert
	value of the argument to the type of the value in the condition.

2014-11-28  Jakub Jelinek  <jakub@redhat.com>

	Backported from mainline
	2014-11-27  Jakub Jelinek  <jakub@redhat.com>

	PR middle-end/64067
	* expr.c (expand_expr_addr_expr_1) <case COMPOUND_LITERAL_EXPR>:
	Handle it by returning address of COMPOUND_LITERAL_EXPR_DECL
	not only if modifier is EXPAND_INITIALIZER, but whenever
	COMPOUND_LITERAL_EXPR_DECL is non-NULL and TREE_STATIC.

	2014-11-19  Jakub Jelinek  <jakub@redhat.com>

	PR tree-optimization/63915
	* tree-vect-stmts.c (vectorizable_simd_clone_call): Pass
	true instead of false as last argument to gsi_replace.

	PR sanitizer/63913
	* ubsan.c: Include tree-eh.h.
	(instrument_bool_enum_load): Handle loads that can throw.

	2014-10-31  Jakub Jelinek  <jakub@redhat.com>

	PR rtl-optimization/63659
	* ree.c (update_reg_equal_equiv_notes): New function.
	(combine_set_extension, transform_ifelse): Use it.

2014-11-28  Ramana Radhakrishnan  <ramana.radhakrishnan@arm.com>

	Backport from mainline.
	2014-11-28  Ramana Radhakrishnan  <ramana.radhakrishnan@arm.com>

	* config/arm/t-aprofile (MULTILIB_MATCHES): New entry for
	-march=armv8-a+crc.

2014-11-26  Richard Biener  <rguenther@suse.de>

	PR middle-end/63738
	* tree-data-ref.c (split_constant_offset_1): Do not follow
	SSA edges for SSA names with SSA_NAME_OCCURS_IN_ABNORMAL_PHI.

2014-11-26  Richard Biener  <rguenther@suse.de>

	Backport from mainline
	2014-11-26  Richard Biener  <rguenther@suse.de>

	PR tree-optimization/62238
	* tree-predcom.c (ref_at_iteration): Unshare the expression
	before gimplifying it.

	2014-11-25  Richard Biener  <rguenther@suse.de>

	PR tree-optimization/61927
	* tree-vect-loop.c (vect_analyze_loop_2): Revert ordering
	of group and pattern analysis to the one in GCC 4.8.

	2014-11-07  Richard Biener  <rguenther@suse.de>

	PR tree-optimization/63605
	* fold-const.c (fold_binary_loc): Properly use element_precision
	for types that may not be scalar.

	2014-10-28  Richard Biener  <rguenther@suse.de>

	PR middle-end/63665
	* fold-const.c (fold_comparison): Properly guard simplifying
	against INT_MAX/INT_MIN with !TYPE_OVERFLOW_WRAPS.

2014-11-25  Rohit  <rohitarulraj@freescale.com>

	PR bootstrap/63703
	* config/rs6000/darwin.h (REGISTER_NAMES): Update based on 32 newly
	added GCC hard register numbers for SPE high registers.

2014-11-23  Oleg Endo  <olegendo@gcc.gnu.org>

	Backport from mainline
	2014-11-23  Oleg Endo  <olegendo@gcc.gnu.org>

	PR target/53976
	* config/sh/sh_optimize_sett_clrt.cc
	(sh_optimize_sett_clrt::find_last_ccreg_values): Return bool instead
	of void.  Abort at complex edges.
	(sh_optimize_sett_clrt::execute): Do nothing if find_last_ccreg_values
	returned false.

2014-11-22  Oleg Endo  <olegendo@gcc.gnu.org>

	Backport from mainline
	2014-11-22  Oleg Endo  <olegendo@gcc.gnu.org>

	PR target/63783
	PR target/51244
	* config/sh/sh_treg_combine.cc (sh_treg_combine::make_not_reg_insn):
	Do not emit bitwise not insn.  Emit logical not insn sequence instead.
	Adjust related comments throughout the file.

2014-11-22  Oleg Endo  <olegendo@gcc.gnu.org>

	Backport from mainline
	2014-11-20  Segher Boessenkool  <segher@kernel.crashing.org>

	PR target/60111
	* config/sh/sh.c: Use signed char for signed field.

2014-11-21  Bill Schmidt  <wschmidt@linux.vnet.ibm.com>

	PR target/63673
	* config/rs6000/rs6000-c.c (altivec_overloaded_builtins): Allow
	the base pointer of vec_vsx_ld and vec_vsx_st to take a pointer to
	double.

2014-11-21  Richard Biener  <rguenther@suse.de>

	PR tree-optimization/61750
	* tree-ssa-forwprop.c (simplify_vce): Verify type sizes
	match for the resulting VIEW_CONVERT_EXPR.

2014-11-19  Uros Bizjak  <ubizjak@gmail.com>

	PR target/63947
	* config/i386/i386.c (put_condition_code) <case LTU, case GEU>:
	Output "b" and "nb" suffix for FP mode.

2014-11-19  Tom de Vries  <tom@codesourcery.com>

	Backport from mainline
	PR tree-optimization/62167
	* tree-ssa-tail-merge.c (stmt_local_def): Handle statements with vuse
	conservatively.
	(gimple_equal_p): Don't use vn_valueize to compare for lhs equality of
	assigns.

2014-11-16  Eric Botcazou  <ebotcazou@adacore.com>

	* doc/tm.texi.in (TARGET_FLAGS_REGNUM): Move around.
	* doc/tm.texi: Regenerate.

2014-11-14  Felix Yang  <felix.yang@huawei.com>

	Backport from mainline
	2014-11-14  Felix Yang  <felix.yang@huawei.com>
		    Jiji Jiang  <jiangjiji@huawei.com>

	* config/aarch64/aarch64-simd.md (*aarch64_simd_ld1r<mode>): Use
	VALL mode iterator instead of VALLDI.

2014-11-13  Teresa Johnson  <tejohnson@google.com>

	PR tree-optimization/63841
	* tree-ssa-strlen.c (strlen_optimize_stmt): Ignore clobbers.

2014-11-13  Christophe Lyon  <christophe.lyon@linaro.org>

	Backport from mainline
	2014-11-02  Michael Collison  <michael.collison@linaro.org>

	* config/arm/arm.h (CLZ_DEFINED_VALUE_AT_ZERO) : Update
	to support vector modes.
	(CTZ_DEFINED_VALUE_AT_ZERO): Ditto.

2014-11-13  Eric Botcazou  <ebotcazou@adacore.com>

	* doc/tm.texi.in (SELECT_CC_MODE): Update example.
	(REVERSIBLE_CC_MODE): Fix example.
	(REVERSE_CONDITION): Fix typo.
	* doc/tm.texi: Regenerate.

2014-11-12  Jakub Jelinek  <jakub@redhat.com>

	PR ipa/63838
	* ipa-pure-const.c (propagate_nothrow): Walk w->indirect_calls
	chain instead of node->indirect_calls.

2014-11-11  Eric Botcazou  <ebotcazou@adacore.com>

	PR target/61535
	* config/sparc/sparc.c (function_arg_vector_value): Deal with vectors
	smaller than 8 bytes.
	(sparc_function_arg_1): Tweak.
	(sparc_function_value_1): Tweak.

2014-11-08  Eric Botcazou  <ebotcazou@adacore.com>

	* config/arm/arm.c (arm_set_return_address): Mark the store as frame
	related, if any.
	(thumb_set_return_address): Likewise.

2014-11-07  Daniel Hellstrom  <daniel@gaisler.com>

	* config.gcc (sparc-*-rtems*): Clean away unused t-elf.
	* config/sparc/t-rtems: Add leon3v7 and muser-mode multilibs.

2014-11-07  Marek Polacek  <polacek@redhat.com>

	Backported from mainline
	2014-10-23  Marek Polacek  <polacek@redhat.com>

	* c-ubsan.c (ubsan_instrument_shift): Perform the MINUS_EXPR
	in unsigned type.

2014-11-06  John David Anglin  <danglin@gcc.gnu.org>

	* config/pa/pa.md (trap): New insn.  Add "trap" to attribute type.
	Don't allow trap insn in in_branch_delay, in_nullified_branch_delay
	or in_call_delay.

2014-11-06  Daniel Hellstrom  <daniel@gaisler.com>

	* config.gcc (sparc*-*-*): Accept mcpu=leon3v7 processor.
	* doc/invoke.texi (SPARC options): Add mcpu=leon3v7 comment.
	* config/sparc/leon.md (leon3_load, leon_store, leon_fp_*): Handle
	leon3v7 as leon3.
	* config/sparc/sparc-opts.h (enum processor_type): Add LEON3V7.
	* config/sparc/sparc.c (sparc_option_override): Add leon3v7 support.
	* config/sparc/sparc.h (TARGET_CPU_leon3v7): New define.
	* config/sparc/sparc.md (cpu): Add leon3v7.
	* config/sparc/sparc.opt (enum processor_type): Add leon3v7.

2014-11-05  Uros Bizjak  <ubizjak@gmail.com>

	PR target/63538
	* config/i386/i386.c (in_large_data_p): Reject automatic variables.
	(ix86_encode_section_info): Do not check for non-automatic varibles
	when setting SYMBOL_FLAG_FAR_ADDR flag.
	(x86_64_elf_select_section): Do not check ix86_cmodel here.
	(x86_64_elf_unique_section): Ditto.
	(x86_elf_aligned_common): Emit tab before .largecomm.

2014-11-05  Uros Bizjak  <ubizjak@gmail.com>

	Backport from mainline:
	2014-10-20  Uros Bizjak  <ubizjak@gmail.com>

	* varasm.c (const_alias_set): Remove.
	(init_varasm_once): Remove initialization of const_alias_set.
	(build_constant_desc): Do not set alias set to const_alias_set.

	Backport from mainline:
	2014-10-14  Uros Bizjak  <ubizjak@gmail.com>

	PR rtl-optimization/63475
	* alias.c (true_dependence_1): Always use get_addr to extract
	true address operands from x_addr and mem_addr.  Use extracted
	address operands to check for references with alignment ANDs.
	Use extracted address operands with find_base_term and
	base_alias_check. For noncanonicalized operands call canon_rtx with
	extracted address operand.
	(write_dependence_1): Ditto.
	(may_alias_p): Ditto.  Remove unused calls to canon_rtx.

	Backport from mainline:
	2014-10-10  Uros Bizjak  <ubizjak@gmail.com>

	PR rtl-optimization/63483
	* alias.c (true_dependence_1): Do not exit early for MEM_READONLY_P
	references when alignment ANDs are involved.
	(write_dependence_p): Ditto.
	(may_alias_p): Ditto.

2014-10-31  DJ Delorie  <dj@redhat.com>

	* expmed.c (strict_volatile_bitfield_p): Fix off-by-one error.

2014-10-31  Kyrylo Tkachov  <kyrylo.tkachov@arm.com>

	* config/aarch64/aarch64-elf-raw.h (CA53_ERR_835769_SPEC): Define.
	(LINK_SPEC): Include CA53_ERR_835769_SPEC.
	* config/aarch64/aarch64-linux.h (CA53_ERR_835769_SPEC): Define.
	(LINK_SPEC): Include CA53_ERR_835769_SPEC.

2014-10-31  Jakub Jelinek  <jakub@redhat.com>

	PR sanitizer/63697
	* tree-vrp.c (simplify_internal_call_using_ranges): For subcode ==
	MINUS_EXPR, check overflow on vr0.min - vr1.max and vr0.max - vr1.min
	instead of vr0.min - vr1.min and vr0.max - vr1.max.

2014-10-30  Georg-Johann Lay  <avr@gjlay.de>

	PR63633
	* config/avr/avr-protos.h (regmask): New inline function.
	(avr_fix_inputs, avr_emit3_fix_outputs): New protos.
	* config/avr/avr.c (avr_fix_operands, avr_move_fixed_operands)
	(avr_fix_inputs, avr_emit3_fix_outputs): New functions.
	* config/avr/avr-fixed.md (mulqq3_nomul, muluqq3_nomul)
	(mul<ALL2QA>3, mul<ALL4A>3, <usdiv><ALL1Q>3, <usdiv><ALL2QA>3)
	(<usdiv><ALL4A>3, round<ALL124QA>3): Fix input operands.
	* config/avr/avr-dimode.md (add<ALL8>3, sub<ALL8>3)
	(<ss_addsub><ALL8S>3, <us_addsub><ALL8U>3, cbranch<ALL8>4)
	(<di_shifts><ALL8>3, <any_extend>mulsidi3): Fix input operands.
	* config/avr/avr.md (mulqi3_call, mulhi3_call, mulsi3, mulpsi3)
	(mulu<QIHI>si3, muls<QIHI>si3, mulohisi3, <any_extend>mulhisi3)
	(usmulhisi3, <any_extend>mulhi3_highpart, mulsqipsi3)
	(fmul, fmuls, fmulsu): Fix operands.  Turn insn into expander as
	needed.

2014-10-30  Jakub Jelinek  <jakub@redhat.com>

	* BASE-VER: Set to 4.9.3.
	* DEV-PHASE: Set to prerelease.

2014-10-30  Release Manager

	* GCC 4.9.2 released.

2014-10-29  Kyrylo Tkachov  <kyrylo.tkachov@arm.com>

	* config/aarch64/aarch64.c (aarch64_madd_needs_nop): Restore
	recog state after aarch64_prev_real_insn call.

2014-10-27  Guozhi Wei  <carrot@google.com>

	PR tree-optimization/63530
	tree-vect-data-refs.c (vect_create_addr_base_for_vector_ref): Set
	pointer alignment according to DR_MISALIGNMENT.

2014-10-25  Yury Gribov  <y.gribov@samsung.com>

	PR sanitizer/63638
	* asan.c (enum asan_check_flags): Fixed ASAN_CHECK_LAST.

2014-10-24  Markus Trippelsdorf  <markus@trippelsdorf.de>

	PR bootstrap/63632
	* collect2.c (main): Filter out -fno-lto.

2014-10-22  Richard Biener  <rguenther@suse.de>
	    Tobias Burnus <burnus@net-b.de>

	PR lto/63603
	* gcc.c (LINK_COMMAND_SPEC): Add %{fno-lto}.

2014-10-21  Jakub Jelinek  <jakub@redhat.com>

	PR tree-optimization/63563
	* tree-vect-data-refs.c (vect_analyze_data_ref_accesses): Bail out
	if either dra or drb stmts are not normal loads/stores.

2014-10-17  Jakub Jelinek  <jakub@redhat.com>

	* asan.c (instrument_derefs): Allow instrumentation of odd-sized
	accesses even for -fsanitize=address.
	(execute_sanopt): Only allow use_calls for -fsanitize=kernel-address.

	PR tree-optimization/63302
	* tree-ssa-reassoc.c (optimize_range_tests_xor,
	optimize_range_tests_diff): Use !integer_pow2p () instead of
	tree_log2 () < 0.

2014-10-16  Yury Gribov  <y.gribov@samsung.com>

	* asan.c (instrument_derefs): Enable unaligned path for KASan.

2014-10-16  Yury Gribov  <y.gribov@samsung.com>

	Backport from mainline
	2014-10-03  Yury Gribov  <y.gribov@samsung.com>

	* asan.c (asan_finish_file): Disable __asan_init calls for KASan;
	don't emit empty ctors.

2014-10-16  Yury Gribov  <y.gribov@samsung.com>

	Backport from mainline
	2014-09-01  Yury Gribov  <y.gribov@samsung.com>

	PR sanitizer/61897
	PR sanitizer/62140

	* asan.c (asan_mem_ref_get_end): Handle non-ptroff_t lengths.
	(build_check_stmt): Likewise.
	(instrument_strlen_call): Likewise.
	(asan_expand_check_ifn): Likewise and fix types.
	(maybe_cast_to_ptrmode): New function.

2014-10-16  Yury Gribov  <y.gribov@samsung.com>

	Backport from mainline
	2014-08-18  Yury Gribov  <y.gribov@samsung.com>

	PR sanitizer/62089

	* asan.c (instrument_derefs): Fix bitfield check.

2014-10-16  Yury Gribov  <y.gribov@samsung.com>

	Backport from mainline
	2014-08-11  Yury Gribov  <y.gribov@samsung.com>

	* asan.c (asan_check_flags): New enum.
	(build_check_stmt_with_calls): Removed function.
	(build_check_stmt): Split inlining logic to
	asan_expand_check_ifn.
	(instrument_derefs): Rename parameter.
	(instrument_mem_region_access): Rename parameter.
	(instrument_strlen_call): Likewise.
	(asan_expand_check_ifn): New function.
	(asan_instrument): Remove old code.
	(pass_sanopt::execute): Change handling of
	asan-instrumentation-with-call-threshold.
	(asan_clear_shadow): Fix formatting.
	(asan_function_start): Likewise.
	(asan_emit_stack_protection): Likewise.
	* doc/invoke.texi (asan-instrumentation-with-call-threshold):
	Update description.
	* internal-fn.c (expand_ASAN_CHECK): New function.
	* internal-fn.def (ASAN_CHECK): New internal function.
	* params.def (PARAM_ASAN_INSTRUMENTATION_WITH_CALL_THRESHOLD):
	Update description.
	(PARAM_ASAN_USE_AFTER_RETURN): Likewise.
	* tree.c: Small comment fix.

2014-10-16  Yury Gribov  <y.gribov@samsung.com>

	Backport from mainline
	2014-08-11  Yury Gribov  <y.gribov@samsung.com>

	* gimple.c (gimple_call_fnspec): Support internal functions.
	(gimple_call_return_flags): Use const.
	* Makefile.in (GTFILES): Add internal-fn.h to list of GC files.
	* internal-fn.def: Add fnspec information.
	* internal-fn.h (internal_fn_fnspec): New function.
	(init_internal_fns): Declare new function.
	* internal-fn.c (internal_fn_fnspec_array): New global variable.
	(init_internal_fns): New function.
	* tree-core.h: Update macro call.
	* tree.c (build_common_builtin_nodes): Initialize internal fns.

	Backport from mainline
	2014-08-12  Yury Gribov  <y.gribov@samsung.com>

	* internal-fn.c (init_internal_fns): Fix off-by-one.

2014-10-16  Yury Gribov  <y.gribov@samsung.com>

	Backport from mainline
	2014-07-31  Yury Gribov  <y.gribov@samsung.com>

	* doc/cpp.texi (__SANITIZE_ADDRESS__): Updated description.
	* doc/invoke.texi (-fsanitize=kernel-address): Describe new option.
	* flag-types.h (SANITIZE_USER_ADDRESS, SANITIZE_KERNEL_ADDRESS):
	New enums.
	* gcc.c (sanitize_spec_function): Support new option.
	(SANITIZER_SPEC): Remove now redundant check.
	* opts.c (common_handle_option): Support new option.
	(finish_options): Check for incompatibilities.
	* toplev.c (process_options): Split userspace-specific checks.

2014-10-16  Yury Gribov  <y.gribov@samsung.com>

	Backport from mainline
	2014-06-24  Max Ostapenko  <m.ostapenko@partner.samsung.com>

	* asan.c (instrument_strlen_call): Do not instrument first byte in
	strlen if already instrumented.

2014-10-16  Yury Gribov  <y.gribov@samsung.com>

	Backport from mainline
	2014-06-16  Yury Gribov  <y.gribov@samsung.com>

	* asan.c (check_func): New function.
	(maybe_create_ssa_name): Likewise.
	(build_check_stmt_with_calls): Likewise.
	(use_calls_p): Likewise.
	(report_error_func): Change interface.
	(build_check_stmt): Allow non-integer lengths; add support
	for new parameter.
	(asan_instrument): Likewise.
	(instrument_mem_region_access): Moved code to
	build_check_stmt.
	(instrument_derefs): Likewise.
	(instrument_strlen_call): Likewise.
	* cfgcleanup.c (old_insns_match_p): Add support for new
	functions.
	* doc/invoke.texi: Describe new parameter.
	* params.def: Define new parameter.
	* params.h: Likewise.
	* sanitizer.def: Describe new builtins.

	Backport from mainline
	2014-06-16  Yury Gribov  <y.gribov@samsung.com>

	* asan.c (build_check_stmt): Fix maybe-uninitialized warning.

	Backport from mainline
	2014-06-18  Yury Gribov  <y.gribov@samsung.com>

	PR sanitizer/61530

	* asan.c (build_check_stmt): Add condition.

	Backport from mainline
	2014-06-18  Yury Gribov  <y.gribov@samsung.com>

	PR sanitizer/61547

	* asan.c (instrument_strlen_call): Fixed instrumentation of
	trailing byte.

2014-10-16  Yury Gribov  <y.gribov@samsung.com>

	Backport from mainline
	2014-05-30  Jakub Jelinek  <jakub@redhat.com>

	* asan.c (report_error_func): Add SLOW_P argument, use
	BUILT_IN_ASAN_*_N if set.
	(build_check_stmt): Likewise.
	(instrument_derefs): If T has insufficient alignment,
	force same handling as for odd sizes.

2014-10-16  Yury Gribov  <y.gribov@samsung.com>

	Backport from mainline
	2014-05-30  Jakub Jelinek  <jakub@redhat.com>

	* sanitizer.def (BUILT_IN_ASAN_REPORT_LOAD_N,
	BUILT_IN_ASAN_REPORT_STORE_N): New.
	* asan.c (struct asan_mem_ref): Change access_size type to
	HOST_WIDE_INT.
	(asan_mem_ref_init, asan_mem_ref_new, get_mem_refs_of_builtin_call,
	update_mem_ref_hash_table): Likewise.
	(asan_mem_ref_hasher::hash): Hash in a HWI.
	(report_error_func): Change size_in_bytes argument to HWI.
	Use *_N builtins if size_in_bytes is larger than 16 or not power of
	two.
	(build_shadow_mem_access): New function.
	(build_check_stmt): Use it.  Change size_in_bytes argument to HWI.
	Handle size_in_bytes not power of two or larger than 16.
	(instrument_derefs): Don't give up if size_in_bytes is not
	power of two or is larger than 16.

2014-10-15  Vladimir Makarov  <vmakarov@redhat.com>

	PR rtl-optimization/63448
	* lra-int.h (LRA_MAX_CONSTRAINT_ITERATION_NUMBER): Remove.
	(LRA_MAX_ASSIGNMENT_ITERATION_NUMBER): New.
	(LRA_MAX_INHERITANCE_PASSES): Use it.
	(lra_constraint_iter_after_spill): Remove.
	(lra_assignment_iter): New.
	(lra_assignment_iter_after_spill): New.
	* lra-assigns.c (lra_assignment_iter): New.
	(lra_assignment_iter_after_spill): New.
	(former_reload_pseudo_spill_p): New.
	(spill_for): Set up former_reload_pseudo_spill_p.
	(setup_live_pseudos_and_spill_after_risky): Ditto.
	(assign_by_spills): Ditto.
	(lra_assign): Increment lra_assignment_iter.  Print the iteration
	number.  Reset former_reload_pseudo_spill_p.  Check
	lra_assignment_iter_after_spill.
	* lra.c (lra): Remove lra_constraint_iter_after_spill.  Initialize
	lra_assignment_iter and lra_assignment_iter_after_spill.
	* lra-constraints.c (lra_constraint_iter_after_spill): Remove.
	(lra_constraints): Remove code with
	lra_assignment_iter_after_spill.

2014-10-15  Eric Botcazou  <ebotcazou@adacore.com>

	* stor-layout.c (self_referential_size): Do not promote arguments.

2014-10-15  Richard Biener  <rguenther@suse.de>

	Backport from mainline
	2014-08-15  Richard Biener  <rguenther@suse.de>

	PR tree-optimization/62031
	* tree-data-ref.c (dr_analyze_indices): Do not set
	DR_UNCONSTRAINED_BASE.
	(dr_may_alias_p): All indirect accesses have to go the
	formerly DR_UNCONSTRAINED_BASE path.
	* tree-data-ref.h (struct indices): Remove
	unconstrained_base member.
	(DR_UNCONSTRAINED_BASE): Remove.

2014-10-12  Bill Schmidt  <wschmidt@linux.vnet.ibm.com>

	Backport from mainline r215880
	2014-10-03  Bill Schmidt  <wschmidt@linux.vnet.ibm.com>

	* config/rs6000/rs6000-c.c (altivec_resolve_overloaded_builtin):
	Issue a warning message when vec_lvsl or vec_lvsr is used with a
	little endian target.

	Backport from mainline r215882
	2014-10-03  Bill Schmidt  <wschmidt@linux.vnet.ibm.com>

	* altivec.md (altivec_lvsl): New define_expand.
	(altivec_lvsl_direct): Rename define_insn from altivec_lvsl.
	(altivec_lvsr): New define_expand.
	(altivec_lvsr_direct): Rename define_insn from altivec_lvsr.
	* rs6000.c (rs6000_expand_builtin): Change to use
	altivec_lvs[lr]_direct; remove commented-out code.

2014-10-10  Richard Biener  <rguenther@suse.de>

	PR tree-optimization/63379
	* tree-vect-slp.c (vect_get_constant_vectors): Do not compute
	a neutral operand for min/max when it is not a reduction chain.

2014-10-10  Kyrylo Tkachov  <kyrylo.tkachov@arm.com>

	Backport from mainline
	2014-10-10  Kyrylo Tkachov  <kyrylo.tkachov@arm.com>

	* configure.ac: Add --enable-fix-cortex-a53-835769 option.
	* configure: Regenerate.
	* config/aarch64/aarch64.c (aarch64_override_options): Handle
	TARGET_FIX_ERR_A53_835769_DEFAULT.
	* config/aarch64/aarch64.opt (mfix-cortex-a53-835769): Set Init
	value to 2.
	* doc/install.texi (aarch64*-*-*): Document new
	--enable-fix-cortex-a53-835769 option.

2014-10-10  Kyrylo Tkachov  <kyrylo.tkachov@arm.com>

	Backport from mainline
	2014-10-10  Kyrylo Tkachov  <kyrylo.tkachov@arm.com>
		    Ramana Radhakrishnan  <ramana.radhakrishnan@arm.com>

	* config/aarch64/aarch64.h (FINAL_PRESCAN_INSN): Define.
	(ADJUST_INSN_LENGTH): Define.
	* config/aarch64/aarch64.opt (mfix-cortex-a53-835769): New option.
	* config/aarch64/aarch64.c (is_mem_p): New function.
	(is_memory_op): Likewise.
	(aarch64_prev_real_insn): Likewise.
	(is_madd_op): Likewise.
	(dep_between_memop_and_curr): Likewise.
	(aarch64_madd_needs_nop): Likewise.
	(aarch64_final_prescan_insn): Likewise.
	* doc/invoke.texi (AArch64 Options): Document -mfix-cortex-a53-835769
	and -mno-fix-cortex-a53-835769 options.

2014-10-10  Richard Biener  <rguenther@suse.de>

	PR tree-optimization/63380
	* tree-ssa-tail-merge.c (stmt_local_def): Exclude stmts that
	may trap.

2014-10-09  Richard Biener  <rguenther@suse.de>

	PR tree-optimization/61969
	* tree-nrv.c (pass_nrv::execute): Properly test for automatic
	variables.

2014-10-09  Uros Bizjak  <ubizjak@gmail.com>

	Backport from mainline
	2014-10-09  Uros Bizjak  <ubizjak@gmail.com>

	PR rtl-optimization/57003
	* regcprop.c (copyprop_hardreg_forward_1): If ksvd.ignore_set_reg,
	also check CALL_INSN_FUNCTION_USAGE for clobbers again after
	killing regs_invalidated_by_call.

2014-10-08  Oleg Endo  <olegendo@gcc.gnu.org>

	Backport from mainline
	2014-10-08  Oleg Endo  <olegendo@gcc.gnu.org>

	PR target/52941
	* config/sh/sync.md (atomic_exchangesi_hard, atomic_exchange<mode>_hard,
	atomic_fetch_<fetchop_name>si_hard,
	atomic_fetch_<fetchop_name><mode>_hard, atomic_fetch_nandsi_hard,
	atomic_fetch_nand<mode>_hard, atomic_<fetchop_name>_fetchsi_hard,
	atomic_<fetchop_name>_fetch<mode>_hard, atomic_nand_fetchsi_hard,
	atomic_nand_fetch<mode>_hard): Add missing set of T_REG.

2014-10-03  Jan Hubicka  <hubicka@ucw.cz>

	PR ipa/61144
	* varpool.c (ctor_for_folding): Do not fold WEAK symbols.

2014-10-03  Jan Hubicka  <hubicka@ucw.cz>

	PR ipa/62121
	* ipa-devirt.c (restrict_to_inner_class): Do not ICE when type is
	unknown.

2014-10-03  Jan Hubicka  <hubicka@ucw.cz>

	PR lto/62026
	* lto-streamer-out.c (lto_output): Handle thunks correctly.
	* cgraphclones.c (duplicate_thunk_for_node): Get thunk's arguments.

2014-10-03  Jakub Jelinek  <jakub@redhat.com>

	PR libgomp/61200
	* omp-low.c (taskreg_contexts): New variable.
	(scan_omp_parallel): Push newly created context into taskreg_contexts
	vector and move record layout code to finish_taskreg_scan.
	(scan_omp_task): Likewise.
	(finish_taskreg_scan): New function.
	(execute_lower_omp): Call finish_taskreg_scan on all taskreg_contexts
	vector elements and release it.

2014-10-02  Martin Jambor  <mjambor@suse.cz>

	PR tree-optimization/63375
	* tree-sra.c (build_access_from_expr_1): Disqualify volatile
	references.

2014-10-01  Jakub Jelinek  <jakub@redhat.com>

	PR debug/63342
	* dwarf2out.c (loc_list_from_tree): Handle TARGET_MEM_REF and
	SSA_NAME.

	PR target/63428
	* config/i386/i386.c (expand_vec_perm_pshufb): Fix up rperm[0]
	argument to avx2_permv2ti.

	PR c++/63306
	Backported from mainline
	2014-08-01  James Greenhalgh  <james.greenhalgh@arm.com>

	PR regression/61510
	* cgraphunit.c (analyze_functions): Use get_create rather than get
	for decls which are clones of abstract functions.

2014-10-01  Jakub Jelinek  <jakub@redhat.com>

	Backported from mainline
	2014-09-18  Vladimir Makarov  <vmakarov@redhat.com>

	PR debug/63285
	* haifa-sched.c (schedule_block): Advance cycle at the end of BB
	if advance != 0.

	2014-09-10  Jan Hubicka  <hubicka@ucw.cz>

	PR tree-optimization/63186
	* ipa-split.c (test_nonssa_use): Skip nonforced labels.
	(mark_nonssa_use): Likewise.
	(verify_non_ssa_vars): Verify all header blocks for label
	definitions.

2014-10-01  Kyrylo Tkachov  <kyrylo.tkachov@arm.com>

	Backport from mainline
	2014-10-01  Kyrylo Tkachov  <kyrylo.tkachov@arm.com>

	* config/arm/arm.md (*store_minmaxsi): Disable for arm_restrict_it.

2014-10-01  Uros Bizjak  <ubizjak@gmail.com>

	Backport from mainline
	2014-09-30  Uros Bizjak  <ubizjak@gmail.com>

	* config/i386/i386.md (fmodxf3): Enable for flag_finite_math_only only.
	(fmod<mode>3): Ditto.
	(fpremxf4_i387): Ditto.
	(reminderxf3): Ditto.
	(reminder<mode>3): Ditto.
	(fprem1xf4_i387): Ditto.

2014-09-30  David Malcolm  <dmalcolm@redhat.com>

	PR plugins/63410
	* Makefile.in (PLUGIN_HEADERS): Add pass-instances.def.

2014-09-30  Jakub Jelinek  <jakub@redhat.com>

	PR inline-asm/63282
	* ifcvt.c (dead_or_predicable): Don't call redirect_jump_1
	or invert_jump_1 if jump isn't any_condjump_p.

2014-09-29  James Clarke  <jrtc27@jrtc27.com>
	    Francois-Xavier Coudert  <fxcoudert@gcc.gnu.org>

	PR target/61407
	* config/darwin-c.c (version_as_macro): Added extra 0 for OS X 10.10
	and above.
	* config/darwin-driver.c (darwin_find_version_from_kernel): Removed
	kernel version check to avoid incrementing it after every major OS X
	release.
	(darwin_default_min_version): Avoid static memory buffer.

2014-09-29  Charles Baylis  <charles.baylis@linaro.org>

	Backport from mainline r212303
	PR target/49423
	* config/arm/arm-protos.h (arm_legitimate_address_p,
	arm_is_constant_pool_ref): Add prototypes.
	* config/arm/arm.c (arm_legitimate_address_p): Remove static.
	(arm_is_constant_pool_ref) New function.
	* config/arm/arm.md (unaligned_loadhis, arm_zero_extendhisi2_v6,
	arm_zero_extendqisi2_v6): Use Uh constraint for memory operand.
	(arm_extendhisi2, arm_extendhisi2_v6): Use Uh constraint for memory
	operand and remove pool_range and neg_pool_range attributes.
	(arm_extendqihi_insn, arm_extendqisi, arm_extendqisi_v6): Remove
	pool_range and neg_pool_range attributes.
	* config/arm/constraints.md (Uh): New constraint. (Uq): Don't allow
	constant pool references.

2014-09-29  Jakub Jelinek  <jakub@redhat.com>

	PR middle-end/63247
	* omp-low.c (lower_omp_target): For OMP_CLAUSE_MAP_POINTER
	of ARRAY_TYPE, if not OMP_CLAUSE_MAP_ZERO_BIAS_ARRAY_SECTION
	use the alignment of avar rather than ovar.

2014-09-28  John David Anglin  <danglin@gcc.gnu.org>

	* config/pa/pa.c (pa_output_function_epilogue): Only update
	last_address when a nonnote insn is found.

2014-09-25  Oleg Endo  <olegendo@gcc.gnu.org>

	Backport from mainline
	2014-09-25  Nick Clifton  <nickc@redhat.com>
	2014-09-25  Oleg Endo  <olegendo@gcc.gnu.org>

	PR target/62218
	* config/sh/sync.md (atomic_fetch_nand<mode>_soft_imask,
	atomic_test_and_set_soft_imask): Fix typo in instruction sequence.

2014-09-25  Bill Schmidt  <wschmidt@linux.vnet.ibm.com>

	Backport from mainline r215559
	2014-09-25  Bill Schmidt  <wschmidt@linux.vnet.ibm.com>

	PR target/63335
	* config/rs6000/rs6000-c.c (altivec_build_resolved_builtin):
	Exclude VSX_BUILTIN_XVCMPGEDP_P from special handling.

2014-09-25  Jakub Jelinek  <jakub@redhat.com>

	PR tree-optimization/63341
	* tree-vectorizer.h (vect_create_data_ref_ptr,
	vect_create_addr_base_for_vector_ref): Add another tree argument
	defaulting to NULL_TREE.
	* tree-vect-data-refs.c (vect_create_data_ref_ptr): Add byte_offset
	argument, pass it down to vect_create_addr_base_for_vector_ref.
	(vect_create_addr_base_for_vector_ref): Add byte_offset argument,
	add that to base_offset too if non-NULL.
	* tree-vect-stmts.c (vectorizable_load): Add byte_offset variable,
	for dr_explicit_realign_optimized set it to vector byte size
	- 1 instead of setting offset, pass byte_offset down to
	vect_create_data_ref_ptr.

2014-09-23  Michael Meissner  <meissner@linux.vnet.ibm.com>

	Backport from mainline
	2014-09-23  Michael Meissner  <meissner@linux.vnet.ibm.com>

	* config/rs6000/rs6000.md (f32_vsx): New mode attributes to
	refine the constraints used on 32/64-bit floating point moves.
	(f32_av): Likewise.
	(f64_vsx): Likewise.
	(f64_dm): Likewise.
	(f64_av): Likewise.
	(BOOL_REGS_OUTPUT): Use wt constraint for TImode instead of wa.
	(BOOL_REGS_OP1): Likewise.
	(BOOL_REGS_OP2): Likewise.
	(BOOL_REGS_UNARY): Likewise.
	(mov<mode>_hardfloat, SFmode/SDmode): Tighten down constraints for
	32/64-bit floating point moves.  Do not use wa, instead use ww/ws
	for moves involving VSX registers.  Do not use constraints that
	target VSX registers for decimal types.
	(mov<mode>_hardfloat32, DFmode/DDmode): Likewise.
	(mov<mode>_hardfloat64, DFmode/DDmode): Likewise.

2014-09-22  Marek Polacek  <polacek@redhat.com>

	Backport from mainline
	2014-05-21  Marek Polacek  <polacek@redhat.com>

	PR sanitizer/61272
	* ubsan.c (is_ubsan_builtin_p): Turn assert into a condition.

2014-09-22  Jakub Jelinek  <jakub@redhat.com>

	PR debug/63328
	* omp-low.c (ipa_simd_modify_stmt_ops): For debug stmts
	insert a debug source bind stmt setting DEBUG_EXPR_DECL
	instead of a normal gimple assignment stmt.

2014-09-19  Michael Meissner  <meissner@linux.vnet.ibm.com>

	Back port from trunk:
	2014-09-19  Michael Meissner  <meissner@linux.vnet.ibm.com>

	* config/rs6000/predicates.md (fusion_gpr_mem_load): Move testing
	for base_reg_operand to be common between LO_SUM and PLUS.
	(fusion_gpr_mem_combo): New predicate to match a fused address
	that combines the addis and memory offset address.

	* config/rs6000/rs6000-protos.h (fusion_gpr_load_p): Change
	calling signature.
	(emit_fusion_gpr_load): Likewise.

	* config/rs6000/rs6000.c (fusion_gpr_load_p): Change calling
	signature to pass each argument separately, rather than
	using an operands array.  Rewrite the insns found by peephole2 to
	be a single insn, rather than hoping the insns will still be
	together when the peephole pass is done.  Drop being called via a
	normal peephole.
	(emit_fusion_gpr_load): Change calling signature to be called from
	the fusion_gpr_load_<mode> insns with a combined memory address
	instead of the peephole pass passing the addis and offset
	separately.

	* config/rs6000/rs6000.md (UNSPEC_FUSION_GPR): New unspec for GPR
	fusion.
	(power8 fusion peephole): Drop support for doing power8 via a
	normal peephole that was created by the peephole2 pass.
	(power8 fusion peephole2): Create a new insn with the fused
	address, so that the fused operation is kept together after
	register allocation is done.
	(fusion_gpr_load_<mode>): Likewise.

2014-09-18  Jakub Jelinek  <jakub@redhat.com>

	PR c++/62017
	* asan.c (transform_statements): Don't instrument clobber statements.

2014-09-17  Jakub Jelinek  <jakub@redhat.com>

	PR debug/63284
	* tree-cfgcleanup.c (fixup_noreturn_call): Don't split block
	if there are only debug stmts after the noreturn call, instead
	remove the debug stmts.

2014-09-17  Sebastian Huber  <sebastian.huber@embedded-brains.de>

	* config.gcc (*-*-rtems*): Default to 'rtems' thread model.
	Enable selection of 'posix' or no thread model.

2014-09-16  John David Anglin  <danglin@gcc.gnu.org>

	PR target/61853
	* config/pa/pa.c (pa_function_value): Directly handle aggregates
	that fit exactly in a word or double word.

2014-09-15  Markus Trippelsdorf  <markus@trippelsdorf.de>

	* doc/install.texi (Options specification): add
	--disable-libsanitizer item.

2014-09-12  DJ Delorie  <dj@redhat.com>

	* config/msp430/msp430.md (extendhipsi2): Use 20-bit form of RLAM/RRAM.
	(extend_and_shift1_hipsi2): Likewise.
	(extend_and_shift2_hipsi2): Likewise.

2014-09-12  Martin Jambor  <mjambor@suse.cz>

	PR ipa/61654
	* cgraph.h (cgraph_analyze_function): Declare.
	* cgraphunit.c: (analyze_function): Remove forward declaration,
	rename to cgraph_analyze_function, made external.
	* cgraphclones.c (duplicate_thunk_for_node): Copy arguments of the
	new decl properly.  Analyze the new thunk if it is expanded.

2014-09-11  H.J. Lu  <hongjiu.lu@intel.com>

	Backport from mainline
	2014-09-11  H.J. Lu  <hongjiu.lu@intel.com>

	PR target/63228
	* config/i386/i386.c (ix86_option_override_internal): Also turn
	off OPTION_MASK_ABI_X32 for -m16.

2014-09-11  James Greenhalgh  <james.greenhalgh@arm.com>

	Backport from mainline.
	2014-09-11  James Greenhalgh  <james.greenhalgh@arm.com>

	* config/aarch64/arm_neon.h (vmull_high_lane_s16): Fix argument
	types.
	(vmull_high_lane_s32): Likewise.
	(vmull_high_lane_u16): Likewise.
	(vmull_high_lane_u32): Likewise.

2014-09-11  Alan Lawrence  <alan.lawrence@arm.com>

	Backport r214946 from mainline
	2014-09-05  Alan Lawrence  <alan.lawrence@arm.com>

	* config/aarch64/aarch64.md (adddi3_aarch64): Set type to neon_add.

2014-09-11  Alan Lawrence  <alan.lawrence@arm.com>

	Backport r214953 from mainline
	2014-09-05  Alan Lawrence  <alan.lawrence@arm.com>

	* config/aarch64/arm_neon.h (int32x1_t, int16x1_t, int8x1_t,
	uint32x1_t, uint16x1_t, uint8x1_t): Remove typedefs.

	(vqabsb_s8, vqabsh_s16, vqabss_s32, vqaddb_s8, vqaddh_s16, vqadds_s32,
	vqaddb_u8, vqaddh_u16, vqadds_u32, vqdmlalh_s16, vqdmlalh_lane_s16,
	vqdmlals_s32, vqdmlslh_s16, vqdmlslh_lane_s16, vqdmlsls_s32,
	vqdmulhh_s16, vqdmulhh_lane_s16, vqdmulhs_s32, vqdmulhs_lane_s32,
	vqdmullh_s16, vqdmullh_lane_s16, vqdmulls_s32, vqdmulls_lane_s32,
	vqmovnh_s16, vqmovns_s32, vqmovnd_s64, vqmovnh_u16, vqmovns_u32,
	vqmovnd_u64, vqmovunh_s16, vqmovuns_s32, vqmovund_s64, vqnegb_s8,
	vqnegh_s16, vqnegs_s32, vqrdmulhh_s16, vqrdmulhh_lane_s16,
	vqrdmulhs_s32, vqrdmulhs_lane_s32, vqrshlb_s8, vqrshlh_s16,
	vqrshls_s32, vqrshlb_u8, vqrshlh_u16, vqrshls_u32, vqrshrnh_n_s16,
	vqrshrns_n_s32, vqrshrnd_n_s64, vqrshrnh_n_u16, vqrshrns_n_u32,
	vqrshrnd_n_u64, vqrshrunh_n_s16, vqrshruns_n_s32, vqrshrund_n_s64,
	vqshlb_s8, vqshlh_s16, vqshls_s32, vqshlb_u8, vqshlh_u16, vqshls_u32,
	vqshlb_n_s8, vqshlh_n_s16, vqshls_n_s32, vqshlb_n_u8, vqshlh_n_u16,
	vqshls_n_u32, vqshlub_n_s8, vqshluh_n_s16, vqshlus_n_s32,
	vqshrnh_n_s16, vqshrns_n_s32, vqshrnd_n_s64, vqshrnh_n_u16,
	vqshrns_n_u32, vqshrnd_n_u64, vqshrunh_n_s16, vqshruns_n_s32,
	vqshrund_n_s64, vqsubb_s8, vqsubh_s16, vqsubs_s32, vqsubb_u8,
	vqsubh_u16, vqsubs_u32, vsqaddb_u8, vsqaddh_u16, vsqadds_u32,
	vuqaddb_s8, vuqaddh_s16, vuqadds_s32): Replace all int{32,16,8}x1_t
	with int{32,16,8}_t.

2014-09-11  Jason Merrill  <jason@redhat.com>

	PR c++/58678
	* ipa-devirt.c (ipa_devirt): Don't check DECL_COMDAT.

2014-09-11  Georg-Johann Lay  <avr@gjlay.de>

	Backport from 2014-09-11 trunk r215152.

	PR target/63223
	* config/avr/avr.md (*tablejump.3byte-pc): New insn.
	(*tablejump): Restrict to !AVR_HAVE_EIJMP_EICALL.  Add void clobber.
	(casesi): Expand to *tablejump.3byte-pc if AVR_HAVE_EIJMP_EICALL.

2014-09-10  Michael Meissner  <meissner@linux.vnet.ibm.com>

	Backport from mainline
	2014-09-10  Michael Meissner  <meissner@linux.vnet.ibm.com>

	* config/rs6000/vsx.md (vsx_fmav4sf4): Use correct constraints for
	V2DF, V4SF, DF, and DI modes.
	(vsx_fmav2df2): Likewise.
	(vsx_float_fix_<mode>2): Likewise.
	(vsx_reduc_<VEC_reduc_name>_v2df_scalar): Likewise.

2014-09-10  Xinliang David Li  <davidxl@google.com>

	Backport from mainline
	PR target/63209
	* config/arm/arm.md (movcond_addsi): Handle case where source
	and target operands are the same.

2014-09-10  Alan Modra  <amodra@gmail.com>

	PR debug/60655
	* dwarf2out.c (mem_loc_descriptor <PLUS>): Return NULL if addend
	can't be output.

2014-09-09  Bill Schmidt  <wschmidt@us.ibm.com>

	Backported from mainline
	2014-09-04  Bill Schmidt  <wschmidt@linux.vnet.ibm.com>

	* config/rs6000/vsx.md (*vsx_extract_<mode>_load): Always match
	selection of 0th memory doubleword, regardless of endianness.

2014-09-09  James Greenhalgh  <james.greenhalgh@arm.com>

	Backport from mainline
	2014-09-09  James Greenhalgh  <james.greenhalgh@arm.com>

	* doc/invoke.texi (-march): Use GNU/Linux rather than Linux.
	(-mtune): Likewise.
	(-mcpu): Likewise.

2014-09-09  Jason Merrill  <jason@redhat.com>

	PR c++/61214
	PR c++/62224
	* gimple-fold.c (can_refer_decl_in_current_unit_p): Don't allow
	reference to a DECL_EXTERNAL COMDAT.

2014-09-09  Richard Biener  <rguenther@suse.de>

	Backport from mainline
	2014-08-05  Richard Biener  <rguenther@suse.de>

	PR rtl-optimization/61672
	* emit-rtl.h (mem_attrs_eq_p): Declare.
	* emit-rtl.c (mem_attrs_eq_p): Export.  Handle NULL mem-attrs.
	* cse.c (exp_equiv_p): Use mem_attrs_eq_p.
	* cfgcleanup.c (merge_memattrs): Likewise.
	Include emit-rtl.h.

	2014-08-11  Richard Biener  <rguenther@suse.de>

	PR tree-optimization/62075
	* tree-vect-slp.c (vect_detect_hybrid_slp_stmts): Properly
	handle uses in patterns.

	2014-08-14  Richard Biener  <rguenther@suse.de>

	PR rtl-optimization/62079
	* recog.c (peephole2_optimize): If peep2_do_cleanup_cfg
	run cleanup_cfg.

	2014-08-26  Richard Biener  <rguenther@suse.de>

	PR tree-optimization/62175
	* tree-ssa-loop-niter.c (expand_simple_operations): Do not
	expand possibly trapping operations.

2014-09-08  DJ Delorie  <dj@redhat.com>

	* doc/invoke.texi (MSP430 Options): Add -minrt.

2014-09-05  Easwaran Raman  <eraman@google.com>

	Backport from mainline
	PR rtl-optimization/62146
	* ifcvt.c (dead_or_predicable): Make removal of REG_EQUAL note of
	hoisted instruction unconditional.

2014-09-04  Guozhi Wei  <carrot@google.com>

	PR target/62040
	* config/aarch64/iterators.md (VQ_NO2E, VQ_2E): New iterators.
	* config/aarch64/aarch64-simd.md (move_lo_quad_internal_<mode>): Split
	it into two patterns.
	(move_lo_quad_internal_be_<mode>): Likewise.

2014-09-03  Martin Jambor  <mjambor@suse.cz>

	PR ipa/62015
	* ipa-cp.c (intersect_aggregates_with_edge): Handle impermissible
	pass-trough jump functions correctly.

2014-09-03  Martin Jambor  <mjambor@suse.cz>

	PR ipa/61986
	* ipa-cp.c (find_aggregate_values_for_callers_subset): Chain
	created replacements in ascending order of offsets.
	(known_aggs_to_agg_replacement_list): Likewise.

2014-09-02  Kaz Kojima  <kkojima@gcc.gnu.org>

	Backport from mainline
	2014-08-27  Kaz Kojima  <kkojima@gcc.gnu.org>

	PR target/62261
	* config/sh/sh.md (ashlsi3): Handle negative shift count for
	TARGET_SHMEDIA.
	(ashldi3, ashrsi3, ashrdi3, lshrsi3, lshrdi3): Likewise.

2014-09-02  Kaz Kojima  <kkojima@gcc.gnu.org>

	Backport from mainline
	2014-08-25  Kaz Kojima  <kkojima@gcc.gnu.org>

	PR target/62111
	* config/sh/predicates.md (general_extend_operand): Disable
	TRUNCATE before reload completes.

2014-09-01  Oleg Endo  <olegendo@gcc.gnu.org>

	Backport from mainline
	2014-09-01  Oleg Endo  <olegendo@gcc.gnu.org>

	PR target/62312
	* config/sh/sh.md (*cmp_div0s_0): Add missing constraints.

2014-09-01  Jakub Jelinek  <jakub@redhat.com>

	PR target/62025
	* sched-deps.c (add_or_update_dep_1): If ask_dependency_caches
	returned DEP_PRESENT, make sure to set DEP_MULTIPLE on present_dep.
	(find_inc): Revert 2014-08-12 change.

	* config/gnu-user.h (LIBLSAN_EARLY_SPEC): Define.
	* gcc.c (LIBLSAN_SPEC, LIBLSAN_EARLY_SPEC): Follow LIBTSAN*_SPEC.
	(SANITIZER_EARLY_SPEC): Include LIBLSAN_EARLY_SPEC for -fsanitize=leak.

2014-09-01  Marek Polacek  <polacek@redhat.com>

	Backport from mainline
	2014-08-21  Marek Polacek  <polacek@redhat.com>

	PR c/61271
	* expr.c (is_aligning_offset): Remove logical not.

2014-09-01  Marek Polacek  <polacek@redhat.com>

	Backport from mainline
	2014-08-19  Marek Polacek  <polacek@redhat.com>

	PR c/61271
	* cgraphunit.c (handle_alias_pairs): Fix condition.

2014-08-30  John David Anglin  <danglin@gcc.gnu.org>

	* config/pa/pa.c (pa_assemble_integer): Don't add PLABEL relocation
	prefix to function labels when generating fast indirect calls.

2014-08-29  Yvan Roux  <yvan.roux@linaro.org>

	Backport from mainline
	2014-08-27  Yvan Roux  <yvan.roux@linaro.org>

	PR other/62248
	* config.gcc (arm*-*-*): Check --with-fpu against arm-fpus.def.

2014-08-27  Guozhi Wei  <carrot@google.com>

	PR target/62262
	* config/aarch64/aarch64.md (*andim_ashift<mode>_bfiz): Check the shift
	amount before using it.

2014-08-26  Joel Sherrill <joel.sherrill@oarcorp.com>

	* doc/invoke.texi: -fno-cxa-atexit should be -fno-use-cxa-atexit.

2014-08-26  Marek Polacek  <polacek@redhat.com>

	Backport from mainline
	2014-08-26  Marek Polacek  <polacek@redhat.com>

	PR c/61271
	* tree-vectorizer.h (LOOP_REQUIRES_VERSIONING_FOR_ALIGNMENT,
	LOOP_REQUIRES_VERSIONING_FOR_ALIAS): Wrap in parens.

2014-08-24  Oleg Endo  <olegendo@gcc.gnu.org>

	Backport from mainline
	2014-08-24  Oleg Endo  <olegendo@gcc.gnu.org>

	PR target/61996
	* config/sh/sh.opt (musermode): Allow negative form.
	* config/sh/sh.c (sh_option_override): Disable TARGET_USERMODE for
	targets that don't support it.
	* doc/invoke.texi (SH Options): Rename sh-*-linux* to sh*-*-linux*.
	Document -mno-usermode option.

2014-08-23  John David Anglin  <danglin@gcc.gnu.org>

	PR target/62038
	* config/pa/pa.c (pa_output_function_epilogue): Don't set
	last_address when the current function is a thunk.
	(pa_asm_output_mi_thunk): When we don't have named sections or they
	are not being used, check that thunk can reach the stub table with a
	short branch.

2014-08-22  Michael Meissner  <meissner@linux.vnet.ibm.com>

	Backport from mainline
	2014-08-22  Michael Meissner  <meissner@linux.vnet.ibm.com>

	PR target/62195
	* doc/md.texi (Machine Constraints): Update PowerPC wi constraint
	documentation to state it is only for VSX operations.

	* config/rs6000/rs6000.c (rs6000_init_hard_regno_mode_ok): Make wi
	constraint only active if VSX.

	* config/rs6000/rs6000.md (lfiwax): Use wj constraint instead of
	wi cosntraint for ISA 2.07 lxsiwax/lxsiwzx instructions.
	(lfiwzx): Likewise.

2014-08-21  Uros Bizjak  <ubizjak@gmail.com>

	Backport from mainline
	2014-08-19  H.J. Lu  <hongjiu.lu@intel.com>

	* config/i386/i386.md (*ctz<mode>2_falsedep_1): Don't clear
	destination if it is used in source.
	(*clz<mode>2_lzcnt_falsedep_1): Likewise.
	(*popcount<mode>2_falsedep_1): Likewise.

	Backport from mainline
	2014-08-18  Uros Bizjak  <ubizjak@gmail.com>

	PR target/62011
	* config/i386/x86-tune.def (X86_TUNE_AVOID_FALSE_DEP_FOR_BMI):
	New tune flag.
	* config/i386/i386.h (TARGET_AVOID_FALSE_DEP_FOR_BMI): New define.
	* config/i386/i386.md (unspec) <UNSPEC_INSN_FALSE_DEP>: New unspec.
	(ffs<mode>2): Do not expand with tzcnt for
	TARGET_AVOID_FALSE_DEP_FOR_BMI.
	(ffssi2_no_cmove): Ditto.
	(*tzcnt<mode>_1): Disable for TARGET_AVOID_FALSE_DEP_FOR_BMI.
	(ctz<mode>2): New expander.
	(*ctz<mode>2_falsedep_1): New insn_and_split pattern.
	(*ctz<mode>2_falsedep): New insn.
	(*ctz<mode>2): Rename from ctz<mode>2.
	(clz<mode>2_lzcnt): New expander.
	(*clz<mode>2_lzcnt_falsedep_1): New insn_and_split pattern.
	(*clz<mode>2_lzcnt_falsedep): New insn.
	(*clz<mode>2): Rename from ctz<mode>2.
	(popcount<mode>2): New expander.
	(*popcount<mode>2_falsedep_1): New insn_and_split pattern.
	(*popcount<mode>2_falsedep): New insn.
	(*popcount<mode>2): Rename from ctz<mode>2.
	(*popcount<mode>2_cmp): Remove.
	(*popcountsi2_cmp_zext): Ditto.

2014-08-20  Martin Jambor  <mjambor@suse.cz>
	    Wei Mi  <wmi@google.com>

	PR ipa/60449
	PR middle-end/61776
	* tree-ssa-operands.c (update_stmt_operands): Remove
	MODIFIED_NORETURN_CALLS.
	* tree-cfgcleanup.c (cleanup_call_ctrl_altering_flag): New func.
	(cleanup_control_flow_bb): Use cleanup_call_ctrl_altering_flag.
	(split_bb_on_noreturn_calls): Renamed from split_bbs_on_noreturn_calls.
	(cleanup_tree_cfg_1): Use split_bb_on_noreturn_calls.
	* tree-ssanames.h: Remove MODIFIED_NORETURN_CALLS.
	* gimple.h (enum gf_mask): Add GF_CALL_CTRL_ALTERING.
	(gimple_call_set_ctrl_altering): New func.
	(gimple_call_ctrl_altering_p): Ditto.
	* tree-cfg.c (gimple_call_initialize_ctrl_altering): Ditto.
	(make_blocks): Use gimple_call_initialize_ctrl_altering.
	(is_ctrl_altering_stmt): Use gimple_call_ctrl_altering_p.
	(execute_fixup_cfg): Use gimple_call_ctrl_altering_p and
	remove MODIFIED_NORETURN_CALLS.

2014-08-20  Ramana Radhakrishnan  <ramana.radhakrishnan@arm.com>

	Backport from mainline.
	2014-08-12  Ramana Radhakrishnan  <ramana.radhakrishnan@arm.com>
	PR target/62098
	* config/arm/vfp.md (*combine_vcvtf2i): Fix constraint.
	Remove unnecessary attributes.

2014-08-16  John David Anglin  <danglin@gcc.gnu.org>

	PR target/61641
	* config/pa/pa-protos.h (pa_output_addr_vec, pa_output_addr_diff_vec):
	Declare.
	* config/pa/pa.c (pa_reorg): Remove code to insert brtab marker insns.
	(pa_output_addr_vec, pa_output_addr_diff_vec): New.
	* config/pa/pa.h (ASM_OUTPUT_ADDR_VEC, ASM_OUTPUT_ADDR_DIFF_VEC):
	Define.
	* config/pa/pa.md (begin_brtab): Delete insn.
	(end_brtab): Likewise.

2014-08-15  Oleg Endo  <olegendo@gcc.gnu.org>

	Backport from mainline:
	2014-08-15  Oleg Endo  <olegendo@gcc.gnu.org>

	* doc/invoke.texi (SH options): Document missing processor variant
	options.  Remove references to Hitachi.  Undocument deprecated mspace
	option.

2014-08-15  Tom de Vries  <tom@codesourcery.com>

	Backport from mainline:
	2014-08-14  Tom de Vries  <tom@codesourcery.com>

	PR rtl-optimization/62004
	PR rtl-optimization/62030
	* ifcvt.c (rtx_interchangeable_p): New function.
	(noce_try_move, noce_process_if_block): Use rtx_interchangeable_p.

	2014-08-05  Richard Biener  <rguenther@suse.de>

	* emit-rtl.h (mem_attrs_eq_p): Declare.
	* emit-rtl.c (mem_attrs_eq_p): Export.

2014-08-15  Jakub Jelinek  <jakub@redhat.com>

	PR middle-end/62092
	* gimplify.c (gimplify_adjust_omp_clauses_1): Don't remove
	OMP_CLAUSE_SHARED for global vars if the global var is mentioned
	in OMP_CLAUSE_MAP in some outer target region.

2014-08-14  Kyrylo Tkachov  <kyrylo.tkachov@arm.com>

	Backport from mainline
	2014-08-04  Kyrylo Tkachov  <kyrylo.tkachov@arm.com>

	PR target/61713
	* gcc/optabs.c (expand_atomic_test_and_set): Do not try to emit
	move to subtarget in serial version if result is ignored.

2014-08-14  Thomas Preud'homme  <thomas.preudhomme@arm.com>

	Backport from mainline
	2014-08-12  Thomas Preud'homme  <thomas.preudhomme@arm.com>

	PR middle-end/62103
	* gimple-fold.c (fold_ctor_reference): Don't fold in presence of
	bitfields, that is when size doesn't match the size of type or the
	size of the constructor.

2014-08-12  Felix Yang  <fei.yang0953@gmail.com>

	PR tree-optimization/62073
	* tree-vect-loop.c (vect_is_simple_reduction_1): Check that DEF1 has
	a basic block.

2014-08-12  Jakub Jelinek  <jakub@redhat.com>

	PR target/62025
	* sched-deps.c (find_inc): Check if inc_insn doesn't clobber
	any registers that are used in mem_insn.

2014-08-12  Michael Meissner  <meissner@linux.vnet.ibm.com>

	Backport patch from mainline
	2014-08-11  Michael Meissner  <meissner@linux.vnet.ibm.com>

	* config/rs6000/constraints.md (wh constraint): New constraint,
	for FP registers if direct move is available.
	(wi constraint): New constraint, for VSX/FP registers that can
	handle 64-bit integers.
	(wj constraint): New constraint for VSX/FP registers that can
	handle 64-bit integers for direct moves.
	(wk constraint): New constraint for VSX/FP registers that can
	handle 64-bit doubles for direct moves.
	(wy constraint): Make documentation match implementation.

	* config/rs6000/rs6000.c (struct rs6000_reg_addr): Add
	scalar_in_vmx_p field to simplify tests of whether SFmode or
	DFmode can go in the Altivec registers.
	(rs6000_hard_regno_mode_ok): Use scalar_in_vmx_p field.
	(rs6000_setup_reg_addr_masks): Likewise.
	(rs6000_debug_print_mode): Add debug support for scalar_in_vmx_p
	field, and wh/wi/wj/wk constraints.
	(rs6000_init_hard_regno_mode_ok): Setup scalar_in_vmx_p field, and
	the wh/wi/wj/wk constraints.
	(rs6000_preferred_reload_class): If SFmode/DFmode can go in the
	upper registers, prefer VSX registers unless the operation is a
	memory operation with REG+OFFSET addressing.

	* config/rs6000/vsx.md (VSr mode attribute): Add support for
	DImode.  Change SFmode to use ww constraint instead of d to allow
	SF registers in the upper registers.
	(VSr2): Likewise.
	(VSr3): Likewise.
	(VSr5): Fix thinko in comment.
	(VSa): New mode attribute that is an alternative to wa, that
	returns the VSX register class that a mode can go in, but may not
	be the preferred register class.
	(VS_64dm): New mode attribute for appropriate register classes for
	referencing 64-bit elements of vectors for direct moves and normal
	moves.
	(VS_64reg): Likewise.
	(vsx_mov<mode>): Change wa constraint to <VSa> to limit the
	register allocator to only registers the data type can handle.
	(vsx_le_perm_load_<mode>): Likewise.
	(vsx_le_perm_store_<mode>): Likewise.
	(vsx_xxpermdi2_le_<mode>): Likewise.
	(vsx_xxpermdi4_le_<mode>): Likewise.
	(vsx_lxvd2x2_le_<mode>): Likewise.
	(vsx_lxvd2x4_le_<mode>): Likewise.
	(vsx_stxvd2x2_le_<mode>): Likewise.
	(vsx_add<mode>3): Likewise.
	(vsx_sub<mode>3): Likewise.
	(vsx_mul<mode>3): Likewise.
	(vsx_div<mode>3): Likewise.
	(vsx_tdiv<mode>3_internal): Likewise.
	(vsx_fre<mode>2): Likewise.
	(vsx_neg<mode>2): Likewise.
	(vsx_abs<mode>2): Likewise.
	(vsx_nabs<mode>2): Likewise.
	(vsx_smax<mode>3): Likewise.
	(vsx_smin<mode>3): Likewise.
	(vsx_sqrt<mode>2): Likewise.
	(vsx_rsqrte<mode>2): Likewise.
	(vsx_tsqrt<mode>2_internal): Likewise.
	(vsx_fms<mode>4): Likewise.
	(vsx_nfma<mode>4): Likewise.
	(vsx_eq<mode>): Likewise.
	(vsx_gt<mode>): Likewise.
	(vsx_ge<mode>): Likewise.
	(vsx_eq<mode>_p): Likewise.
	(vsx_gt<mode>_p): Likewise.
	(vsx_ge<mode>_p): Likewise.
	(vsx_xxsel<mode>): Likewise.
	(vsx_xxsel<mode>_uns): Likewise.
	(vsx_copysign<mode>3): Likewise.
	(vsx_float<VSi><mode>2): Likewise.
	(vsx_floatuns<VSi><mode>2): Likewise.
	(vsx_fix_trunc<mode><VSi>2): Likewise.
	(vsx_fixuns_trunc<mode><VSi>2): Likewise.
	(vsx_x<VSv>r<VSs>i): Likewise.
	(vsx_x<VSv>r<VSs>ic): Likewise.
	(vsx_btrunc<mode>2): Likewise.
	(vsx_b2trunc<mode>2): Likewise.
	(vsx_floor<mode>2): Likewise.
	(vsx_ceil<mode>2): Likewise.
	(vsx_<VS_spdp_insn>): Likewise.
	(vsx_xscvspdp): Likewise.
	(vsx_xvcvspuxds): Likewise.
	(vsx_float_fix_<mode>2): Likewise.
	(vsx_set_<mode>): Likewise.
	(vsx_extract_<mode>_internal1): Likewise.
	(vsx_extract_<mode>_internal2): Likewise.
	(vsx_extract_<mode>_load): Likewise.
	(vsx_extract_<mode>_store): Likewise.
	(vsx_splat_<mode>): Likewise.
	(vsx_xxspltw_<mode>): Likewise.
	(vsx_xxspltw_<mode>_direct): Likewise.
	(vsx_xxmrghw_<mode>): Likewise.
	(vsx_xxmrglw_<mode>): Likewise.
	(vsx_xxsldwi_<mode>): Likewise.
	(vsx_xscvdpspn): Tighten constraints to only use register classes
	the types use.
	(vsx_xscvspdpn): Likewise.
	(vsx_xscvdpspn_scalar): Likewise.

	* config/rs6000/rs6000.h (enum rs6000_reg_class_enum): Add wh, wi,
	wj, and wk constraints.
	(GPR_REG_CLASS_P): New helper macro for register classes targeting
	general purpose registers.

	* config/rs6000/rs6000.md (f32_dm): Use wh constraint for SDmode
	direct moves.
	(zero_extendsidi2_lfiwz): Use wj constraint for direct move of
	DImode instead of wm.  Use wk constraint for direct move of DFmode
	instead of wm.
	(extendsidi2_lfiwax): Likewise.
	(lfiwax): Likewise.
	(lfiwzx): Likewise.
	(movdi_internal64): Likewise.

	* doc/md.texi (PowerPC and IBM RS6000): Document wh, wi, wj, and
	wk constraints. Make the wy constraint documentation match them
	implementation.

2014-08-12  Ganesh Gopalasubramanian <Ganesh.Gopalasubramanian@amd.com>

	Backport from mainline
	2014-08-04 Ganesh Gopalasubramanian
		   <Ganesh.Gopalasubramanian@amd.com>

	* config/i386/i386.c (ix86_option_override_internal): Add
	PTA_RDRND and PTA_MOVBE for bdver4.

2014-08-12  Ganesh Gopalasubramanian <Ganesh.Gopalasubramanian@amd.com>

	Backport from mainline
	2014-08-04  Ganesh Gopalasubramanian
		    <Ganesh.Gopalasubramanian@amd.com>

	* config/i386/driver-i386.c (host_detect_local_cpu): Handle AMD's
	extended family information. Handle BTVER2 cpu with cpuid family value.

2014-08-12  Ganesh Gopalasubramanian <Ganesh.Gopalasubramanian@amd.com>

	Backport from mainline
	2014-06-16  Ganesh Gopalasubramanian
		    <Ganesh.Gopalasubramanian@amd.com>

	* config/i386/i386.c (ix86_expand_sse2_mulvxdi3): Issue
	instructions "vpmuludq" and "vpaddq" instead of "vpmacsdql" for
	handling 32-bit multiplication.

2014-08-08  Guozhi Wei  <carrot@google.com>

	* config/rs6000/rs6000.md (*movdi_internal64): Add a new constraint.

2014-08-07  Ilya Tocar  <ilya.tocar@intel.com>

	* config/i386/sse.md (vec_extract_lo_<mode><mask_name>): Fix
	constraint.

2014-08-06  Vladimir Makarov  <vmakarov@redhat.com>

	PR debug/61923
	* haifa-sched.c (advance_one_cycle): Fix dump.
	(schedule_block): Don't advance cycle if we are already at the
	beginning of the cycle.

2014-08-06  Richard Biener  <rguenther@suse.de>

	PR tree-optimization/61320
	* tree-ssa-loop-ivopts.c (may_be_unaligned_p): Properly
	handle misaligned loads.

2014-08-04  Rohit  <rohitarulraj@freescale.com>

	PR target/60102
	* config/rs6000/rs6000.c
	(rs6000_reg_names): Add SPE high register names.
	(alt_reg_names): Likewise.
	(rs6000_dwarf_register_span): For SPE high registers, replace
	dwarf register numbers with GCC hard register numbers.
	(rs6000_init_dwarf_reg_sizes_extra): Likewise.
	(rs6000_dbx_register_number): For SPE high registers, return dwarf
	register number for the corresponding GCC hard register number.
	* config/rs6000/rs6000.h
	(FIRST_PSEUDO_REGISTER): Update based on 32 newly added GCC hard
	register numbers for SPE high registers.
	(DWARF_FRAME_REGISTERS):  Likewise.
	(DWARF_REG_TO_UNWIND_COLUMN): Likewise.
	(DWARF_FRAME_REGNUM): Likewise.
	(FIXED_REGISTERS): Likewise.
	(CALL_USED_REGISTERS): Likewise.
	(CALL_REALLY_USED_REGISTERS): Likewise.
	(REG_ALLOC_ORDER): Likewise.
	(enum reg_class): Likewise.
	(REG_CLASS_NAMES): Likewise.
	(REG_CLASS_CONTENTS): Likewise.
	(SPE_HIGH_REGNO_P): New macro to identify SPE high registers.

2014-08-01  Vladimir Makarov  <vmakarov@redhat.com>

	* lra-constraints.c (remove_inheritance_pseudos): Process
	destination pseudo too.

2014-08-01  Thomas Preud'homme  <thomas.preudhomme@arm.com>

	Backport from mainline
	2014-06-13  Thomas Preud'homme  <thomas.preudhomme@arm.com>

	PR tree-optimization/61375
	* tree-ssa-math-opts.c (find_bswap_or_nop_1): Cancel optimization if
	symbolic number cannot be represented in an unsigned HOST_WIDE_INT.
	(execute_optimize_bswap): Cancel optimization if CHAR_BIT != 8.

2014-08-01  Richard Biener  <rguenther@suse.de>

	PR tree-optimization/61964
	* tree-ssa-tail-merge.c (gimple_equal_p): Handle non-SSA LHS solely
	by structural equality.

2014-07-31  Oleg Endo  <olegendo@gcc.gnu.org>

	Backport from mainline
	2014-07-31  Oleg Endo  <olegendo@gcc.gnu.org>

	PR target/61844
	* config/sh/sh.c (sh_legitimate_address_p,
	sh_legitimize_reload_address): Handle reg+reg address modes when
	ALLOW_INDEXED_ADDRESS is false.
	* config/sh/predicates.md (general_movsrc_operand,
	general_movdst_operand): Likewise.

2014-07-25  Uros Bizjak  <ubizjak@gmail.com>

	Backport from mainline
	2014-07-14  Jakub Jelinek  <jakub@redhat.com>

	PR target/61656
	* config/i386/i386.c (classify_argument): Don't merge classes above
	number of words.

2014-07-25  Uros Bizjak  <ubizjak@gmail.com>

	* config/alpha/elf.h: Define TARGET_UNWIND_TABLES_DEFAULT.

2014-07-24  Kyle McMartin  <kyle@redhat.com>

	* config/aarch64/aarch64-linux.h (TARGET_ASM_FILE_END): Define.

2014-07-24  Ulrich Weigand  <Ulrich.Weigand@de.ibm.com>

	* config/rs6000/rs6000-protos.h (rs6000_special_adjust_field_align_p):
	Add prototype.
	* config/rs6000/rs6000.c (rs6000_special_adjust_field_align_p): New
	function.  Issue -Wpsabi warning if future GCC releases will use
	different field alignment rules for this type.
	* config/rs6000/sysv4.h (ADJUST_FIELD_ALIGN): Call it.
	* config/rs6000/linux64.h (ADJUST_FIELD_ALIGN): Likewise.
	* config/rs6000/freebsd64.h (ADJUST_FIELD_ALIGN): Likewise.

2014-07-24  Ulrich Weigand  <Ulrich.Weigand@de.ibm.com>

	* config/rs6000/rs6000.c (rs6000_function_arg_boundary): Issue
	-Wpsabi note when encountering a type where future GCC releases
	will apply different alignment requirements.

2014-07-24  Ulrich Weigand  <Ulrich.Weigand@de.ibm.com>

	* config/rs6000/rs6000.c (rs6000_function_arg): If a float argument
	does not fit fully into floating-point registers, and there is still
	space in the register parameter area, issue -Wpsabi note that the ABI
	will change in a future GCC release.

2014-07-23  Sebastian Huber  <sebastian.huber@embedded-brains.de>

	* config/arm/t-rtems-eabi: Add
	mthumb/march=armv7-r/mfpu=vfpv3-d16/mfloat-abi=hard,
	mthumb/march=armv7-m/mfpu=fpv4-sp-d16/mfloat-abi=hard,
	mbig-endian/mthumb/march=armv7-r, and
	mbig-endian/mthumb/march=armv7-r/mfpu=vfpv3-d16/mfloat-abi=hard
	multilibs.

2014-07-23  Sebastian Huber  <sebastian.huber@embedded-brains.de>
	    Chris Johns <chrisj@rtems.org>
	    Joel Sherrill <joel.sherrill@oarcorp.com>

	* config.gcc: Add nios2-*-rtems*.
	* config/nios2/rtems.h: New file.
	* gcc/config/nios2/t-rtems: New file.

2014-07-21  Peter Bergner  <bergner@vnet.ibm.com>

	* config/rs6000/sysv4.h (LIBASAN_EARLY_SPEC): Define.
	(LIBTSAN_EARLY_SPEC): Likewise.

2014-07-21  Uros Bizjak  <ubizjak@gmail.com>

	Backport from mainline
	2014-07-21  Uros Bizjak  <ubizjak@gmail.com>

	PR target/61855
	* config/i386/avx512fintrin.h: Move constants for mantissa extraction
	out of #ifdef __OPTIMIZE__.

2014-07-20  Eric Botcazou  <ebotcazou@adacore.com>

	* expr.c (store_field): Handle VOIDmode for calls that return values
	in multiple locations.

2014-07-19  Eric Botcazou  <ebotcazou@adacore.com>

	* toplev.c (output_stack_usage): Adjust the location of the warning.

2014-07-19  Daniel Cederman  <cederman@gaisler.com>

	* config/sparc/sync.md (*membar_storeload_leon3): New insn.
	(*membar_storeload): Disable for LEON3.

2014-07-18  Uros Bizjak  <ubizjak@gmail.com>

	Backport from mainline
	2014-07-16  David Wohlferd  <dw@LimeGreenSocks.com>

	PR target/61662
	* config/i386/ia32intrin.h: Use __LP64__ to determine size of long.

2014-07-18  Uros Bizjak  <ubizjak@gmail.com>

	Backport from mainline
	2014-07-18  Uros Bizjak  <ubizjak@gmail.com>

	PR target/61794
	* config/i386/sse.md (avx512f_vextract<shuffletype>32x4_1_maskm):
	Fix instruction constraint.
	(<mask_codefor>avx512f_vextract<shuffletype>32x4_1<mask_name>): Ditto.

2014-07-17  Richard Biener  <rguenther@suse.de>

	Backport from mainline
	2014-07-14  Richard Biener  <rguenther@suse.de>

	PR tree-optimization/61779
	* tree-ssa-copy.c (copy_prop_visit_cond_stmt): Always try
	simplifying a condition.

2014-07-17  Richard Biener  <rguenther@suse.de>

	PR rtl-optimization/61801
	* sched-deps.c (sched_analyze_2): For ASM_OPERANDS and ASM_INPUT
	don't set reg_pending_barrier if it appears in a debug-insn.

2014-07-17  Hans-Peter Nilsson  <hp@axis.com>

	Backport from trunk.
	PR target/61737.
	* config/cris/cris.c (TARGET_LEGITIMATE_CONSTANT_P)
	(TARGET_CANNOT_FORCE_CONST_MEM): Define.
	(cris_cannot_force_const_mem, cris_legitimate_constant_p): New
	functions.
	(cris_print_index, cris_print_operand, cris_constant_index_p)
	(cris_side_effect_mode_ok): Replace CONSTANT_P with CRIS_CONSTANT_P.
	(cris_address_cost): Ditto last CONSTANT_P.
	(cris_symbol_type_of): Rename from cris_pic_symbol_type_of.  All
	callers changed.  Yield cris_offsettable_symbol for non-PIC
	constant symbolic expressions including labels.  Yield cris_unspec
	for all unspecs.
	(cris_expand_pic_call_address): New parameter MARKERP.  Set its
	target to pic_offset_table_rtx for calls that will likely go
	through PLT, const0_rtx when they can't.  All callers changed.
	Assert flag_pic.  Use CONSTANT_P, not CONSTANT_ADDRESS_P, for
	symbolic expressions to be PICified.  Remove second, redundant,
	assert on can_create_pseudo_p returning non-zero.  Use
	replace_equiv_address_nv, not replace_equiv_address, for final
	operand update.
	* config/cris/cris.md ("movsi"): Move variable t to pattern
	toplevel. Adjust assert for new cris_symbol_type member.  Use
	CONSTANT_P instead of CONSTANT_ADDRESS_P.
	("*movsi_internal") <case 9>: Make check for valid unspec operands
	for lapc stricter.
	<case CRIS_UNSPEC_PCREL, CRIS_UNSPEC_PLT_PCREL>: Clear condition codes.
	("call", "call_value"): Use second incoming operand as a marker
	for pic-offset-table-register being used.
	("*expanded_call_non_v32", "*expanded_call_v32")
	("*expanded_call_value_non_v32", "*expanded_call_value_v32"): For
	second incoming operand to CALL, match cris_call_type_marker.
	("*expanded_call_value_side"): Ditto.  Disable before reload_completed.
	("*expanded_call_side"): Ditto.  Fix typo in comment.
	(moverside, movemside peepholes): Check for CRIS_CONSTANT_P, not
	CONSTANT_P.
	* config/cris/predicates.md ("cris_call_type_marker"): New predicate.
	* config/cris/cris.h (CRIS_CONSTANT_P): New macro.
	(enum cris_symbol_type): Rename from cris_pic_symbol_type.  All
	users changed.  Add members cris_offsettable_symbol and cris_unspec.
	(cris_symbol_type): Rename from cris_pic_symbol_type.
	* config/cris/constraints.md ("T"): Use CRIS_CONSTANT_P, not
	just CONSTANT_P.
	* config/cris/cris-protos.h (cris_symbol_type_of,
	cris_expand_pic_call_address): Adjust prototypes.
	(cris_legitimate_constant_p): New prototype.

	* config.gcc (crisv32-*-linux* | cris-*-linux*): Do not override
	an existing tmake_file.  Don't add t-slibgcc and t-linux.

2014-08-18 Roman Gareev  <gareevroman@gmail.com>

	* Makefile.in: Add definition of ISLLIBS, HOST_ISLLIBS.
	* config.in: Add undef of HAVE_isl.
	* configure: Regenerate.
	* configure.ac: Add definition of HAVE_isl.
	* graphite-blocking.c: Add checking of HAVE_isl.
	* graphite-dependences.c: Likewise.
	* graphite-interchange.c: Likewise.
	* graphite-isl-ast-to-gimple.c: Likewise.
	* graphite-optimize-isl.c: Likewise.
	* graphite-poly.c: Likewise.
	* graphite-scop-detection.c: Likewise.
	* graphite-sese-to-poly.c: Likewise.
	* graphite.c: Likewise.
	* toplev.c: Replace the checking of HAVE_cloog with the checking
	of HAVE_isl.

2014-07-16  Jakub Jelinek  <jakub@redhat.com>

	* omp-low.c (create_omp_child_function): Don't set DECL_NAMELESS
	on the FUNCTION_DECL.

	* BASE-VER: Set to 4.9.2.
	* DEV-PHASE: Set to prerelease.

2014-07-16  Release Manager

	* GCC 4.9.1 released.

2014-07-10  Cary Coutant  <ccoutant@google.com>

	Backport from trunk at r212211.

	* dwarf2out.c (remove_addr_table_entry): Remove unnecessary hash table
	lookup.
	(resolve_addr_in_expr): When replacing the rtx in a location list
	entry, get a new address table entry.
	(dwarf2out_finish): Call index_location_lists even if there are no
	addr_index_table entries yet.

2014-07-10  Tom G. Christensen  <tgc@jupiterrise.com>

	* doc/install.texi: Remove links to defunct package providers for
	Solaris.

2014-07-10  Eric Botcazou  <ebotcazou@adacore.com>

	PR middle-end/53590
	* function.c (allocate_struct_function): Revert r188667 change.

	* gimple-low.c (lower_builtin_setjmp): Use properly-typed constant.

2014-07-09  Alan Lawrence  <alan.lawrence@arm.com>

	Backport r211369 from trunk.
	2014-06-09  Alan Lawrence  <alan.lawrence@arm.com>

	PR target/61062
	* config/arm/arm_neon.h (vtrn_s8, vtrn_s16, vtrn_u8, vtrn_u16, vtrn_p8,
	vtrn_p16, vtrn_s32, vtrn_f32, vtrn_u32, vtrnq_s8, vtrnq_s16, vtrnq_s32,
	vtrnq_f32, vtrnq_u8, vtrnq_u16, vtrnq_u32, vtrnq_p8, vtrnq_p16,
	vzip_s8, vzip_s16, vzip_u8, vzip_u16, vzip_p8, vzip_p16, vzip_s32,
	vzip_f32, vzip_u32, vzipq_s8, vzipq_s16, vzipq_s32, vzipq_f32,
	vzipq_u8, vzipq_u16, vzipq_u32, vzipq_p8, vzipq_p16, vuzp_s8, vuzp_s16,
	vuzp_s32, vuzp_f32, vuzp_u8, vuzp_u16, vuzp_u32, vuzp_p8, vuzp_p16,
	vuzpq_s8, vuzpq_s16, vuzpq_s32, vuzpq_f32, vuzpq_u8, vuzpq_u16,
	vuzpq_u32, vuzpq_p8, vuzpq_p16): Correct mask for bigendian.


2014-07-09  Alan Lawrence  <alan.lawrence@arm.com>

	Backport r210219 from trunk.
	2014-05-08  Ramana Radhakrishnan  <ramana.radhakrishnan@arm.com>

	* config/arm/arm_neon.h: Update comment.
	* config/arm/neon-docgen.ml: Delete.
	* config/arm/neon-gen.ml: Delete.
	* doc/arm-neon-intrinsics.texi: Update comment.

2014-07-09  Zhenqiang Chen  <zhenqiang.chen@linaro.org>

	Backport r211775 from trunk.
	2014-06-18  Terry Guo  <terry.guo@arm.com>

	PR target/61544
	* config/arm/arm.c (thumb1_reorg): Move to next basic block if we
	reach the head.

2014-07-08  Jakub Jelinek  <jakub@redhat.com>

	PR rtl-optimization/61673
	* combine.c (simplify_comparison): Test just mode's sign bit
	in tmode rather than the sign bit and any bits above it.

2014-07-08  James Greenhalgh  <james.greenhalgh@arm.com>

	Backport r212298 from trunk.
	2014-07-04  James Greenhalgh  <james.greenhalgh@arm.com>

	* config/aarch64/aarch64-simd.md (move_lo_quad_internal_<mode>): New.
	(move_lo_quad_internal_be_<mode>): Likewise.
	(move_lo_quad_<mode>): Convert to define_expand.
	(aarch64_simd_move_hi_quad_<mode>): Gate on BYTES_BIG_ENDIAN.
	(aarch64_simd_move_hi_quad_be_<mode>): New.
	(move_hi_quad_<mode>): Use appropriate insn for BYTES_BIG_ENDIAN.
	(aarch64_combinez<mode>): Gate on BYTES_BIG_ENDIAN.
	(aarch64_combinez_be<mode>): New.
	(aarch64_combine<mode>): Convert to define_expand.
	(aarch64_combine_internal<mode>): New.
	(aarch64_simd_combine<mode>): Remove bogus RTL description.

2014-07-08  Richard Biener  <rguenther@suse.de>

	PR tree-optimization/61680
	* tree-vect-data-refs.c (vect_analyze_data_ref_dependence):
	Handle properly all read-write dependences with group accesses.

	PR tree-optimization/61681
	* tree-ssa-structalias.c (find_what_var_points_to): Expand
	NONLOCAL inside ESCAPED.

2014-07-08  Alan Lawrence  <alan.lawrence@arm.com>

	Backport r211502 from mainline.
	2014-06-10  Alan Lawrence  <alan.lawrence@arm.com>

	PR target/59843
	* config/aarch64/aarch64-modes.def: Add V1DFmode.
	* config/aarch64/aarch64.c (aarch64_vector_mode_supported_p):
	Support V1DFmode.

2014-07-08  Jakub Jelinek  <jakub@redhat.com>

	PR tree-optimization/61725
	* tree-vrp.c (extract_range_basic): Don't assume vr0 is unsigned
	range, use range_includes_zerop_p instead of integer_zerop on
	vr0->min, only use log2 of max if min is not negative.

2014-07-06  Gerald Pfeifer  <gerald@pfeifer.com>

	* doc/install.texi (Specific, aarch64*-*-*): Fix markup.  Reword a bit.

2014-07-04  Jakub Jelinek  <jakub@redhat.com>

	PR middle-end/61654
	* cgraphunit.c (expand_thunk): Call free_dominance_info.

	PR tree-optimization/61684
	* tree-ssa-ifcombine.c (recognize_single_bit_test): Make sure
	rhs1 of conversion is a SSA_NAME before using SSA_NAME_DEF_STMT on it.

2014-06-30  Jakub Jelinek  <jakub@redhat.com>

	Backported from mainline
	2014-06-27  Jakub Jelinek  <jakub@redhat.com>

	PR tree-optimization/57233
	PR tree-optimization/61299
	* tree-vect-generic.c (get_compute_type, count_type_subparts): New
	functions.
	(expand_vector_operations_1): Use them.  If {L,R}ROTATE_EXPR
	would be lowered to scalar shifts, check if corresponding
	shifts and vector BIT_IOR_EXPR are supported and don't lower
	or lower just to narrower vector type in that case.
	* expmed.c (expand_shift_1): Fix up handling of vector
	shifts and rotates.

	2014-06-25  Jakub Jelinek  <jakub@redhat.com>

	* langhooks-def.h (LANG_HOOKS_OMP_CLAUSE_LINEAR_CTOR): Define.
	(LANG_HOOKS_DECLS): Add it.
	* gimplify.c (gimplify_omp_for): Make sure OMP_CLAUSE_LINEAR_STEP
	has correct type.
	* tree.h (OMP_CLAUSE_LINEAR_ARRAY): Define.
	* langhooks.h (struct lang_hooks_for_decls): Add
	omp_clause_linear_ctor hook.
	* omp-low.c (lower_rec_input_clauses): Set max_vf even if
	OMP_CLAUSE_LINEAR_ARRAY is set.  Don't fold_convert
	OMP_CLAUSE_LINEAR_STEP.  For OMP_CLAUSE_LINEAR_ARRAY in
	combined simd loop use omp_clause_linear_ctor hook.

	2014-06-24  Jakub Jelinek  <jakub@redhat.com>

	* gimplify.c (gimplify_scan_omp_clauses) <case OMP_CLAUSE_MAP,
	OMP_CLAUSE_TO, OMP_CLAUSE_FROM): Make sure OMP_CLAUSE_SIZE is non-NULL.
	<case OMP_CLAUSE_ALIGNED>: Gimplify OMP_CLAUSE_ALIGNED_ALIGNMENT.
	(gimplify_adjust_omp_clauses_1): Make sure OMP_CLAUSE_SIZE is non-NULL.
	(gimplify_adjust_omp_clauses): Likewise.
	* omp-low.c (lower_rec_simd_input_clauses,
	lower_rec_input_clauses, expand_omp_simd): Handle non-constant
	safelen the same as safelen(1).
	* tree-nested.c (convert_nonlocal_omp_clauses,
	convert_local_omp_clauses): Handle OMP_CLAUSE_ALIGNED.  For
	OMP_CLAUSE_{MAP,TO,FROM} if not decl use walk_tree.
	(convert_nonlocal_reference_stmt, convert_local_reference_stmt):
	Fixup handling of GIMPLE_OMP_TARGET.
	(convert_tramp_reference_stmt, convert_gimple_call): Handle
	GIMPLE_OMP_TARGET.

	2014-06-18  Jakub Jelinek  <jakub@redhat.com>

	* gimplify.c (omp_notice_variable): If n is non-NULL and no flags
	change in ORT_TARGET region, don't jump to do_outer.
	(struct gimplify_adjust_omp_clauses_data): New type.
	(gimplify_adjust_omp_clauses_1): Adjust for data being
	a struct gimplify_adjust_omp_clauses_data pointer instead
	of tree *.  Pass pre_p as a new argument to
	lang_hooks.decls.omp_finish_clause hook.
	(gimplify_adjust_omp_clauses): Add pre_p argument, adjust
	splay_tree_foreach to pass both list_p and pre_p.
	(gimplify_omp_parallel, gimplify_omp_task, gimplify_omp_for,
	gimplify_omp_workshare, gimplify_omp_target_update): Adjust
	gimplify_adjust_omp_clauses callers.
	* langhooks.c (lhd_omp_finish_clause): New function.
	* langhooks-def.h (lhd_omp_finish_clause): New prototype.
	(LANG_HOOKS_OMP_FINISH_CLAUSE): Define to lhd_omp_finish_clause.
	* langhooks.h (struct lang_hooks_for_decls): Add a new
	gimple_seq * argument to omp_finish_clause hook.
	* omp-low.c (scan_sharing_clauses): Call scan_omp_op on
	non-DECL_P OMP_CLAUSE_DECL if ctx->outer.
	(scan_omp_parallel, lower_omp_for): When adding _LOOPTEMP_ clause var,
	add it to outer ctx's decl_map as identity.
	* tree-core.h (OMP_CLAUSE_MAP_TO_PSET): New map kind.
	* tree-nested.c (convert_nonlocal_omp_clauses,
	convert_local_omp_clauses): Handle various OpenMP 4.0 clauses.
	* tree-pretty-print.c (dump_omp_clause): Handle OMP_CLAUSE_MAP_TO_PSET.

	2014-06-10  Jakub Jelinek  <jakub@redhat.com>

	PR fortran/60928
	* omp-low.c (lower_rec_input_clauses) <case OMP_CLAUSE_LASTPRIVATE>:
	Set lastprivate_firstprivate even if omp_private_outer_ref
	langhook returns true.
	<case OMP_CLAUSE_REDUCTION>: When calling omp_clause_default_ctor
	langhook, call unshare_expr on new_var and call
	build_outer_var_ref to get the last argument.

	2014-05-11  Jakub Jelinek  <jakub@redhat.com>

	* tree.h (OMP_CLAUSE_LINEAR_STMT): Define.
	* tree.c (omp_clause_num_ops): Increase OMP_CLAUSE_LINEAR
	number of operands to 3.
	(walk_tree_1): Walk all operands of OMP_CLAUSE_LINEAR.
	* tree-nested.c (convert_nonlocal_omp_clauses,
	convert_local_omp_clauses): Handle OMP_CLAUSE_DEPEND.
	* gimplify.c (gimplify_scan_omp_clauses): Handle
	OMP_CLAUSE_LINEAR_STMT.
	* omp-low.c (lower_rec_input_clauses): Fix typo.
	(maybe_add_implicit_barrier_cancel, lower_omp_1): Add
	cast between Fortran boolean_type_node and C _Bool if needed.

2014-06-30  Jason Merrill  <jason@redhat.com>

	PR c++/51253
	PR c++/61382
	* gimplify.c (gimplify_arg): Non-static.
	* gimplify.h: Declare it.

2014-06-30  Marcus Shawcroft  <marcus.shawcroft@arm.com>

	Backport from Mainline
	2014-06-30  Marcus Shawcroft  <marcus.shawcroft@arm.com>

	PR target/61633
	* config/aarch64/aarch64.md (*aarch64_ashr_sisd_or_int_<mode>3):
	Add alternative; make early clobber.  Adjust both split patterns
	to use operand 0 as the working register.

2014-06-30  Kyrylo Tkachov  <kyrylo.tkachov@arm.com>

	* config/aarch64/iterators.md (VCOND): Handle SI and HI modes.
	Update comments.
	(VCONQ): Make comment more helpful.
	(VCON): Delete.
	* config/aarch64/aarch64-simd.md
	(aarch64_sqdmulh_lane<mode>):
	Use VCOND for operands 2.  Update lane checking and flipping logic.
	(aarch64_sqrdmulh_lane<mode>): Likewise.
	(aarch64_sq<r>dmulh_lane<mode>_internal): Likewise.
	(aarch64_sqdmull2<mode>): Remove VCON, use VQ_HSI mode iterator.
	(aarch64_sqdml<SBINQOPS:as>l_lane<mode>_internal, VD_HSI): Change mode
	attribute of operand 3 to VCOND.
	(aarch64_sqdml<SBINQOPS:as>l_lane<mode>_internal, SD_HSI): Likewise.
	(aarch64_sqdml<SBINQOPS:as>l2_lane<mode>_internal): Likewise.
	(aarch64_sqdmull_lane<mode>_internal, VD_HSI): Likewise.
	(aarch64_sqdmull_lane<mode>_internal, SD_HSI): Likewise.
	(aarch64_sqdmull2_lane<mode>_internal): Likewise.
	(aarch64_sqdml<SBINQOPS:as>l_laneq<mode>_internal, VD_HSI: New
	define_insn.
	(aarch64_sqdml<SBINQOPS:as>l_laneq<mode>_internal, SD_HSI): Likewise.
	(aarch64_sqdml<SBINQOPS:as>l2_laneq<mode>_internal): Likewise.
	(aarch64_sqdmull_laneq<mode>_internal, VD_HSI): Likewise.
	(aarch64_sqdmull_laneq<mode>_internal, SD_HSI): Likewise.
	(aarch64_sqdmull2_laneq<mode>_internal): Likewise.
	(aarch64_sqdmlal_lane<mode>): Change mode attribute of penultimate
	operand to VCOND.  Update lane flipping and bounds checking logic.
	(aarch64_sqdmlal2_lane<mode>): Likewise.
	(aarch64_sqdmlsl_lane<mode>): Likewise.
	(aarch64_sqdmull_lane<mode>): Likewise.
	(aarch64_sqdmull2_lane<mode>): Likewise.
	(aarch64_sqdmlal_laneq<mode>): Replace VCON usage with VCONQ.
	Emit aarch64_sqdmlal_laneq<mode>_internal insn.
	(aarch64_sqdmlal2_laneq<mode>): Emit
	aarch64_sqdmlal2_laneq<mode>_internal insn.
	Replace VCON with VCONQ.
	(aarch64_sqdmlsl2_lane<mode>): Replace VCON with VCONQ.
	(aarch64_sqdmlsl2_laneq<mode>): Likewise.
	(aarch64_sqdmull_laneq<mode>): Emit
	aarch64_sqdmull_laneq<mode>_internal insn.
	Replace VCON with VCONQ.
	(aarch64_sqdmull2_laneq<mode>): Emit
	aarch64_sqdmull2_laneq<mode>_internal insn.
	(aarch64_sqdmlsl_laneq<mode>): Replace VCON usage with VCONQ.
	* config/aarch64/arm_neon.h (vqdmlal_high_lane_s16): Change type
	of 3rd argument to int16x4_t.
	(vqdmlalh_lane_s16): Likewise.
	(vqdmlslh_lane_s16): Likewise.
	(vqdmull_high_lane_s16): Likewise.
	(vqdmullh_lane_s16): Change type of 2nd argument to int16x4_t.
	(vqdmlal_lane_s16): Don't create temporary int16x8_t value.
	(vqdmlsl_lane_s16): Likewise.
	(vqdmull_lane_s16): Don't create temporary int16x8_t value.
	(vqdmlal_high_lane_s32): Change type 3rd argument to int32x2_t.
	(vqdmlals_lane_s32): Likewise.
	(vqdmlsls_lane_s32): Likewise.
	(vqdmull_high_lane_s32): Change type 2nd argument to int32x2_t.
	(vqdmulls_lane_s32): Likewise.
	(vqdmlal_lane_s32): Don't create temporary int32x4_t value.
	(vqdmlsl_lane_s32): Likewise.
	(vqdmull_lane_s32): Don't create temporary int32x4_t value.
	(vqdmulhh_lane_s16): Change type of second argument to int16x4_t.
	(vqrdmulhh_lane_s16): Likewise.
	(vqdmlsl_high_lane_s16): Likewise.
	(vqdmulhs_lane_s32): Change type of second argument to int32x2_t.
	(vqdmlsl_high_lane_s32): Likewise.
	(vqrdmulhs_lane_s32): Likewise.

2014-06-30  Thomas Preud'homme  <thomas.preudhomme@arm.com>

	Backport from Mainline
	2014-06-20  Jakub Jelinek  <jakub@redhat.com>
	2014-06-11  Thomas Preud'homme  <thomas.preudhomme@arm.com>

	PR tree-optimization/61306
	* tree-ssa-math-opts.c (struct symbolic_number): Store type of
	expression instead of its size.
	(do_shift_rotate): Adapt to change in struct symbolic_number. Return
	false to prevent optimization when the result is unpredictable due to
	arithmetic right shift of signed type with highest byte is set.
	(verify_symbolic_number_p): Adapt to change in struct symbolic_number.
	(find_bswap_1): Likewise. Return NULL to prevent optimization when the
	result is unpredictable due to sign extension.
	(find_bswap): Adapt to change in struct symbolic_number.

2014-06-27  Martin Jambor  <mjambor@suse.cz>

	PR ipa/61160
	* cgraphclones.c (duplicate_thunk_for_node): Removed parameter
	args_to_skip, use those from node instead.  Copy args_to_skip and
	combined_args_to_skip from node to the new thunk.
	(redirect_edge_duplicating_thunks): Removed parameter args_to_skip.
	(cgraph_create_virtual_clone): Moved computation of
	combined_args_to_skip...
	(cgraph_clone_node): ...here, simplify it to bitmap_ior..

2014-06-27  Uros Bizjak  <ubizjak@gmail.com>

	Backport from mainline
	2014-06-26  Uros Bizjak  <ubizjak@gmail.com>

	PR target/61586
	* config/alpha/alpha.c (alpha_handle_trap_shadows): Handle BARRIER RTX.

2014-06-26  Bill Schmidt  <wschmidt@linux.vnet.ibm.com>

	PR target/61542
	* config/rs6000/vsx.md (vsx_extract_v4sf): Fix bug with element
	extraction other than index 3.

2014-06-26  Marc Glisse  <marc.glisse@inria.fr>

	PR target/61503
	* config/i386/i386.md (x86_64_shrd, x86_shrd,
	ix86_rotr<dwi>3_doubleword): Replace ashiftrt with lshiftrt.

2014-06-26  Martin Jambor  <mjambor@suse.cz>

	Backport from mainline
	* ipa-prop.c (ipa_impossible_devirt_target): No longer static,
	renamed to ipa_impossible_devirt_target.  Fix typo.
	* ipa-prop.h (ipa_impossible_devirt_target): Declare.
	* ipa-cp.c (ipa_get_indirect_edge_target_1): Use
	ipa_impossible_devirt_target.

2014-06-24  Jakub Jelinek  <jakub@redhat.com>

	PR target/61570
	* config/i386/driver-i386.c (host_detect_local_cpu): For unknown
	model family 6 CPU with has_longmode never use a CPU without
	64-bit support.

	* gimplify.c (gimplify_omp_for): For #pragma omp for simd iterator
	not mentioned in clauses use private clause if the iterator is
	declared in #pragma omp for simd, and when adding lastprivate
	instead, add it to the outer #pragma omp for too.  Diagnose
	if the variable is private in outer context.  For simd collapse > 1
	loops, replace all iterators with temporaries.
	* omp-low.c (lower_rec_input_clauses): Handle LINEAR clause the
	same even in collapse > 1 loops.

2014-06-23  Alan Modra  <amodra@gmail.com>

	PR bootstrap/61583
	* tree-vrp.c (remove_range_assertions): Do not set is_unreachable
	to zero on debug statements.

2014-06-10  Kyrylo Tkachov  <kyrylo.tkachov@arm.com>

	* config/aarch64/aarch64-simd.md (aarch64_sqdmulh_lane<mode>):
	New expander.
	(aarch64_sqrdmulh_lane<mode>): Likewise.
	(aarch64_sq<r>dmulh_lane<mode>): Rename to...
	(aarch64_sq<r>dmulh_lane<mode>_interna): ...this.
	(aarch64_sqdmulh_laneq<mode>): New expander.
	(aarch64_sqrdmulh_laneq<mode>): Likewise.
	(aarch64_sq<r>dmulh_laneq<mode>): Rename to...
	(aarch64_sq<r>dmulh_laneq<mode>_internal): ...this.
	(aarch64_sqdmulh_lane<mode>): New expander.
	(aarch64_sqrdmulh_lane<mode>): Likewise.
	(aarch64_sq<r>dmulh_lane<mode>): Rename to...
	(aarch64_sq<r>dmulh_lane<mode>_internal): ...this.
	(aarch64_sqdmlal_lane<mode>): Add lane flip for big-endian.
	(aarch64_sqdmlal_laneq<mode>): Likewise.
	(aarch64_sqdmlsl_lane<mode>): Likewise.
	(aarch64_sqdmlsl_laneq<mode>): Likewise.
	(aarch64_sqdmlal2_lane<mode>): Likewise.
	(aarch64_sqdmlal2_laneq<mode>): Likewise.
	(aarch64_sqdmlsl2_lane<mode>): Likewise.
	(aarch64_sqdmlsl2_laneq<mode>): Likewise.
	(aarch64_sqdmull_lane<mode>): Likewise.
	(aarch64_sqdmull_laneq<mode>): Likewise.
	(aarch64_sqdmull2_lane<mode>): Likewise.
	(aarch64_sqdmull2_laneq<mode>): Likewise.

2014-06-20  Martin Jambor  <mjambor@suse.cz>

	PR ipa/61540
	* ipa-prop.c (impossible_devirt_target): New function.
	(try_make_edge_direct_virtual_call): Use it, also instead of
	asserting.

2014-06-20  Martin Jambor  <mjambor@suse.cz>

	PR ipa/61211
	* cgraph.c (clone_of_p): Allow skipped_branch to deal with
	expanded clones.

2014-06-20  Chung-Lin Tang  <cltang@codesourcery.com>

	Backport from mainline

	2014-06-20  Julian Brown  <julian@codesourcery.com>
		    Chung-Lin Tang  <cltang@codesourcery.com>

	* config/arm/arm.c (arm_output_mi_thunk): Fix offset for
	TARGET_THUMB1_ONLY. Add comments.

2014-06-18  Uros Bizjak  <ubizjak@gmail.com>

	Backport from mainline
	2014-06-16  Uros Bizjak  <ubizjak@gmail.com>

	* config/i386/i386.c (decide_alg): Correctly handle
	maximum size of stringop algorithm.

2014-06-18  Richard Henderson  <rth@redhat.com>

	PR target/61545
	* config/aarch64/aarch64.md (tlsdesc_small): Clobber CC_REGNUM.

2014-06-17  Yufeng Zhang  <yufeng.zhang@arm.com>

	PR target/61483
	* config/aarch64/aarch64.c (aarch64_layout_arg): Add new local
	variable 'size'; calculate 'size' right in the front; use
	'size' to compute 'nregs' (when 'allocate_ncrn != 0') and
	pcum->aapcs_stack_words.

2014-06-17  Nick Clifton  <nickc@redhat.com>

	* config/msp430/msp430.md (mulhisi3): Add a NOP after the DINT.
	(umulhi3, mulsidi3, umulsidi3): Likewise.

2014-06-17  Uros Bizjak  <ubizjak@gmail.com>

	Backport from mainline
	2014-06-06  Uros Bizjak  <ubizjak@gmail.com>

	PR target/61423
	* config/i386/i386.md (*floatunssi<mode>2_i387_with_xmm): New
	define_insn_and_split pattern, merged from *floatunssi<mode>2_1
	and corresponding splitters.  Zero extend general register
	or memory input operand to XMM temporary.  Enable for
	TARGET_SSE2 and TARGET_INTER_UNIT_MOVES_TO_VEC only.
	(floatunssi<mode>2): Update expander predicate.

2014-06-16  Vladimir Makarov  <vmakarov@redhat.com>

	PR rtl-optimization/61325
	* lra-constraints.c (valid_address_p): Add forward declaration.
	(simplify_operand_subreg): Check address validity before and after
	alter_reg of memory subreg.

2014-06-18  Jakub Jelinek  <jakub@redhat.com>

	PR plugins/45078
	* config.gcc (arm*-*-linux-*): Include vxworks-dummy.h in tm_file.

2014-06-13  Peter Bergner  <bergner@vnet.ibm.com>

	Backport from mainline

	2014-06-13  Peter Bergner  <bergner@vnet.ibm.com>
	PR target/61415
	* config/rs6000/rs6000-builtin.def (BU_MISC_1): Delete.
	(BU_MISC_2): Rename to ...
	(BU_LDBL128_2): ... this.
	* config/rs6000/rs6000.h (RS6000_BTM_LDBL128): New define.
	(RS6000_BTM_COMMON): Add RS6000_BTM_LDBL128.
	* config/rs6000/rs6000.c (rs6000_builtin_mask_calculate): Handle
	RS6000_BTM_LDBL128.
	(rs6000_invalid_builtin): Add long double 128-bit builtin support.
	(rs6000_builtin_mask_names): Add RS6000_BTM_LDBL128.
	* config/rs6000/rs6000.md (unpacktf_0): Remove define)expand.
	(unpacktf_1): Likewise.
	* doc/extend.texi (__builtin_longdouble_dw0): Remove documentation.
	(__builtin_longdouble_dw1): Likewise.
	* doc/sourcebuild.texi (longdouble128): Document.

2014-06-13  Jeff Law  <law@redhat.com>

	Backports from mainline:
	2014-06-13  Jeff Law  <law@redhat.com>

	PR rtl-optimization/61094
	PR rtl-optimization/61446
	* ree.c (combine_reaching_defs): Get the mode for the copy from
	the extension insn rather than the defining insn.

	2014-06-02  Jeff Law  <law@redhat.com>

	PR rtl-optimization/61094
	* ree.c (combine_reaching_defs): Do not reextend an insn if it
	was marked as do_no_reextend.  If a copy is needed to eliminate
	an extension, then mark it as do_not_reextend.

2014-06-13  Martin Jambor  <mjambor@suse.cz>

	PR ipa/61186
	* ipa-devirt.c (possible_polymorphic_call_targets): Store NULL to
	cache_token if returning early.

2014-06-12  Jakub Jelinek  <jakub@redhat.com>

	PR middle-end/61486
	* gimplify.c (struct gimplify_omp_ctx): Add distribute field.
	(gimplify_adjust_omp_clauses): Don't or in GOVD_LASTPRIVATE
	if outer combined construct is distribute.
	(gimplify_omp_for): For OMP_DISTRIBUTE set
	gimplify_omp_ctxp->distribute.
	* omp-low.c (scan_sharing_clauses) <case OMP_CLAUSE_SHARED>: For
	GIMPLE_OMP_TEAMS, if decl isn't global in outer context, record
	mapping into decl map.

2014-06-12  Jeff Law  <law@redhat.com>

	Backports from mainline:

	2014-06-12  Jeff Law  <law@redhat.com>

	PR tree-optimization/61009
	* tree-ssa-threadedge.c (thread_through_normal_block): Correct return
	value when we stop processing a block due to problematic PHIs.

	2014-06-05  Jeff Law  <law@redhat.com>

	PR tree-optimization/61289
	* tree-ssa-threadedge.c (invalidate_equivalences): Remove SRC_MAP and
	DST_MAP parameters.  Invalidate by walking all the SSA_NAME_VALUES
	looking for those which match LHS.  All callers changed.
	(record_temporary_equivalences_from_phis): Remove SRC_MAP and DST_MAP
	parameters and code which manipulated them.  All callers changed.
	(record_temporary_equivalences_from_stmts_at_dest): Remove SRC_MAP
	and DST_MAP parameters.  Simplify invalidation code by just calling
	invalidate_equivalences.  All callers changed.
	(thread_across_edge): Simplify now that we don't need to maintain
	the map of equivalences to invalidate.

2014-06-12  Eric Botcazou  <ebotcazou@adacore.com>

	* tree-core.h (DECL_NONALIASED): Use proper spelling in comment.

2014-06-12  Georg-Johann Lay  <avr@gjlay.de>

	Backport from 2014-05-14 trunk r210418
	* config/avr/avr.h (REG_CLASS_CONTENTS): Use unsigned suffix for
	shifted values to avoid build warning.

2014-06-12  Georg-Johann Lay  <avr@gjlay.de>

	Backport from 2014-05-09 trunk r210272

	* config/avr/avr-fixed.md (round<mode>3): Use -1U instead of -1 in
	unsigned int initializers for regno_in, regno_out.

	Backport from 2014-06-12 trunk r211491

	PR target/61443
	* config/avr/avr.md (push<mode>1): Avoid (subreg(mem)) when
	loading from address spaces.

2014-06-12  Alan Modra  <amodra@gmail.com>

	PR target/61300
	* doc/tm.texi.in (INCOMING_REG_PARM_STACK_SPACE): Document.
	* doc/tm.texi: Regenerate.
	* function.c (INCOMING_REG_PARM_STACK_SPACE): Provide default.
	Use throughout in place of REG_PARM_STACK_SPACE.
	* config/rs6000/rs6000.c (rs6000_reg_parm_stack_space): Add
	"incoming" param.  Pass to rs6000_function_parms_need_stack.
	(rs6000_function_parms_need_stack): Add "incoming" param, ignore
	prototype_p when incoming.  Use function decl when incoming
	to handle K&R style functions.
	* config/rs6000/rs6000.h (REG_PARM_STACK_SPACE): Adjust.
	(INCOMING_REG_PARM_STACK_SPACE): Define.

2014-06-11  Richard Biener  <rguenther@suse.de>

	PR tree-optimization/61452
	* tree-ssa-sccvn.c (visit_phi): Remove pointless setting of
	expr and has_constants in case we found a leader.
	(simplify_binary_expression): Always valueize operands first.
	(simplify_unary_expression): Likewise.

2014-06-11  Richard Biener  <rguenther@suse.de>

	PR middle-end/61456
	* tree-ssa-alias.c (nonoverlapping_component_refs_of_decl_p):
	Do not use the main variant for the type comparison.

2014-06-10  Kyrylo Tkachov  <kyrylo.tkachov@arm.com>

	* doc/arm-acle-intrinsics.texi: Specify when CRC32 intrinsics are
	available.
	Simplify description of __crc32d and __crc32cd intrinsics.
	* doc/extend.texi (ARM ACLE Intrinsics): Remove comment about CRC32
	availability.

2014-06-07  Eric Botcazou  <ebotcazou@adacore.com>

	* tree-ssa-tail-merge.c (same_succ_hash): Hash the static chain of a
	call statement, if any.
	(gimple_equal_p) <GIMPLE_CALL>: Compare the static chain of the call
	statements, if any.  Tidy up.

2014-06-06  Michael Meissner  <meissner@linux.vnet.ibm.com>

	Back port from trunk
	2014-06-06  Michael Meissner  <meissner@linux.vnet.ibm.com>

	PR target/61431
	* config/rs6000/vsx.md (VSX_LE): Split VSX_D into 2 separate
	iterators, VSX_D that handles 64-bit types, and VSX_LE that
	handles swapping the two 64-bit double words on little endian
	systems.  Include V1TImode and optionally TImode in VSX_LE so that
	these types are properly swapped.  Change all of the insns and
	splits that do the 64-bit swaps to use VSX_LE.
	(vsx_le_perm_load_<mode>): Likewise.
	(vsx_le_perm_store_<mode>): Likewise.
	(splitters for little endian memory operations): Likewise.
	(vsx_xxpermdi2_le_<mode>): Likewise.
	(vsx_lxvd2x2_le_<mode>): Likewise.
	(vsx_stxvd2x2_le_<mode>): Likewise.

2014-06-06  Vladimir Makarov  <vmakarov@redhat.com>

	PR rtl-optimization/61325
	* lra-constraints.c (process_address_1): Check scale equal to one
	to prevent transformation: base + scale * index => base + new_reg.

2014-06-05  Martin Jambor  <mjambor@suse.cz>

	PR ipa/61393
	* ipa-cp.c (determine_versionability): Pretend that tm_clones are
	not versionable.

2014-06-04  Richard Biener  <rguenther@suse.de>

	PR tree-optimization/61383
	* tree-ssa-ifcombine.c (bb_no_side_effects_p): Make sure
	stmts can't trap.

2014-06-02  Jason Merrill  <jason@redhat.com>

	PR c++/61020
	* varpool.c (ctor_for_folding): Handle uninitialized vtables.

2014-06-03  Martin Jambor  <mjambor@suse.cz>

	PR ipa/61160
	* ipa-cp.c (cgraph_edge_brings_value_p): Handle edges leading to
	thunks.

2014-06-03  Andrey Belevantsev  <abel@ispras.ru>

	Backport from mainline
	2014-05-14  Andrey Belevantsev  <abel@ispras.ru>

	PR rtl-optimization/60866
	* sel-sched-ir (sel_init_new_insn): New parameter old_seqno.
	Default it to -1.  Pass it down to init_simplejump_data.
	(init_simplejump_data): New parameter old_seqno.  Pass it down
	to get_seqno_for_a_jump.
	(get_seqno_for_a_jump): New parameter old_seqno.  Use it for
	initializing new jump seqno as a last resort.  Add comment.
	(sel_redirect_edge_and_branch): Save old seqno of the conditional
	jump and pass it down to sel_init_new_insn.
	(sel_redirect_edge_and_branch_force): Likewise.

2014-06-03  Andrey Belevantsev  <abel@ispras.ru>

	Backport from mainline
	2014-05-14  Andrey Belevantsev  <abel@ispras.ru>

	PR rtl-optimization/60901
	* config/i386/i386.c (ix86_dependencies_evaluation_hook): Check that
	bb predecessor belongs to the same scheduling region.  Adjust comment.

2014-06-03  Uros Bizjak  <ubizjak@gmail.com>

	Backport from mainline
	2014-06-02  Uros Bizjak  <ubizjak@gmail.com>

	PR target/61239
	* config/i386/i386.c (ix86_expand_vec_perm) [case V32QImode]: Use
	GEN_INT (-128) instead of GEN_INT (128) to set MSB of QImode constant.

2014-05-29  Vladimir Makarov  <vmakarov@redhat.com>

	PR rtl-optimization/61325
	* lra-constraints.c (process_address): Rename to
	process_address_1.
	(process_address): New function.

2014-05-29  Uros Bizjak  <ubizjak@gmail.com>

	Backport from mainline
	2014-05-26  Uros Bizjak  <ubizjak@gmail.com>

	PR target/61271
	* config/i386/i386.c (ix86_rtx_costs)
	<case CONST_INT, case CONST, case LABEL_REF, case SYMBOL_REF>:
	Fix condition.

2014-05-28  Eric Botcazou  <ebotcazou@adacore.com>

	Backport from mainline
	2014-05-27  Eric Botcazou  <ebotcazou@adacore.com>

	* double-int.c (div_and_round_double) <ROUND_DIV_EXPR>: Use the proper
	predicate to detect a negative quotient.

2014-05-28  Richard Biener  <rguenther@suse.de>

	Backport from mainline
	2014-05-28  Richard Biener  <rguenther@suse.de>

	PR middle-end/61045
	* fold-const.c (fold_comparison): When folding
	X +- C1 CMP Y +- C2 to X CMP Y +- C2 +- C1 also ensure
	the sign of the remaining constant operand stays the same.

	2014-05-05  Richard Biener  <rguenther@suse.de>

	PR middle-end/61010
	* fold-const.c (fold_binary_loc): Consistently avoid
	canonicalizing X & CST away from a CST that is the mask
	of a mode.

	2014-04-28  Richard Biener  <rguenther@suse.de>

	PR tree-optimization/60979
	* graphite-scop-detection.c (scopdet_basic_block_info): Reject
	SCOPs that end in a block with a successor with abnormal
	predecessors.

2014-05-28  Rainer Orth  <ro@CeBiTec.Uni-Bielefeld.DE>

	* configure.ac ($gcc_cv_ld_clearcap): New test.
	* configure: Regenerate.
	* config.in: Regenerate.
	* config/sol2.opt (mclear-hwcap): New option.
	* config/sol2.h (LINK_CLEARCAP_SPEC): Define.
	* config/sol2-clearcap.map: Moved here from
	testsuite/gcc.target/i386/clearcap.map.
	* config/sol2-clearcapv2.map: Move here from
	gcc.target/i386/clearcapv2.map.
	* config/t-sol2 (install): Depend on install-clearcap-map.
	(install-clearcap-map): New target.
	* doc/invoke.texi (Option Summary, Solaris 2 Options): Document
	-mclear-hwcap.

2014-05-28  Georg-Johann Lay  <avr@gjlay.de>

	PR libgcc/61152
	* config/dbx.h (License): Add Runtime Library Exception.
	* config/newlib-stdint.h (License): Same.
	* config/rtems.h (License): Same
	* config/initfini-array.h (License): Same
	* config/v850/v850.h (License): Same.
	* config/v850/v850-opts.h (License): Same
	* config/v850/rtems.h (License): Same.

2014-05-28  Georg-Johann Lay  <avr@gjlay.de>

	PR target/61044
	* doc/extend.texi (Local Labels): Note that label differences are
	not supported for AVR.

2014-05-27  Georg-Johann Lay  <avr@gjlay.de>

	Backport from 2014-05-12 mainline r210322.
	Backport from 2014-05-27 mainline r210959, r210969.

	PR libgcc/61152
	* config/arm/arm.h (License): Add GCC Runtime Library Exception.
	* config/arm/arm-cores.def (License): Same.
	* config/arm/arm-opts.h (License): Same.
	* config/arm/aout.h (License): Same.
	* config/arm/bpabi.h (License): Same.
	* config/arm/elf.h (License): Same.
	* config/arm/linux-elf.h (License): Same.
	* config/arm/linux-gas.h (License): Same.
	* config/arm/netbsd-elf.h (License): Same.
	* config/arm/uclinux-eabi.h (License): Same.
	* config/arm/uclinux-elf.h (License): Same.
	* config/arm/vxworks.h (License): Same.

2014-05-26  Michael Tautschnig  <mt@debian.org>

	PR target/61249
	* doc/extend.texi (X86 Built-in Functions): Fix parameter lists of
	__builtin_ia32_vfrczs[sd] and __builtin_ia32_mpsadbw256.

2014-05-22  Vladimir Makarov  <vmakarov@redhat.com>

	PR rtl-optimization/61215
	* lra-elelimination.c (lra_eliminate_regs_1): Don't use
	simplify_gen_subreg until final substitution.

2014-05-23  Alan Modra  <amodra@gmail.com>

	PR target/61231
	* config/rs6000/rs6000.c (mem_operand_gpr): Handle SImode.
	* config/rs6000/rs6000.md (extendsidi2_lfiwax, extendsidi2_nocell):
	Use "Y" constraint rather than "m".

2014-05-22  Vladimir Makarov  <vmakarov@redhat.com>

	PR rtl-optimization/60969
	* ira-costs.c (record_reg_classes): Process NO_REGS for matching
	constraints.  Set up mem cost for NO_REGS case.

2014-05-22  Peter Bergner  <bergner@vnet.ibm.com>

	* config/rs6000/htm.md (ttest): Use correct shift value to get CR0.

2014-05-22  Richard Earnshaw  <rearnsha@arm.com>

	PR target/61208
	* arm.md (arm_cmpdi_unsigned): Fix length calculation for Thumb2.

2014-05-22  Nick Clifton  <nickc@redhat.com>

	* config/msp430/msp430.h (ASM_SPEC): Add spaces after inserted options.

2014-05-22  Jakub Jelinek  <jakub@redhat.com>

	* tree-streamer-in.c (unpack_ts_real_cst_value_fields): Make sure
	all padding bits in REAL_VALUE_TYPE are cleared.

2014-05-21  Guozhi Wei  <carrot@google.com>

	PR target/61202
	* config/aarch64/arm_neon.h (vqdmulh_n_s16): Change the last operand's
	constraint.
	(vqdmulhq_n_s16): Likewise.

2014-05-21  Martin Jambor  <mjambor@suse.cz>

	* doc/invoke.texi (Optimize Options): Document parameters
	ipa-cp-eval-threshold, ipa-max-agg-items, ipa-cp-loop-hint-bonus and
	ipa-cp-array-index-hint-bonus.

2014-05-21  Jakub Jelinek  <jakub@redhat.com>

	PR middle-end/61252
	* omp-low.c (handle_simd_reference): New function.
	(lower_rec_input_clauses): Use it.  Defer adding reference
	initialization even for reduction without placeholder if in simd,
	handle it properly later on.

2014-05-20  Jan Hubicka  <hubicka@ucw.cz>

	PR bootstrap/60984
	* ipa-inline-transform.c (inline_call): Use add CALLEE_REMOVED
	parameter.
	* ipa-inline.c (inline_to_all_callers): If callee was removed; return.
	(ipa_inline): Loop inline_to_all_callers until no more aliases
	are removed.

2014-05-20  Jan Hubicka  <hubicka@ucw.cz>

	PR lto/60820
	* varpool.c (varpool_remove_node): Do not alter decls when streaming.

2014-05-20  DJ Delorie  <dj@redhat.com>

	* config/msp430/msp430.md (split): Don't allow subregs when
	splitting SImode adds.
	(andneghi): Fix subtraction logic.
	* config/msp430/predicates.md (msp430_nonsubreg_or_imm_operand): New.

2014-05-20  Nick Clifton  <nickc@redhat.com>

	* config/msp430/msp430.c (TARGET_GIMPLIFY_VA_ARG_EXPR): Define.
	(msp430_gimplify_va_arg_expr): New function.
	(msp430_print_operand): Handle (CONST (ZERO_EXTRACT)).

	* config/msp430/msp430.md (zero_extendpsisi2): Use + constraint on
	operand 0 in order to prevent confusion about the number of
	registers involved.

2014-05-20  Kyrylo Tkachov  <kyrylo.tkachov@arm.com>

	* config/arm/arm.md (arith_shiftsi): Do not predicate for
	arm_restrict_it.

2014-05-19  Richard Earnshaw  <rearnsha@arm.com>

	* arm.c (thumb1_reorg): When scanning backwards skip anything
	that's not a proper insn.

2014-05-17  Jan Hubicka  <hubicka@ucw.cz>

	* ipa.c (symtab_remove_unreachable_nodes): Remove
	symbol from comdat group if its body was eliminated.
	(comdat_can_be_unshared_p_1): Static symbols can always be privatized.
	* symtab.c (symtab_remove_from_same_comdat_group): Break out from ...
	(symtab_unregister_node): ... this one.
	(verify_symtab_base): More strict checking of comdats.
	* cgraph.h (symtab_remove_from_same_comdat_group): Declare.

2014-05-17  Jan Hubicka  <hubicka@ucw.cz>

	* opts.c (common_handle_option): Disable -fipa-reference coorectly
	with -fuse-profile.

2014-05-17  Jan Hubicka  <hubicka@ucw.cz>

	PR ipa/60854
	* ipa.c (symtab_remove_unreachable_nodes): Mark targets of
	external aliases alive, too.

2014-05-17  Uros Bizjak  <ubizjak@gmail.com>

	* doc/invoke.texi (free): Mention Alpha.  Also enabled at -Os.

2014-05-17  Uros Bizjak  <ubizjak@gmail.com>

	Backport from mainline
	2014-04-25  H.J. Lu  <hongjiu.lu@intel.com>

	PR target/60969
	* config/i386/i386.md (*movsf_internal): Set MODE to SI for
	alternative 12.

2014-05-16  Vladimir Makarov  <vmakarov@redhat.com>

	PR rtl-optimization/60969
	* ira-costs.c (record_reg_classes): Allow only memory for pseudo.
	Calculate costs for this case.

2014-05-15  Peter Bergner  <bergner@vnet.ibm.com>

	PR target/61193
	* config/rs6000/htmxlintrin.h (_HTM_TBEGIN_STARTED): New define.
	(__TM_simple_begin): Use it.
	(__TM_begin): Likewise.

2014-05-15  Martin Jambor  <mjambor@suse.cz>

	PR ipa/61085
	* ipa-prop.c (update_indirect_edges_after_inlining): Check
	type_preserved flag when the indirect edge is polymorphic.

2014-05-15  Martin Jambor  <mjambor@suse.cz>

	PR ipa/60897
	* ipa-prop.c (ipa_modify_formal_parameters): Reset DECL_LANG_SPECIFIC.

2014-05-15  Jakub Jelinek  <jakub@redhat.com>

	PR tree-optimization/61158
	* fold-const.c (fold_binary_loc): If X is zero-extended and
	shiftc >= prec, make sure zerobits is all ones instead of
	invoking undefined behavior.

2014-05-14  Cary Coutant  <ccoutant@google.com>

	PR debug/61013
	* opts.c (common_handle_option): Don't special-case "-g".
	(set_debug_level): Default to at least level 2 with "-g".

2014-05-14  Eric Botcazou  <ebotcazou@adacore.com>

	* config/sparc/sparc-protos.h (sparc_absnegfloat_split_legitimate):
	Delete.
	* config/sparc/sparc.c (sparc_absnegfloat_split_legitimate): Likewise.
	* config/sparc/sparc.md (fptype_ut699): New attribute.
	(in_branch_delay): Return false if -mfix-ut699 is specified and
	fptype_ut699 is set to single.
	(truncdfsf2): Add fptype_ut699 attribute.
	(fix_truncdfsi2): Likewise.
	(floatsisf2): Change fptype attribute.
	(fix_truncsfsi2): Likewise.
	(negtf2_notv9): Delete.
	(negtf2_v9): Likewise.
	(negtf2_hq): New instruction.
	(negtf2): New instruction and splitter.
	(negdf2_notv9): Rewrite.
	(abstf2_notv9): Delete.
	(abstf2_hq_v9): Likewise.
	(abstf2_v9): Likewise.
	(abstf2_hq): New instruction.
	(abstf2): New instruction and splitter.
	(absdf2_notv9): Rewrite.

2014-05-14  Matthias Klose  <doko@ubuntu.com>

	Revert:
	2014-05-08  Manuel López-Ibáñez  <manu@gcc.gnu.org>
		    Matthias Klose  <doko@ubuntu.com>

	PR driver/61106
	* optc-gen.awk: Fix option handling for -Wunused-parameter.

2014-05-13  Peter Bergner  <bergner@vnet.ibm.com>

	* doc/sourcebuild.texi: (dfp_hw): Document.
	(p8vector_hw): Likewise.
	(powerpc_eabi_ok): Likewise.
	(powerpc_elfv2): Likewise.
	(powerpc_htm_ok): Likewise.
	(ppc_recip_hw): Likewise.
	(vsx_hw): Likewise.

2014-05-13  Jeff Law  <law@redhat.com>

	Backports fromm mainline:

	2014-05-08  Jeff Law  <law@redhat.com>

	PR tree-optimization/61009
	* tree-ssa-threadedge.c (thread_through_normal_block): Return a
	tri-state rather than a boolean.  When a block is too big to
	thread through, inform caller via negative return value.
	(thread_across_edge): If a block was too big for normal threading,
	then it's too big for a joiner too, so remove temporary equivalences
	and return immediately.

	2014-04-28  Jeff Law  <law@redhat.com>

	PR tree-optimization/60902
	* tree-ssa-threadedge.c
	(record_temporary_equivalences_from_stmts_at_dest): Only iterate
	over real defs when invalidating outputs from statements that do not
	produce useful outputs for threading.

	2014-04-23  Jeff Law  <law@redhat.com>

	PR tree-optimization/60902
	* tree-ssa-threadedge.c
	(record_temporary_equivalences_from_stmts_at_dest): Make sure to
	invalidate outputs from statements that do not produce useful
	outputs for threading.

2014-05-13  Richard Biener  <rguenther@suse.de>

	PR ipa/60973
	* tree-inline.c (remap_gimple_stmt): Clear tail call flag,
	it needs revisiting whether the call still may be tail-called.

2014-05-13  Jakub Jelinek  <jakub@redhat.com>

	PR target/61060
	* config/i386/i386.c (ix86_expand_set_or_movmem): If count_exp
	is const0_rtx, return immediately.  Don't test count == 0 when
	it is always true.

2014-05-12  Senthil Kumar Selvaraj  <senthil_kumar.selvaraj@atmel.com>

	Backport from mainline
	2014-05-12  Senthil Kumar Selvaraj  <senthil_kumar.selvaraj@atmel.com>

	PR target/60991
	* config/avr/avr.c (avr_out_store_psi): Use correct constant
	to restore Y.

2014-05-09  Uros Bizjak  <ubizjak@gmail.com>

	Backport from mainline
	2014-05-08  Uros Bizjak  <ubizjak@gmail.com>

	PR target/61092
	* config/alpha/alpha.c: Include gimple-iterator.h.
	(alpha_gimple_fold_builtin): New function.  Move
	ALPHA_BUILTIN_UMULH folding from ...
	(alpha_fold_builtin): ... here.
	(TARGET_GIMPLE_FOLD_BUILTIN): New define.

2014-05-09  Pitchumani Sivanupandi  <Pitchumani.S@atmel.com>

	Backport from 2014-04-16 trunk r209446
	2014-04-16  Pitchumani Sivanupandi  <Pitchumani.S@atmel.com>

	* config/avr/avr-mcus.def: Correct typo for atxmega256a3bu macro.

2014-05-09  Georg-Johann Lay  <avr@gjlay.de>

	Backport from 2014-05-09 trunk r210267

	PR target/61055
	* config/avr/avr.md (cc): Add new attribute set_vzn.
	(addqi3, addqq3, adduqq3, subqi3, subqq3, subuqq3, negqi2) [cc]:
	Set cc insn attribute to set_vzn instead of set_zn for alternatives
	with INC, DEC or NEG.
	* config/avr/avr.c (avr_notice_update_cc): Handle SET_VZN.
	(avr_out_plus_1): ADIW sets cc0 to CC_SET_CZN.
	INC, DEC and ADD+ADC set cc0 to CC_CLOBBER.

2014-05-08  Manuel López-Ibáñez  <manu@gcc.gnu.org>
	    Matthias Klose  <doko@ubuntu.com>

	PR driver/61106
	* optc-gen.awk: Fix option handling for -Wunused-parameter.

2014-05-08  Uros Bizjak  <ubizjak@gmail.com>

	PR target/59952
	* config/i386/i386.c (PTA_HASWELL): Remove PTA_RTM.

2014-05-05  Marek Polacek  <polacek@redhat.com>

	Back port from mainline
	2014-05-05  Marek Polacek  <polacek@redhat.com>

	PR driver/61065
	* opts.c (common_handle_option): Call error_at instead of warning_at.

2014-05-04  Jan Hubicka  <hubicka@ucw.cz>

	PR ipa/60965
	* ipa-devirt.c (get_class_context): Allow POD to change to non-POD.

2014-05-04  Peter Bergner  <bergner@vnet.ibm.com>

	* config/rs6000/rs6000.h (RS6000_BTM_HARD_FLOAT): New define.
	(RS6000_BTM_COMMON): Add RS6000_BTM_HARD_FLOAT.
	(TARGET_EXTRA_BUILTINS): Add TARGET_HARD_FLOAT.
	* config/rs6000/rs6000-builtin.def (BU_MISC_1):
	Use RS6000_BTM_HARD_FLOAT.
	(BU_MISC_2): Likewise.
	* config/rs6000/rs6000.c (rs6000_builtin_mask_calculate): Handle
	RS6000_BTM_HARD_FLOAT.
	(rs6000_option_override_internal): Enforce -mhard-float if -mhard-dfp
	is explicitly used.
	(rs6000_invalid_builtin): Add hard floating builtin support.
	(rs6000_expand_builtin): Relax the gcc_assert to allow the new
	hard float builtins.
	(rs6000_builtin_mask_names): Add RS6000_BTM_HARD_FLOAT.

2014-05-03  Joey Ye  <joey.ye@arm.com>

	Backport from mainline r209463
	2014-04-17  Joey Ye  <joey.ye@arm.com>

	* opts.c (OPT_fif_conversion, OPT_fif_conversion2): Disable for Og.

2014-05-03  Oleg Endo  <olegendo@gcc.gnu.org>

	Back port from mainline
	PR target/61026
	* config/sh/sh.c: Include stdlib headers before everything else.

2014-05-02  Bill Schmidt  <wschmidt@linux.vnet.ibm.com>

	PR tree-optimization/60930
	* gimple-ssa-strength-reduction.c (create_mul_imm_cand):  Reject
	creating a multiply candidate by folding two constant
	multiplicands when the result overflows.

2014-05-02  Jakub Jelinek  <jakub@redhat.com>

	* gimplify.c (gimplify_adjust_omp_clauses_1): Handle
	GOVD_FIRSTPRIVATE | GOVD_LASTPRIVATE.
	(gimplify_adjust_omp_clauses): Simd region is never
	directly nested in combined parallel.  Instead, for linear
	with copyin/copyout, if in combined for simd loop, make decl
	firstprivate/lastprivate on OMP_FOR.
	* omp-low.c (expand_omp_for_generic, expand_omp_for_static_nochunk,
	expand_omp_for_static_chunk): When setting endvar, also set
	fd->loop.v to the same value.

2014-05-02  Kyrylo Tkachov  <kyrylo.tkachov@arm.com>

	Back port from mainline
	2014-04-24  Kyrylo Tkachov  <kyrylo.tkachov@arm.com>

	* config/aarch64/aarch64.h (TARGET_CPU_CPP_BUILTINS): Check
	TARGET_SIMD rather than TARGET_GENERAL_REGS_ONLY.
	(TARGET_SIMD): Take AARCH64_ISA_SIMD into account.
	(TARGET_FLOAT): Take AARCH64_ISA_FP into account.
	(TARGET_CRYPTO): Take TARGET_SIMD into account.

2014-04-30  Michael Meissner  <meissner@linux.vnet.ibm.com>

	Back port from mainline
	2014-04-24  Michael Meissner  <meissner@linux.vnet.ibm.com>

	* doc/extend.texi (PowerPC Built-in Functions): Document new
	powerpc extended divide, bcd, pack/unpack 128-bit, builtin
	functions.
	(PowerPC AltiVec/VSX Built-in Functions): Likewise.

	* config/rs6000/predicates.md (const_0_to_3_operand): New
	predicate to match 0..3 integer constants.

	* config/rs6000/rs6000-builtin.def (BU_DFP_MISC_1): Add new macros
	to support adding miscellaneous builtin functions.
	(BU_DFP_MISC_2): Likewise.
	(BU_P7_MISC_1): Likewise.
	(BU_P7_MISC_2): Likewise.
	(BU_P8V_MISC_3): Likewise.
	(BU_MISC_1): Likewise.
	(BU_MISC_2): Likewise.
	(DIVWE): Add extended divide builtin functions.
	(DIVWEO): Likewise.
	(DIVWEU): Likewise.
	(DIVWEUO): Likewise.
	(DIVDE): Likewise.
	(DIVDEO): Likewise.
	(DIVDEU): Likewise.
	(DIVDEUO): Likewise.
	(DXEX): Add decimal floating-point builtin functions.
	(DXEXQ): Likewise.
	(DDEDPD): Likewise.
	(DDEDPDQ): Likewise.
	(DENBCD): Likewise.
	(DENBCDQ): Likewise.
	(DIEX): Likewise.
	(DIEXQ): Likewise.
	(DSCLI): Likewise.
	(DSCLIQ): Likewise.
	(DSCRI): Likewise.
	(DSCRIQ): Likewise.
	(CDTBCD): Add new BCD builtin functions.
	(CBCDTD): Likewise.
	(ADDG6S): Likewise.
	(BCDADD): Likewise.
	(BCDADD_LT): Likewise.
	(BCDADD_EQ): Likewise.
	(BCDADD_GT): Likewise.
	(BCDADD_OV): Likewise.
	(BCDSUB): Likewise.
	(BCDSUB_LT): Likewise.
	(BCDSUB_EQ): Likewise.
	(BCDSUB_GT): Likewise.
	(BCDSUB_OV): Likewise.
	(PACK_TD): Add new pack/unpack 128-bit type builtin functions.
	(UNPACK_TD): Likewise.
	(PACK_TF): Likewise.
	(UNPACK_TF): Likewise.
	(UNPACK_TF_0): Likewise.
	(UNPACK_TF_1): Likewise.
	(PACK_V1TI): Likewise.
	(UNPACK_V1TI): Likewise.

	* config/rs6000/rs6000.c (rs6000_builtin_mask_calculate): Add
	support for decimal floating point builtin functions.
	(rs6000_expand_ternop_builtin): Add checks for the new builtin
	functions that take constant arguments.
	(rs6000_invalid_builtin): Add decimal floating point builtin
	support.
	(rs6000_init_builtins): Setup long double, _Decimal64, and
	_Decimal128 types for new builtin functions.
	(builtin_function_type): Set the unsigned flags appropriately for
	the new builtin functions.
	(rs6000_opt_masks): Add support for decimal floating point builtin
	functions.

	* config/rs6000/rs6000.h (RS6000_BTM_DFP): Add support for decimal
	floating point builtin functions.
	(RS6000_BTM_COMMON): Likewise.
	(RS6000_BTI_long_double): Likewise.
	(RS6000_BTI_dfloat64): Likewise.
	(RS6000_BTI_dfloat128): Likewise.
	(long_double_type_internal_node): Likewise.
	(dfloat64_type_internal_node): Likewise.
	(dfloat128_type_internal_node): Likewise.

	* config/rs6000/altivec.h (UNSPEC_BCDADD): Add support for ISA
	2.07 bcd arithmetic instructions.
	(UNSPEC_BCDSUB): Likewise.
	(UNSPEC_BCD_OVERFLOW): Likewise.
	(UNSPEC_BCD_ADD_SUB): Likewise.
	(bcd_add_sub): Likewise.
	(BCD_TEST): Likewise.
	(bcd<bcd_add_sub>): Likewise.
	(bcd<bcd_add_sub>_test): Likewise.
	(bcd<bcd_add_sub>_test2): Likewise.
	(bcd<bcd_add_sub>_<code>): Likewise.
	(peephole2 for combined bcd ops): Likewise.

	* config/rs6000/dfp.md (UNSPEC_DDEDPD): Add support for new
	decimal floating point builtin functions.
	(UNSPEC_DENBCD): Likewise.
	(UNSPEC_DXEX): Likewise.
	(UNSPEC_DIEX): Likewise.
	(UNSPEC_DSCLI): Likewise.
	(UNSPEC_DSCRI): Likewise.
	(D64_D128): Likewise.
	(dfp_suffix): Likewise.
	(dfp_ddedpd_<mode>): Likewise.
	(dfp_denbcd_<mode>): Likewise.
	(dfp_dxex_<mode>): Likewise.
	(dfp_diex_<mode>): Likewise.
	(dfp_dscli_<mode>): Likewise.
	(dfp_dscri_<mode>): Likewise.

	* config/rs6000/rs6000.md (UNSPEC_ADDG6S): Add support for new BCD
	builtin functions.
	(UNSPEC_CDTBCD): Likewise.
	(UNSPEC_CBCDTD): Likewise.
	(UNSPEC_DIVE): Add support for new extended divide builtin
	functions.
	(UNSPEC_DIVEO): Likewise.
	(UNSPEC_DIVEU): Likewise.
	(UNSPEC_DIVEUO): Likewise.
	(UNSPEC_UNPACK_128BIT): Add support for new builtin functions to
	pack/unpack 128-bit types.
	(UNSPEC_PACK_128BIT): Likewise.
	(idiv_ldiv): New mode attribute to set the 32/64-bit divide type.
	(udiv<mode>3): Use idiv_ldiv mode attribute.
	(div<mode>3): Likewise.
	(addg6s): Add new BCD builtin functions.
	(cdtbcd): Likewise.
	(cbcdtd): Likewise.
	(UNSPEC_DIV_EXTEND): Add support for new extended divide
	instructions.
	(div_extend): Likewise.
	(div<div_extend>_<mode>"): Likewise.
	(FP128_64): Add support for new builtin functions to pack/unpack
	128-bit types.
	(unpack<mode>): Likewise.
	(unpacktf_0): Likewise.
	(unpacktf_1): Likewise.
	(unpack<mode>_dm): Likewise.
	(unpack<mode>_nodm): Likewise.
	(pack<mode>): Likewise.
	(unpackv1ti): Likewise.
	(packv1ti): Likewise.

2014-04-29  Pat Haugen  <pthaugen@us.ibm.com>

	Backport from mainline
	2014-04-17  Pat Haugen  <pthaugen@us.ibm.com>

	* config/rs6000/rs6000.md (addti3, subti3): New.

2014-04-29  Jakub Jelinek  <jakub@redhat.com>

	PR tree-optimization/60971
	* tree-tailcall.c (process_assignment): Reject conversions which
	reduce precision.

2014-04-29  Nick Clifton  <nickc@redhat.com>

	* config/msp430/msp430.md (umulsidi): Fix typo.
	(mulhisi3): Enable even inside interrupt handlers.
	* config/msp430/msp430.c (msp430_print_operand): %O: Allow for the
	bigger return address pushed in large mode.

2014-04-28  Pat Haugen  <pthaugen@us.ibm.com>

	* config/rs6000/sync.md (AINT mode_iterator): Move definition.
	(loadsync_<mode>): Change mode.
	(load_quadpti, store_quadpti): New.
	(atomic_load<mode>, atomic_store<mode>): Add support for TI mode.
	* config/rs6000/rs6000.md (unspec enum): Add UNSPEC_LSQ.

2014-04-28  Eric Botcazou  <ebotcazou@adacore.com>

	* configure.ac: Tweak GAS check for LEON instructions on SPARC.
	* configure: Regenerate.
	* config/sparc/sparc.opt (muser-mode): New option.
	* config/sparc/sync.md (atomic_compare_and_swap<mode>_1): Do not enable
	for LEON3.
	(atomic_compare_and_swap_leon3_1): New instruction for LEON3.
	* doc/invoke.texi (SPARC options): Document -muser-mode.

2014-04-26  Markus Trippelsdorf  <markus@trippelsdorf.de>

	* doc/install.texi (Building with profile feedback): Remove
	outdated sentence.

2014-04-26  Tom de Vries  <tom@codesourcery.com>

	* config/i386/i386.md (define_expand "ldexpxf3"): Fix out-of-bounds
	array accesses.

2014-04-25  Jakub Jelinek  <jakub@redhat.com>

	PR tree-optimization/60960
	* tree-vect-generic.c (expand_vector_operation): Only call
	expand_vector_divmod if type's mode satisfies VECTOR_MODE_P.

2014-04-25  Eric Botcazou  <ebotcazou@adacore.com>

	PR target/60941
	* config/sparc/sparc.md (ashlsi3_extend): Delete.

2014-04-25  Richard Biener  <rguenther@suse.de>

	PR ipa/60912
	* tree-ssa-structalias.c (ipa_pta_execute): Compute direct
	call stmt use/clobber sets during stmt walk instead of
	walking the possibly incomplete set of caller edges.

2014-04-25  Richard Biener  <rguenther@suse.de>

	PR ipa/60911
	* passes.c (apply_ipa_transforms): Inline into only caller ...
	(execute_one_pass): ... here.  Properly bring in function
	bodies for nodes we want to apply IPA transforms to.

2014-04-24  Jakub Jelinek  <jakub@redhat.com>

	* tree.h (OMP_CLAUSE_LINEAR_GIMPLE_SEQ): Define.
	* gimplify.c (omp_is_private): Change last argument's type to int.
	Only diagnose lastprivate if the simd argument is 1, only diagnose
	linear if the simd argument is 2.
	(gimplify_omp_for): Adjust omp_is_private callers.  When adding
	lastprivate or private, add the clause to OMP_FOR_CLAUSES.  Pass
	GOVD_EXPLICIT to omp_add_variable.  For simd with collapse == 1
	create OMP_CLAUSE_LINEAR rather than OMP_CLAUSE_PRIVATE for var.
	If var != decl and decl is in OMP_CLAUSE_LINEAR, gimplify decl
	increment to OMP_CLAUSE_LINEAR_GIMPLE_SEQ.
	* omp-low.c (scan_sharing_clauses, lower_lastprivate_clauses): Handle
	OMP_CLAUSE_LINEAR_GIMPLE_SEQ.
	* tree-nested.c (convert_nonlocal_omp_clauses,
	convert_local_omp_clauses): Handle OMP_CLAUSE_LINEAR.

2014-04-23  Uros Bizjak  <ubizjak@gmail.com>

	Backport from mainline
	2014-04-21  Uros Bizjak  <ubizjak@gmail.com>

	PR target/60909
	* config/i386/i386.c (ix86_expand_builtin)
	<case IX86_BUILTIN_RDRAND{16,32,64}_STEP>: Use temporary
	register for target RTX.
	<case IX86_BUILTIN_RDSEED{16,32,64}_STEP>: Ditto.

2014-04-23  Richard Biener  <rguenther@suse.de>

	PR tree-optimization/60903
	* tree-ssa-loop-im.c (analyze_memory_references): Remove
	commented code block.
	(execute_sm_if_changed): Properly apply IRREDUCIBLE_LOOP
	loop flags to newly created BBs and edges.

2014-04-23  Nick Clifton  <nickc@redhat.com>

	* config/msp430/msp430.c (msp430_handle_option): Move function
	to msp430-common.c
	(msp430_option_override): Simplify mcu and mcpu option handling.
	(msp430_is_f5_mcu): Rename to msp430_use_f5_series_hwmult.  Add
	support for -mhwmult command line option.
	(has_32bit_hwmult): Rename to use_32bit_hwmult.  Add support for
	-mhwmult command line option.
	(msp430_hwmult_enabled): Delete.
	(msp43o_output_labelref): Add support for -mhwmult command line
	option.
	* config/msp430/msp430.md (mulhisi3, umulhisi3, mulsidi3)
	(umulsidi3): Likewise.
	* config/msp430/msp430.opt (mmcu): Add Report attribute.
	(mcpu, mlarge, msmall): Likewise.
	(mhwmult): New option.
	* config/msp430/msp430-protos.h (msp430_hwmult_enabled): Remove
	prototype.
	(msp430_is_f5_mcu): Remove prototype.
	(msp430_use_f5_series_hwmult): Add prototype.
	* config/msp430/msp430-opts.h: New file.
	* common/config/msp430: New directory.
	* common/config/msp430/msp430-common.c: New file.
	* config.gcc (msp430): Remove target_has_targetm_common.
	* doc/invoke.texi: Document -mhwmult command line option.

2014-04-23  Nick Clifton  <nickc@redhat.com>

	* config/i386/cygwin.h (ENDFILE_SPEC): Include
	default-manifest.o if it can be found in the search path.
	* config/i386/mingw32.h (ENDFILE_SPEC): Likewise.

2014-04-23  Richard Biener  <rguenther@suse.de>

	Backport from mainline
	2014-04-14  Richard Biener  <rguenther@suse.de>

	PR lto/60720
	* lto-streamer-out.c (wrap_refs): New function.
	(lto_output): Wrap symbol references in global initializes in
	type-preserving MEM_REFs.

2014-04-23  Richard Biener  <rguenther@suse.de>

	PR middle-end/60895
	* tree-inline.c (declare_return_variable): Use mark_addressable.

2014-04-23  Richard Biener  <rguenther@suse.de>

	PR middle-end/60891
	* loop-init.c (loop_optimizer_init): Make sure to apply
	LOOPS_MAY_HAVE_MULTIPLE_LATCHES before fixing up loops.

2014-04-22  Michael Meissner  <meissner@linux.vnet.ibm.com>

	Backport from mainline
	2014-04-21  Michael Meissner  <meissner@linux.vnet.ibm.com>

	PR target/60735
	* config/rs6000/rs6000.md (mov<mode>_softfloat32, FMOVE64 case):
	If mode is DDmode and TARGET_E500_DOUBLE allow move.

	* config/rs6000/rs6000.c (rs6000_debug_reg_global): Print some
	more debug information for E500 if -mdebug=reg.

2014-04-22  H.J. Lu  <hongjiu.lu@intel.com>

	Backport from mainline
	2014-04-22  H.J. Lu  <hongjiu.lu@intel.com>

	PR target/60868
	* config/i386/i386.c (ix86_expand_set_or_movmem): Call counter_mode
	on count_exp to get mode.

2014-04-22  Bill Schmidt  <wschmidt@linux.vnet.ibm.com>

	* config/rs6000/vsx.md (vsx_xxmrghw_<mode>): Adjust for
	little-endian.
	(vsx_xxmrglw_<mode>): Likewise.

2014-04-22  Richard Biener  <rguenther@suse.de>

	Backport from mainline
	2014-04-14  Richard Biener  <rguenther@suse.de>

	PR middle-end/55022
	* fold-const.c (negate_expr_p): Don't negate directional rounding
	division.
	(fold_negate_expr): Likewise.

2014-04-22  Richard Biener  <rguenther@suse.de>

	Backport from mainline
	2014-04-17  Richard Biener  <rguenther@suse.de>

	PR middle-end/60849
	* tree-ssa-propagate.c (valid_gimple_rhs_p): Only allow effective
	boolean results for comparisons.

2014-04-22  Richard Biener  <rguenther@suse.de>

	Backport from mainline
	2014-04-17  Richard Biener  <rguenther@suse.de>

	PR tree-optimization/60841
	* tree-vect-data-refs.c (vect_analyze_data_refs): Count stmts.
	* tree-vect-loop.c (vect_analyze_loop_2): Pass down number
	of stmts to SLP build.
	* tree-vect-slp.c (vect_slp_analyze_bb_1): Likewise.
	(vect_analyze_slp): Likewise.
	(vect_analyze_slp_instance): Likewise.
	(vect_build_slp_tree): Limit overall SLP tree growth.
	* tree-vectorizer.h (vect_analyze_data_refs,
	vect_analyze_slp): Adjust prototypes.

2014-04-22  Richard Biener  <rguenther@suse.de>

	Backport from mainline
	2014-04-17  Richard Biener  <rguenther@suse.de>

	PR tree-optimization/60836
	* tree-vect-loop.c (vect_create_epilog_for_reduction): Force
	initial PHI args to be gimple values.

2014-04-22  Richard Biener  <rguenther@suse.de>

	Backport from mainline
	2014-04-14  Richard Biener  <rguenther@suse.de>

	PR tree-optimization/59817
	PR tree-optimization/60453
	* graphite-scop-detection.c (graphite_can_represent_scev): Complete
	recursion to catch all CHRECs in the scalar evolution and restrict
	the predicate for the remains appropriately.

2014-04-22  Jakub Jelinek  <jakub@redhat.com>

	PR tree-optimization/60823
	* omp-low.c (ipa_simd_modify_function_body): Go through
	all SSA_NAMEs and for those refering to vector arguments
	which are going to be replaced adjust SSA_NAME_VAR and,
	if it is a default definition, change it into a non-default
	definition assigned at the beginning of function from new_decl.
	(ipa_simd_modify_stmt_ops): Rewritten.
	* tree-dfa.c (set_ssa_default_def): When removing default def,
	check for NULL loc instead of NULL *loc.

2014-04-22  Lin Zuojian  <manjian2006@gmail.com>

	PR middle-end/60281
	* asan.c (asan_emit_stack_protection): Force the base to align to
	appropriate bits if STRICT_ALIGNMENT.  Set shadow_mem align to
	appropriate bits if STRICT_ALIGNMENT.
	* cfgexpand.c (expand_stack_vars): Set base_align appropriately
	when asan is on.
	(expand_used_vars): Leave a space in the stack frame for alignment
	if STRICT_ALIGNMENT.

2014-04-22  Jakub Jelinek  <jakub@redhat.com>

	Backported from mainline
	2014-04-16  Jakub Jelinek  <jakub@redhat.com>

	PR tree-optimization/60844
	* tree-ssa-reassoc.c (reassoc_remove_stmt): New function.
	(propagate_op_to_single_use, remove_visited_stmt_chain,
	linearize_expr, repropagate_negates, reassociate_bb): Use it
	instead of gsi_remove.

2014-04-22  Jakub Jelinek  <jakub@redhat.com>

	* BASE-VER: Set to 4.9.1.
	* DEV-PHASE: Set to prerelease.

2014-04-22  Release Manager

	* GCC 4.9.0 released.

2014-04-18  Richard Henderson  <rth@redhat.com>

	* config/aarch64/aarch64.c (aarch64_register_move_cost): Pass a mode
	to GET_MODE_SIZE, not a reg_class_t.

2014-04-17  Jakub Jelinek  <jakub@redhat.com>

	PR target/60847
	Forward port from 4.8 branch
	2013-07-19  Kirill Yukhin  <kirill.yukhin@intel.com>

	* config/i386/bmiintrin.h (_blsi_u32): New.
	(_blsi_u64): Ditto.
	(_blsr_u32): Ditto.
	(_blsr_u64): Ditto.
	(_blsmsk_u32): Ditto.
	(_blsmsk_u64): Ditto.
	(_tzcnt_u32): Ditto.
	(_tzcnt_u64): Ditto.

2014-04-15  Bill Schmidt  <wschmidt@linux.vnet.ibm.com>

	PR target/60839
	Revert the following patch

	2014-04-02  Michael Meissner  <meissner@linux.vnet.ibm.com>

	PR target/60735
	* config/rs6000/rs6000.c (rs6000_hard_regno_mode_ok): If we have
	software floating point or no floating point registers, do not
	allow any type in the FPRs.  Eliminate a test for SPE SIMD types
	in GPRs that occurs after we tested for GPRs that would never be
	true.

	* config/rs6000/rs6000.md (mov<mode>_softfloat32, FMOVE64):
	Rewrite tests to use TARGET_DOUBLE_FLOAT and TARGET_E500_DOUBLE,
	since the FMOVE64 type is DFmode/DDmode.  If TARGET_E500_DOUBLE,
	specifically allow DDmode, since that does not use the SPE SIMD
	instructions.

2014-04-15  Jakub Jelinek  <jakub@redhat.com>

	PR plugins/59335
	* Makefile.in (PLUGIN_HEADERS): Add various headers that have been
	added in 4.9.

2014-04-14  Yufeng Zhang  <yufeng.zhang@arm.com>

	* doc/invoke.texi (free): Document AArch64.

2013-04-11  Jakub Jelinek  <jakub@redhat.com>

	* DEV-PHASE: Set to prerelease.

2014-04-11  Tobias Burnus  <burnus@net-b.de>

	PR other/59055
	* doc/bugreport.texi (Bugs): Remove nodes pointing to the nirvana.
	* doc/gcc.texi (Service): Update description in the @menu
	* doc/invoke.texi (Option Summary): Remove misplaced and
	duplicated @menu.

2014-04-11  Steve Ellcey  <sellcey@mips.com>
	    Jakub Jelinek  <jakub@redhat.com>

	PR middle-end/60556
	* expr.c (convert_move): Use emit_store_flag_force instead of
	emit_store_flag.  Pass lowpart_mode instead of VOIDmode as 5th
	argument to it.

2014-04-11  Richard Biener  <rguenther@suse.de>

	PR middle-end/60797
	* varasm.c (assemble_alias): Avoid endless error reporting
	recursion by setting TREE_ASM_WRITTEN.

2014-04-11  Andreas Krebbel  <Andreas.Krebbel@de.ibm.com>

	* config/s390/s390.md: Add a splitter for NOT rtx.

2014-04-11  Jakub Jelinek  <jakub@redhat.com>

	PR rtl-optimization/60663
	* cse.c (cse_insn): Set src_volatile on ASM_OPERANDS in PARALLEL.

2014-04-10  Jan Hubicka  <hubicka@ucw.cz>
	    Jakub Jelinek  <jakub@redhat.com>

	PR lto/60567
	* ipa.c (function_and_variable_visibility): Copy forced_by_abi
	flag from decl_node to node.

2014-04-10  Ramana Radhakrishnan  <ramana.radhakrishnan@arm.com>

	PR debug/60655
	* config/arm/arm.c (TARGET_CONST_NOT_OK_FOR_DEBUG_P): Define
	(arm_const_not_ok_for_debug_p): Reject MINUS with SYM_REF's
	ameliorating the cases where it can be.

2014-04-09  David Edelsohn  <dje.gcc@gmail.com>

	Revert
	2014-04-08  Pat Haugen  <pthaugen@us.ibm.com>

	* config/rs6000/sync.md (AINT mode_iterator): Move definition.
	(loadsync_<mode>): Change mode.
	(load_quadpti, store_quadpti): New.
	(atomic_load<mode>, atomic_store<mode>): Add support for TI mode.
	* config/rs6000/rs6000.md (unspec enum): Add UNSPEC_LSQ.
	* config/rs6000/predicates.md (quad_memory_operand): !TARGET_SYNC_TI.

2014-04-09  Cong Hou  <congh@google.com>

	PR testsuite/60773
	* doc/sourcebuild.texi (vect_widen_mult_si_to_di_pattern): Add
	documentation.

2014-04-08  Bill Schmidt  <wschmidt@linux.vnet.ibm.com>

	* config/rs6000/rs6000.c (rs6000_expand_vector_set): Use vnand
	instead of vnor to exploit possible fusion opportunity in the
	future.
	(altivec_expand_vec_perm_const_le): Likewise.

2014-04-08  Pat Haugen  <pthaugen@us.ibm.com>

	* config/rs6000/sync.md (AINT mode_iterator): Move definition.
	(loadsync_<mode>): Change mode.
	(load_quadpti, store_quadpti): New.
	(atomic_load<mode>, atomic_store<mode>): Add support for TI mode.
	* config/rs6000/rs6000.md (unspec enum): Add UNSPEC_LSQ.

2014-04-08  Richard Sandiford  <rdsandiford@googlemail.com>

	PR target/60763
	* config/rs6000/vsx.md (vsx_xscvdpspn_scalar): Change input to DImode.
	* config/rs6000/rs6000.md (reload_vsx_from_gprsf): Update accordingly.
	Use gen_rtx_REG rather than simplify_gen_subreg for op0_di.

2014-04-08  Richard Biener  <rguenther@suse.de>

	PR middle-end/60706
	* tree-pretty-print.c (pp_double_int): For HWI32 hosts with
	a 64bit widest int print double-int similar to on HWI64 hosts.

2014-04-08  Richard Biener  <rguenther@suse.de>

	PR tree-optimization/60785
	* graphite-sese-to-poly.c (rewrite_phi_out_of_ssa): Treat
	default defs properly.

2014-04-08  Nathan Sidwell  <nathan@codesourcery.com>

	* doc/invoke (Wnon-virtual-dtor): Update to match implementation.
	(Weffc++): Likewise.

2014-04-07  Jan Hubicka  <hubcika@ucw.cz>

	* ipa-devirt.c (maybe_record_node): When node is not recorded,
	set completep to false rather than true.

2014-04-07  Douglas B Rupp  <rupp@adacore.com>

	PR target/60504
	* config/arm/arm.h (ASM_PREFERRED_EH_DATA_FORMAT): Expose from
	ARM_TARGET2_DWARF_FORMAT.

2014-04-07  Charles Baylis  <charles.baylis@linaro.org>

	PR target/60609
	* config/arm/arm.h (ASM_OUTPUT_CASE_END): Remove.
	(LABEL_ALIGN_AFTER_BARRIER): Align barriers which occur after
	ADDR_DIFF_VEC.

2014-04-07  Richard Biener  <rguenther@suse.de>

	PR tree-optimization/60766
	* tree-ssa-loop-ivopts.c (cand_value_at): Compute in an unsigned type.
	(may_eliminate_iv): Convert cand_value_at result to desired type.

2014-04-07  Jason Merrill  <jason@redhat.com>

	PR c++/60731
	* common.opt (-fno-gnu-unique): Add.
	* config/elfos.h (USE_GNU_UNIQUE_OBJECT): Check it.

2014-04-07  Kyrylo Tkachov  <kyrylo.tkachov@arm.com>

	* haifa-sched.c: Fix outdated function reference and minor
	grammar errors in introductory comment.

2014-04-07  Richard Biener  <rguenther@suse.de>

	PR middle-end/60750
	* tree-ssa-operands.c (maybe_add_call_vops): Also add VDEFs
	for noreturn calls.
	* tree-cfgcleanup.c (fixup_noreturn_call): Do not remove VDEFs.

2014-04-06  John David Anglin  <danglin@gcc.gnu.org>

	PR debug/55794
	* config/pa/pa.c (pa_output_function_epilogue): Skip address and code
	size accounting for thunks.
	(pa_asm_output_mi_thunk): Use final_start_function() and
	final_end_function() to output function start and end directives.

2014-04-05  Pitchumani Sivanupandi  <Pitchumani.S@atmel.com>

	* config/avr/avr-arch.h (avr_mcu_t): Add dev_attribute field to have
	device specific ISA/ feature information. Remove short_sp and
	errata_skip ds.  Add avr_device_specific_features enum to have device
	specific info.
	* config/avr/avr-c.c (avr_cpu_cpp_builtins): use dev_attribute to check
	errata_skip. Add __AVR_ISA_RMW__ builtin macro if RMW ISA available.
	* config/avr/avr-devices.c (avr_mcu_types): Update AVR_MCU macro for
	updated device specific info.
	* config/avr/avr-mcus.def: Merge device specific details to
	dev_attribute field.
	* config/avr/avr.c (avr_2word_insn_p): use dev_attribute field to check
	errata_skip.
	* config/avr/avr.h (AVR_HAVE_8BIT_SP): same for short sp info.
	* config/avr/driver-avr.c (avr_device_to_as): Pass -mrmw option to
	assembler if RMW isa supported by current device.
	* config/avr/genmultilib.awk: Update as device info structure changed.
	* doc/invoke.texi: Add info for __AVR_ISA_RMW__ builtin macro

2014-04-04  Cong Hou  <congh@google.com>

	PR tree-optimization/60656
	* tree-vect-stmts.c (supportable_widening_operation):
	Fix a bug that elements in a vector with vect_used_by_reduction
	property are incorrectly reordered when the operation on it is not
	consistant with the one in reduction operation.

2014-04-04  John David Anglin  <danglin@gcc.gnu.org>

	PR rtl-optimization/60155
	* gcse.c (record_set_data): New function.
	(single_set_gcse): New function.
	(gcse_emit_move_after): Use single_set_gcse instead of single_set.
	(hoist_code): Likewise.
	(get_pressure_class_and_nregs): Likewise.

2014-04-04  Eric Botcazou  <ebotcazou@adacore.com>

	* explow.c (probe_stack_range): Emit a final optimization blockage.

2014-04-04  Anthony Green  <green@moxielogic.com>

	* config/moxie/moxie.md (zero_extendqisi2, zero_extendhisi2): Fix
	typos.

2014-04-04  Jan Hubicka  <hubicka@ucw.cz>

	PR ipa/59626
	* lto-cgraph.c (input_overwrite_node): Check that partitioning
	flags are set only during streaming.
	* ipa.c (process_references, walk_polymorphic_call_targets,
	symtab_remove_unreachable_nodes): Drop bodies of always inline
	after early inlining.
	(symtab_remove_unreachable_nodes): Remove always_inline attribute.

2014-04-04  Jakub Jelinek  <jakub@redhat.com>
	Ramana Radhakrishnan  <ramana.radhakrishnan@arm.com>

	PR debug/60655
	* dwarf2out.c (const_ok_for_output_1): Reject expressions
	containing a NOT.

2014-04-04  Kyrylo Tkachov  <kyrylo.tkachov@arm.com>

	PR bootstrap/60743
	* config/arm/cortex-a53.md (cortex_a53_fdivs): Reduce reservation
	duration.
	(cortex_a53_fdivd): Likewise.

2014-04-04  Martin Jambor  <mjambor@suse.cz>

	PR ipa/60640
	* cgraph.h (cgraph_clone_node): New parameter added to declaration.
	Adjust all callers.
	* cgraph.c (clone_of_p): Also return true if thunks match.
	(verify_edge_corresponds_to_fndecl): Removed extraneous call to
	cgraph_function_or_thunk_node and an obsolete comment.
	* cgraphclones.c (build_function_type_skip_args): Moved upwards in the
	file.
	(build_function_decl_skip_args): Likewise.
	(set_new_clone_decl_and_node_flags): New function.
	(duplicate_thunk_for_node): Likewise.
	(redirect_edge_duplicating_thunks): Likewise.
	(cgraph_clone_node): New parameter args_to_skip, pass it to
	redirect_edge_duplicating_thunks which is called instead of
	cgraph_redirect_edge_callee.
	(cgraph_create_virtual_clone): Pass args_to_skip to cgraph_clone_node,
	moved setting of a lot of flags to set_new_clone_decl_and_node_flags.

2014-04-04  Jeff Law  <law@redhat.com>

	PR target/60657
	* config/arm/predicates.md (const_int_I_operand): New predicate.
	(const_int_M_operand): Similarly.
	* config/arm/arm.md (insv_zero): Use const_int_M_operand instead of
	const_int_operand.
	(insv_t2, extv_reg, extzv_t2): Likewise.
	(load_multiple_with_writeback): Similarly for const_int_I_operand.
	(pop_multiple_with_writeback_and_return): Likewise.
	(vfp_pop_multiple_with_writeback): Likewise

2014-04-04  Richard Biener  <rguenther@suse.de>

	PR ipa/60746
	* tree-ssanames.c (make_ssa_name_fn): Fix assert.
	* gimple.c (gimple_set_bb): Avoid ICEing for NULL cfun for
	non-GIMPLE_LABELs.
	* gimplify.h (gimple_add_tmp_var_fn): Declare.
	* gimplify.c (gimple_add_tmp_var_fn): New function.
	* gimple-expr.h (create_tmp_reg_fn): Declare.
	* gimple-expr.c (create_tmp_reg_fn): New function.
	* gimple-low.c (record_vars_into): Don't change cfun.
	* cgraph.c (cgraph_redirect_edge_call_stmt_to_callee): Fix
	code generation without cfun.

2014-04-04  Thomas Schwinge  <thomas@codesourcery.com>

	PR bootstrap/60719
	* Makefile.in (install-driver): Fix shell scripting.

2014-04-03  Cong Hou  <congh@google.com>

	PR tree-optimization/60505
	* tree-vectorizer.h (struct _stmt_vec_info): Add th field as the
	threshold of number of iterations below which no vectorization
	will be done.
	* tree-vect-loop.c (new_loop_vec_info):
	Initialize LOOP_VINFO_COST_MODEL_THRESHOLD.
	* tree-vect-loop.c (vect_analyze_loop_operations):
	Set LOOP_VINFO_COST_MODEL_THRESHOLD.
	* tree-vect-loop.c (vect_transform_loop):
	Use LOOP_VINFO_COST_MODEL_THRESHOLD.
	* tree-vect-loop.c (vect_analyze_loop_2): Check the maximum number
	of iterations of the loop and see if we should build the epilogue.

2014-04-03  Richard Biener  <rguenther@suse.de>

	* tree-streamer.h (struct streamer_tree_cache_d): Add next_idx member.
	(streamer_tree_cache_create): Adjust.
	* tree-streamer.c (streamer_tree_cache_add_to_node_array): Adjust
	to allow optional nodes array.
	(streamer_tree_cache_insert_1): Use next_idx to assign idx.
	(streamer_tree_cache_append): Likewise.
	(streamer_tree_cache_create): Create nodes array optionally
	as specified by parameter.
	* lto-streamer-out.c (create_output_block): Avoid maintaining
	the node array in the writer cache.
	(DFS_write_tree): Remove assertion.
	(produce_asm_for_decls): Free the out decl state hash table early.
	* lto-streamer-in.c (lto_data_in_create): Adjust for
	streamer_tree_cache_create prototype change.

2014-04-03  Richard Biener  <rguenther@suse.de>

	* tree-streamer-out.c (streamer_write_chain): Do not temporarily
	set TREE_CHAIN to NULL_TREE.

2014-04-03  Richard Biener  <rguenther@suse.de>

	PR tree-optimization/60740
	* graphite-scop-detection.c (stmt_simple_for_scop_p): Iterate
	over all GIMPLE_COND operands.

2014-04-03  Nathan Sidwell  <nathan@codesourcery.com>

	* doc/invoke.texi (Wnon-virtual-dtor): Adjust documentation.
	(Weffc++): Remove Scott's numbering, merge lists and reference
	Wnon-virtual-dtor.

2014-04-03  Nick Clifton  <nickc@redhat.com>

	* config/rl78/rl78-expand.md (movqi): Handle (SUBREG (SYMBOL_REF))
	properly.

2014-04-03  Martin Jambor  <mjambor@suse.cz>

	* ipa-cp.c (ipcp_verify_propagated_values): Also dump symtab and
	mention gcc_unreachable before failing.
	* ipa.c (symtab_remove_unreachable_nodes): Also print order of
	removed symbols.

2014-04-02  Jan Hubicka  <hubicka@ucw.cz>

	PR ipa/60659
	* ipa-devirt.c (get_polymorphic_call_info): Do not ICE on type
	inconsistent code and instead mark the context inconsistent.
	(possible_polymorphic_call_targets): For inconsistent contexts
	return empty complete list.

2014-04-02  Anthony Green  <green@moxielogic.com>

	* config/moxie/moxie.md (zero_extendqisi2, zero_extendhisi2)
	(extendqisi2, extendhisi2): Define.
	* config/moxie/moxie.h (DEFAULT_SIGNED_CHAR): Change to 0.
	(WCHAR_TYPE): Change to unsigned int.

2014-04-02  Bill Schmidt  <wschmidt@linux.vnet.ibm.com>

	PR tree-optimization/60733
	* gimple-ssa-strength-reduction.c (ncd_with_phi): Change required
	insertion point for PHI candidates to be the end of the feeding
	block for the PHI argument.

2014-04-02  Vladimir Makarov  <vmakarov@redhat.com>

	PR rtl-optimization/60650
	* lra-constraints.c (process_alt_operands): Decrease reject for
	earlyclobber matching.

2014-04-02  Andreas Krebbel  <Andreas.Krebbel@de.ibm.com>

	* config/s390/s390.c (s390_expand_insv): Use GET_MODE_BITSIZE.

2014-04-02  Ulrich Weigand  <Ulrich.Weigand@de.ibm.com>

	* config/spu/spu.c (pad_bb): Do not crash when the last
	insn is CODE_FOR_blockage.

2014-04-02  Ulrich Weigand  <Ulrich.Weigand@de.ibm.com>

	* config/spu/spu.md ("insv"): Fail if bitoffset+bitsize
	lies outside the target mode.

2014-04-02  Michael Meissner  <meissner@linux.vnet.ibm.com>

	PR target/60735
	* config/rs6000/rs6000.c (rs6000_hard_regno_mode_ok): If we have
	software floating point or no floating point registers, do not
	allow any type in the FPRs.  Eliminate a test for SPE SIMD types
	in GPRs that occurs after we tested for GPRs that would never be
	true.

	* config/rs6000/rs6000.md (mov<mode>_softfloat32, FMOVE64):
	Rewrite tests to use TARGET_DOUBLE_FLOAT and TARGET_E500_DOUBLE,
	since the FMOVE64 type is DFmode/DDmode.  If TARGET_E500_DOUBLE,
	specifically allow DDmode, since that does not use the SPE SIMD
	instructions.

2014-04-02  Richard Biener  <rguenther@suse.de>

	PR middle-end/60729
	* optabs.c (expand_abs_nojump): Honor flag_trapv only for
	MODE_INTs.  Properly use negv_optab.
	(expand_abs): Likewise.

2014-04-02  Richard Biener  <rguenther@suse.de>

	PR bootstrap/60719
	* Makefile.in (install-driver): Guard extra installs with special
	names properly.

2014-04-01  Michael Meissner  <meissner@linux.vnet.ibm.com>

	* doc/extend.texi (PowerPC AltiVec/VSX Built-in Functions):
	Document vec_vgbbd.

2014-04-01  Richard Henderson  <rth@redhat.com>

	PR target/60704
	* config/i386/i386.md (*float<SWI48><MODEF>2_sse): Leave the second
	alternative enabled before register allocation.

2014-04-01  Chung-Lin Tang  <cltang@codesourcery.com>

	* config/nios2/nios2.md (unspec): Remove UNSPEC_TLS, UNSPEC_TLS_LDM.
	* config/nios2/nios2.c (nios2_function_profiler): Fix addi operand
	typo.
	(nios2_large_got_address): Remove unneeded 'sym' parameter.
	(nios2_got_address): Update nios2_large_got_address call site.
	(nios2_delegitimize_address): New function.
	(TARGET_DELEGITIMIZE_ADDRESS): Define to nios2_delegitimize_address.
	* config/nios2/linux.h (GLIBC_DYNAMIC_LINKER): Define.
	(LINK_SPEC): Specify dynamic linker using GNU_USER_DYNAMIC_LINKER.

2014-04-01  Martin Husemann  <martin@duskware.de>

	* config/mips/netbsd.h (TARGET_OS_CPP_BUILTINS): Define __mips_o32
	for -mabi=32.

2014-04-01  Richard Sandiford  <rdsandiford@googlemail.com>

	PR rtl-optimization/60604
	* recog.c (general_operand): Incorporate REG_CANNOT_CHANGE_MODE_P
	check from register_operand.
	(register_operand): Redefine in terms of general_operand.
	(nonmemory_operand): Use register_operand for the non-constant cases.

2014-04-01  Richard Biener  <rguenther@suse.de>

	* gimple.h (struct gimple_statement_base): Align subcode to 16 bits.

2014-04-01  Sebastian Huber  <sebastian.huber@embedded-brains.de>

	* doc/invoke.texi (mapp-regs): Clarify.

2014-03-31  Ulrich Drepper  <drepper@gmail.com>

	* config/i386/avx512fintrin.h (__v32hi): Define type.
	(__v64qi): Likewise.
	(_mm512_set1_epi8): Define.
	(_mm512_set1_epi16): Define.
	(_mm512_set4_epi32): Define.
	(_mm512_set4_epi64): Define.
	(_mm512_set4_pd): Define.
	(_mm512_set4_ps): Define.
	(_mm512_setr4_epi64): Define.
	(_mm512_setr4_epi32): Define.
	(_mm512_setr4_pd): Define.
	(_mm512_setr4_ps): Define.
	(_mm512_setzero_epi32): Define.

2014-03-31  Martin Jambor  <mjambor@suse.cz>

	PR middle-end/60647
	* tree-sra.c (callsite_has_enough_arguments_p): Renamed to
	callsite_arguments_match_p.  Updated all callers.  Also check types of
	corresponding formal parameters and actual arguments.
	(not_all_callers_have_enough_arguments_p) Renamed to
	some_callers_have_mismatched_arguments_p.

2014-03-31  Yuri Rumyantsev  <ysrumyan@gmail.com>

	* tree-inline.c (copy_loops): Add missed copy of 'safelen'.

2014-03-31  Kugan Vivekanandarajah  <kuganv@linaro.org>

	PR target/60034
	* aarch64/aarch64.c (aarch64_classify_address): Fix alignment for
	section anchor.

2014-03-30  Uros Bizjak  <ubizjak@gmail.com>

	* config/i386/sse.md (FMAMODE_NOVF512): New mode iterator.
	(<sd_mask_codefor>fma_fmadd_<mode><sd_maskz_name><round_name>):
	Split out
	<sd_mask_codefor>fma_fmadd_<VF_512:mode><sd_maskz_name><round_name>.
	Use FMAMODE_NOVF512 mode iterator.
	(<sd_mask_codefor>fma_fmsub_<mode><sd_maskz_name><round_name>): Ditto.
	(<sd_mask_codefor>fma_fnmadd_<mode><sd_maskz_name><round_name>): Ditto.
	(<sd_mask_codefor>fma_fnmsub_<mode><sd_maskz_name><round_name>): Ditto.
	(<sd_mask_codefor>fma_fmaddsub_<mode><sd_maskz_name><round_name>):
	Split out
	<sd_mask_codefor>fma_fmaddsub_<VF_512:mode><sd_maskz_name><round_name>.
	Use VF_128_256 mode iterator.
	(<sd_mask_codefor>fma_fmsubadd_<mode><sd_maskz_name><round_name>):
	Ditto.

2014-03-28  Jan Hubicka  <hubicka@ucw.cz>

	* cgraph.c (cgraph_redirect_edge_call_stmt_to_callee): Clear
	static chain if needed.

2014-03-28  Vladimir Makarov  <vmakarov@redhat.com>

	PR target/60697
	* lra-constraints.c (index_part_to_reg): New.
	(process_address): Use it.

2014-03-27  Jeff Law  <law@redhat.com>
	    Jakub Jelinek  <jakub@redhat.com>

	PR target/60648
	* expr.c (do_tablejump): Use simplify_gen_binary rather than
	gen_rtx_{PLUS,MULT} to build up the address expression.

	* i386/i386.c (ix86_legitimize_address): Use copy_addr_to_reg to avoid
	creating non-canonical RTL.

2014-03-28  Jan Hubicka  <hubicka@ucw.cz>

	PR ipa/60243
	* ipa-inline.c (want_inline_small_function_p): Short circuit large
	functions; reorganize to make cheap checks first.
	(inline_small_functions): Do not estimate growth when dumping;
	it is expensive.
	* ipa-inline.h (inline_summary): Add min_size.
	(growth_likely_positive): New function.
	* ipa-inline-analysis.c (dump_inline_summary): Add min_size.
	(set_cond_stmt_execution_predicate): Cleanup.
	(estimate_edge_size_and_time): Compute min_size.
	(estimate_calls_size_and_time): Likewise.
	(estimate_node_size_and_time): Likewise.
	(inline_update_overall_summary): Update min_size.
	(do_estimate_edge_time): Likewise.
	(do_estimate_edge_size): Update.
	(do_estimate_edge_hints): Update.
	(growth_likely_positive): New function.

2014-03-28  Jakub Jelinek  <jakub@redhat.com>

	PR target/60693
	* config/i386/i386.c (ix86_copy_addr_to_reg): Call copy_addr_to_reg
	also if addr has VOIDmode.

2014-03-28  Kyrylo Tkachov  <kyrylo.tkachov@arm.com>

	* config/arm/aarch-common.c (aarch_crypto_can_dual_issue): New.
	* config/arm/aarch-common-protos.h (aarch_crypto_can_dual_issue):
	Declare extern.
	* config/arm/cortex-a53.md: Add reservations and bypass for crypto
	instructions as well as AdvancedSIMD loads.

2014-03-28  Kyrylo Tkachov  <kyrylo.tkachov@arm.com>

	* config/aarch64/aarch64-simd.md (aarch64_crypto_aes<aes_op>v16qi):
	Use crypto_aese type.
	(aarch64_crypto_aes<aesmc_op>v16qi): Use crypto_aesmc type.
	* config/arm/arm.md (is_neon_type): Replace crypto_aes with
	crypto_aese, crypto_aesmc.  Move to types.md.
	* config/arm/types.md (crypto_aes): Split into crypto_aese,
	crypto_aesmc.
	* config/arm/iterators.md (crypto_type): Likewise.

2014-03-28  Jan Hubicka  <hubicka@ucw.cz>

	* cgraph.c: Include expr.h and tree-dfa.h.
	(cgraph_redirect_edge_call_stmt_to_callee): If call in noreturn;
	remove LHS.

2014-03-28  Vladimir Makarov  <vmakarov@redhat.com>

	PR target/60675
	* lra-assigns.c (find_hard_regno_for): Remove unavailable hard
	regs from checking multi-reg pseudos.

2014-03-28  Ramana Radhakrishnan  <ramana.radhakrishnan@arm.com>

	* config/arm/t-aprofile (MULTILIB_MATCHES): Correct A12 rule.

2014-03-28  Ulrich Weigand  <Ulrich.Weigand@de.ibm.com>

	* config/rs6000/rs6000.c (fusion_gpr_load_p): Refuse optimization
	if it would clobber the stack pointer, even temporarily.

2014-03-28  Eric Botcazou  <ebotcazou@adacore.com>

	* mode-switching.c: Make small adjustments to the top comment.

2014-03-27  Michael Meissner  <meissner@linux.vnet.ibm.com>

	* config/rs6000/constraints.md (wD constraint): New constraint to
	match the constant integer to get the top DImode/DFmode out of a
	vector in a VSX register.

	* config/rs6000/predicates.md (vsx_scalar_64bit): New predicate to
	match the constant integer to get the top DImode/DFmode out of a
	vector in a VSX register.

	* config/rs6000/rs6000-builtins.def (VBPERMQ): Add vbpermq builtin
	for ISA 2.07.

	* config/rs6000/rs6000-c.c (altivec_overloaded_builtins): Add
	vbpermq builtins.

	* config/rs6000/rs6000.c (rs6000_debug_reg_global): If
	-mdebug=reg, print value of VECTOR_ELEMENT_SCALAR_64BIT.

	* config/rs6000/vsx.md (vsx_extract_<mode>, V2DI/V2DF modes):
	Optimize vec_extract of 64-bit values, where the value being
	extracted is in the top word, where we can use scalar
	instructions.  Add direct move and store support.  Combine the big
	endian/little endian vector select load support into a single insn.
	(vsx_extract_<mode>_internal1): Likewise.
	(vsx_extract_<mode>_internal2): Likewise.
	(vsx_extract_<mode>_load): Likewise.
	(vsx_extract_<mode>_store): Likewise.
	(vsx_extract_<mode>_zero): Delete, big and little endian insns are
	combined into vsx_extract_<mode>_load.
	(vsx_extract_<mode>_one_le): Likewise.

	* config/rs6000/rs6000.h (VECTOR_ELEMENT_SCALAR_64BIT): Macro to
	define the top 64-bit vector element.

	* doc/md.texi (PowerPC and IBM RS6000 constraints): Document wD
	constraint.

	* doc/extend.texi (PowerPC AltiVec/VSX Built-in Functions):
	Document vec_vbpermq builtin.

	PR target/60672
	* config/rs6000/altivec.h (vec_xxsldwi): Add missing define to
	enable use of xxsldwi and xxpermdi builtin functions.
	(vec_xxpermdi): Likewise.

	* doc/extend.texi (PowerPC AltiVec/VSX Built-in Functions):
	Document use of vec_xxsldwi and vec_xxpermdi builtins.

2014-03-27  Vladimir Makarov  <vmakarov@redhat.com>

	PR rtl-optimization/60650
	* lra-assign.c (find_hard_regno_for, spill_for): Add parameter
	first_p.  Use it.
	(find_spills_for): New.
	(assign_by_spills): Pass the new parameter to find_hard_regno_for.
	Spill all pseudos on the second iteration.

2014-03-27  Marek Polacek  <polacek@redhat.com>

	PR c/50347
	* doc/extend.texi (ffs Builtins): Change unsigned types to signed
	types.

2014-03-27  Andreas Krebbel  <Andreas.Krebbel@de.ibm.com>

	* config/s390/s390.c (s390_can_use_return_insn): Check for
	call-saved FPRs on 31 bit.

2014-03-27  Jakub Jelinek  <jakub@redhat.com>

	PR middle-end/60682
	* omp-low.c (lower_omp_1): For gimple_clobber_p stmts,
	if they need regimplification, just drop them instead of
	calling gimple_regimplify_operands on them.

2014-03-27  Marcus Shawcroft  <marcus.shawcroft@arm.com>

	PR target/60580
	* config/aarch64/aarch64.c (faked_omit_frame_pointer): Remove.
	(aarch64_frame_pointer_required): Adjust logic.
	(aarch64_can_eliminate): Adjust logic.
	(aarch64_override_options_after_change): Adjust logic.

2014-03-27  Dehao Chen  <dehao@google.com>

	* ipa-inline.c (early_inliner): Update node's inline info.

2014-03-26  Dehao Chen  <dehao@google.com>

	* dojump.c (do_compare_rtx_and_jump): Sets correct probability for
	compiler inserted conditional jumps for NAN float check.

2014-03-26  Jakub Jelinek  <jakub@redhat.com>

	* ubsan.h (ubsan_create_data): Change second argument's type
	to const location_t *.
	* ubsan.c (ubsan_source_location): If xloc.file is NULL, set it to
	_("<unknown>").
	(ubsan_create_data): Change second argument to const location_t *PLOC.
	Create Loc field whenever PLOC is non-NULL.
	(ubsan_instrument_unreachable, ubsan_expand_null_ifn,
	ubsan_build_overflow_builtin, instrument_bool_enum_load): Adjust
	callers.

	PR other/59545
	* real.c (real_to_integer2): Change type of low to UHWI.

2014-03-26  Tobias Burnus  <burnus@net-b.de>

	* gcc.c (LINK_COMMAND_SPEC): Use libcilkrts.spec for -fcilkplus.
	(CILK_SELF_SPECS): New define.
	(driver_self_specs): Use it.

2014-03-26  Richard Biener  <rguenther@suse.de>

	* tree-pretty-print.c (percent_K_format): Implement special
	case for LTO and its stripped down BLOCK tree.

2014-03-26  Jakub Jelinek  <jakub@redhat.com>

	PR sanitizer/60636
	* ubsan.c (instrument_si_overflow): Instrument ABS_EXPR.

	* tree-vrp.c (simplify_internal_call_using_ranges): If only
	one range is range_int_cst_p, but not both, at least optimize
	addition/subtraction of 0 and multiplication by 0 or 1.
	* gimple-fold.c (gimple_fold_call): Fold
	IFN_UBSAN_CHECK_{ADD,SUB,MUL}.
	(gimple_fold_stmt_to_constant_1): If both op0 and op1 aren't
	INTEGER_CSTs, try to fold at least x * 0 and y - y.

2014-03-26  Eric Botcazou  <ebotcazou@adacore.com>

	PR rtl-optimization/60452
	* rtlanal.c (rtx_addr_can_trap_p_1): Fix head comment.
	<case REG>: Return 1 for invalid offsets from the frame pointer.

2014-03-26  Marek Polacek  <polacek@redhat.com>

	PR c/37428
	* doc/extend.texi (C Extensions): Mention variable-length arrays in
	a structure/union.

2014-03-26  Marek Polacek  <polacek@redhat.com>

	PR c/39525
	* doc/extend.texi (Designated Inits): Describe what happens to omitted
	field members.

2014-03-26  Marek Polacek  <polacek@redhat.com>

	PR other/59545
	* ira-color.c (update_conflict_hard_regno_costs): Perform the
	multiplication in unsigned type.

2014-03-26  Chung-Ju Wu  <jasonwucj@gmail.com>

	* doc/install.texi: Document nds32le-*-elf and nds32be-*-elf.

2014-03-26  Chung-Ju Wu  <jasonwucj@gmail.com>

	* doc/contrib.texi: Add myself as Andes nds32 port contributor.

2014-03-25  Jan Hubicka  <hubicka@ucw.cz>

	PR ipa/60315
	* cif-code.def (UNREACHABLE) New code.
	* ipa-inline.c (inline_small_functions): Skip edges to
	__builtlin_unreachable.
	(estimate_edge_growth): Allow edges to __builtlin_unreachable.
	* ipa-inline-analysis.c (edge_set_predicate): Redirect edges with false
	predicate to __bulitin_unreachable.
	(set_cond_stmt_execution_predicate): Fix issue when
	invert_tree_comparison returns ERROR_MARK.
	* ipa-pure-const.c (propagate_pure_const, propagate_nothrow): Do not
	propagate to inline clones.
	* cgraph.c (verify_edge_corresponds_to_fndecl): Allow redirection
	to unreachable.
	* ipa-cp.c (create_specialized_node): Be ready for new node to appear.
	* cgraphclones.c (cgraph_clone_node): If call destination is already
	ureachable, do not redirect it back.
	* tree-inline.c (fold_marked_statements): Hanlde calls becoming
	unreachable.

2014-03-25  Jan Hubicka  <hubicka@ucw.cz>

	* ipa-pure-const.c (propagate_pure_const, propagate_nothrow):
	Do not modify inline clones.

2014-03-25  Jakub Jelinek  <jakub@redhat.com>

	* config/i386/i386.md (general_sext_operand): New mode attr.
	(addv<mode>4, subv<mode>4, mulv<mode>4): If operands[2] is CONST_INT,
	don't generate (sign_extend (const_int)).
	(*addv<mode>4, *subv<mode>4, *mulv<mode>4): Disallow CONST_INT_P
	operands[2].  Use We constraint instead of <i> and
	<general_sext_operand> predicate instead of <general_operand>.
	(*addv<mode>4_1, *subv<mode>4_1, *mulv<mode>4_1): New insns.
	* config/i386/constraints.md (We): New constraint.
	* config/i386/predicates.md (x86_64_sext_operand,
	sext_operand): New predicates.

2014-03-25  Martin Jambor  <mjambor@suse.cz>

	PR ipa/60600
	* ipa-cp.c (ipa_get_indirect_edge_target_1): Redirect type
	inconsistent devirtualizations to __builtin_unreachable.

2014-03-25  Marek Polacek  <polacek@redhat.com>

	PR c/35449
	* doc/extend.texi (Example of asm with clobbered asm reg): Fix typo.

2014-03-25  Alan Lawrence  <alan.lawrence@arm.com>

	* config/aarch64/aarch64.c (aarch64_simd_valid_immediate): Reverse
	order of elements for big-endian.

2014-03-25  Richard Biener  <rguenther@suse.de>

	PR middle-end/60635
	* gimplify-me.c (gimple_regimplify_operands): Update the
	re-gimplifed stmt.

2014-03-25  Martin Jambor  <mjambor@suse.cz>

	PR ipa/59176
	* lto-cgraph.c (lto_output_node): Stream body_removed flag.
	(lto_output_varpool_node): Likewise.
	(input_overwrite_node): Likewise.
	(input_varpool_node): Likewise.

2014-03-25  Richard Biener  <rguenther@suse.de>

	* lto-wrapper.c (merge_and_complain): Handle OPT_fPIE like OPT_fpie.
	(run_gcc): Likewise.

2014-03-25  Jakub Jelinek  <jakub@redhat.com>

	* combine.c (simplify_compare_const): Add MODE argument.
	Handle mode_width 0 as very large mode_width.
	(try_combine, simplify_comparison): Adjust callers.

	* cselib.c (cselib_hash_rtx): Perform addition in unsigned
	type to avoid signed integer overflow.
	* explow.c (plus_constant): Likewise.

2014-03-25  Dominik Vogt  <vogt@linux.vnet.ibm.com>

	* doc/generic.texi: Correct typos.

2014-03-24  Tobias Burnus  <burnus@net-b.de>

	* doc/invoke.texi (-flto): Expand section about
	using static libraries with LTO.

2014-03-24  Andreas Krebbel  <Andreas.Krebbel@de.ibm.com>

	PR rtl-optimization/60501
	* optabs.def (addptr3_optab): New optab.
	* optabs.c (gen_addptr3_insn, have_addptr3_insn): New function.
	* doc/md.texi ("addptrm3"): Document new RTL standard expander.
	* expr.h (gen_addptr3_insn, have_addptr3_insn): Add prototypes.

	* lra.c (emit_add3_insn): Use the addptr pattern if available.

	* config/s390/s390.md ("addptrdi3", "addptrsi3"): New expanders.

2014-03-24  Ulrich Drepper  <drepper@gmail.com>

	* config/i386/avx512fintrin.h: Define _mm512_set1_ps and
	_mm512_set1_pd.

	* config/i386/avxintrin.h (_mm256_undefined_si256): Define.
	(_mm256_undefined_ps): Define.
	(_mm256_undefined_pd): Define.
	* config/i386/emmintrin.h (_mm_undefined_si128): Define.
	(_mm_undefined_pd): Define.
	* config/i386/xmmintrin.h (_mm_undefined_ps): Define.
	* config/i386/avx512fintrin.h (_mm512_undefined_si512): Define.
	(_mm512_undefined_ps): Define.
	(_mm512_undefined_pd): Define.
	Use _mm*_undefined_*.
	* config/i386/avx2intrin.h: Use _mm*_undefined_*.

2014-03-24  Alex Velenko  <Alex.Velenko@arm.com>

	* config/aarch64/aarch64-simd-builtins.def (lshr): DI mode excluded.
	(lshr_simd): DI mode added.
	* config/aarch64/aarch64-simd.md (aarch64_lshr_simddi): New pattern.
	(aarch64_ushr_simddi): Likewise.
	* config/aarch64/aarch64.md (UNSPEC_USHR64): New unspec.
	* config/aarch64/arm_neon.h (vshr_n_u64): Intrinsic fixed.
	(vshrd_n_u64): Likewise.

2014-03-24  Rainer Orth  <ro@CeBiTec.Uni-Bielefeld.DE>

	* Makefile.in (s-macro_list): Depend on cc1.

2014-03-23  Teresa Johnson  <tejohnson@google.com>

	* ipa-utils.c (ipa_print_order): Use specified dump file.

2014-03-23  Eric Botcazou  <ebotcazou@adacore.com>

	PR rtl-optimization/60601
	* bb-reorder.c (fix_up_fall_thru_edges): Test EDGE_FALLTHRU everywhere.

	* gcc.c (eval_spec_function): Initialize save_growing_value.

2014-03-22  Jakub Jelinek  <jakub@redhat.com>

	PR sanitizer/60613
	* internal-fn.c (ubsan_expand_si_overflow_addsub_check): For
	code == MINUS_EXPR, never swap op0 with op1.

	* toplev.c (init_local_tick): Avoid signed integer multiplication
	overflow.
	* genautomata.c (reserv_sets_hash_value): Fix rotate idiom, avoid
	shift by first operand's bitsize.

2014-03-21  Jakub Jelinek  <jakub@redhat.com>

	PR target/60610
	* config/i386/i386.h (TARGET_64BIT_P): If not TARGET_BI_ARCH,
	redefine to 1 or 0.
	* config/i386/darwin.h (TARGET_64BIT_P): Redefine to
	TARGET_ISA_64BIT_P(x).

2014-03-21  Bill Schmidt  <wschmidt@linux.vnet.ibm.com>

	* config/rs6000/rs6000.c (rs6000_expand_vector_set): Generate a
	pattern for vector nor instead of subtract from splat(-1).
	(altivec_expand_vec_perm_const_le): Likewise.

2014-03-21  Richard Henderson  <rth@twiddle.net>

	PR target/60598
	* ifcvt.c (dead_or_predicable): Return FALSE if there are any frame
	related insns after epilogue_completed.

2014-03-21  Martin Jambor  <mjambor@suse.cz>

	PR ipa/59176
	* cgraph.h (symtab_node): New flag body_removed.
	* ipa.c (symtab_remove_unreachable_nodes): Set body_removed flag
	when removing bodies.
	* symtab.c (dump_symtab_base): Dump body_removed flag.
	* cgraph.c (verify_edge_corresponds_to_fndecl): Skip nodes which
	had their bodies removed.

2014-03-21  Martin Jambor  <mjambor@suse.cz>

	PR ipa/60419
	* ipa.c (symtab_remove_unreachable_nodes): Clear thunk flag of nodes
	in the border.

2014-03-21  Richard Biener  <rguenther@suse.de>

	PR tree-optimization/60577
	* tree-core.h (struct tree_base): Document nothrow_flag use
	in DECL_NONALIASED.
	* tree.h (DECL_NONALIASED): New.
	(may_be_aliased): Adjust.
	* coverage.c (build_var): Set DECL_NONALIASED.

2014-03-20  Eric Botcazou  <ebotcazou@adacore.com>

	* expr.c (expand_expr_real_1): Remove outdated comment.

2014-03-20  Jakub Jelinek  <jakub@redhat.com>

	PR middle-end/60597
	* ira.c (adjust_cleared_regs): Call copy_rtx on
	*reg_equiv[REGNO (loc)].src_p before passing it to
	simplify_replace_fn_rtx.

	PR target/60568
	* config/i386/i386.c (x86_output_mi_thunk): Surround UNSPEC_GOT
	into CONST, put pic register as first operand of PLUS.  Use
	gen_const_mem for both 32-bit and 64-bit PIC got loads.

2014-03-20  Ramana Radhakrishnan  <ramana.radhakrishnan@arm.com>

	* config/aarch64/aarch64.c (MEMORY_MOVE_COST): Delete.

2014-03-20  Eric Botcazou  <ebotcazou@adacore.com>

	* config/sparc/sparc.c (sparc_do_work_around_errata): Implement work
	around for store forwarding issue in the FPU on the UT699.
	* config/sparc/sparc.md (in_branch_delay): Return false for single FP
	loads and operations if -mfix-ut699 is specified.
	(divtf3_hq): Tweak attribute.
	(sqrttf2_hq): Likewise.

2014-03-20  Eric Botcazou  <ebotcazou@adacore.com>

	* calls.c (store_one_arg): Remove incorrect const qualification on the
	type of the temporary.
	* cfgexpand.c (expand_return): Likewise.
	* expr.c (expand_constructor): Likewise.
	(expand_expr_real_1): Likewise.

2014-03-20  Zhenqiang Chen  <zhenqiang.chen@linaro.org>

	* config/arm/arm.c (arm_dwarf_register_span): Update the element number
	of parts.

2014-03-19  Kaz Kojima  <kkojima@gcc.gnu.org>

	PR target/60039
	* config/sh/sh.md (udivsi3_i1): Clobber R1 register.

2014-03-19  James Greenhalgh  <james.greenhalgh@arm.com>

	* config/arm/aarch-common-protos.h
	(alu_cost_table): Fix spelling of "extend".
	* config/arm/arm.c (arm_new_rtx_costs): Fix spelling of "extend".

2014-03-19  Richard Biener  <rguenther@suse.de>

	PR middle-end/60553
	* tree-core.h (tree_type_common): Re-order pointer members
	to reduce recursion depth during GC walks.

2014-03-19  Marek Polacek  <polacek@redhat.com>

	PR sanitizer/60569
	* ubsan.c (ubsan_type_descriptor): Check that DECL_NAME is nonnull
	before accessing it.

2014-03-19  Richard Biener  <rguenther@suse.de>

	PR lto/59543
	* lto-streamer-in.c (input_function): In WPA stage do not drop
	debug stmts.

2014-03-19  Jakub Jelinek  <jakub@redhat.com>

	PR tree-optimization/60559
	* vectorizable_mask_load_store): Replace scalar MASK_LOAD
	with build_zero_cst assignment.

2014-03-18  Kai Tietz  <ktietz@redhat.com>

	PR rtl-optimization/56356
	* sdbout.c (sdbout_parms): Verify that parms'
	incoming argument is valid.
	(sdbout_reg_parms): Likewise.

2014-03-18  Richard Henderson  <rth@redhat.com>

	PR target/60562
	* config/i386/i386.md (*float<SWI48x><MODEF>2_i387): Move down to
	be shadowed by *float<SWI48><MODEF>2_sse.  Test X87_ENABLE_FLOAT.
	(*float<SWI48><MODEF>2_sse): Check X87_ENABLE_FLOAT for alternative 0.

2014-03-18  Basile Starynkevitch  <basile@starynkevitch.net>

	* plugin.def: Improve comment for PLUGIN_INCLUDE_FILE.
	* doc/plugins.texi (Plugin callbacks): Mention PLUGIN_INCLUDE_FILE.
	Italicize plugin event names in description.  Explain that
	PLUGIN_PRAGMAS has no sense for lto1.  Explain PLUGIN_INCLUDE_FILE.
	Remind that no GCC functions should be called after PLUGIN_FINISH.
	Explain what pragmas with expansion are.

2014-03-18  Martin Liska  <mliska@suse.cz>

	* cgraph.c (cgraph_update_edges_for_call_stmt_node): Added case when
	gimple call statement is update.
	* gimple-fold.c (gimple_fold_call): Changed order for GIMPLE_ASSIGN and
	GIMPLE_CALL, where gsi iterator still points to GIMPLE CALL.

2014-03-18  Jakub Jelinek  <jakub@redhat.com>

	PR sanitizer/60557
	* ubsan.c (ubsan_instrument_unreachable): Call
	initialize_sanitizer_builtins.
	(ubsan_pass): Likewise.

	PR sanitizer/60535
	* ubsan.c (ubsan_type_descriptor, ubsan_create_data): Call
	varpool_finalize_decl instead of rest_of_decl_compilation.

2014-03-18  Richard Biener  <rguenther@suse.de>

	* df-problems.c (df_rd_confluence_n): Avoid bitmap_copy
	by using bitmap_and_compl instead of bitmap_and_compl_into.
	(df_rd_transfer_function): Likewise.

2014-03-18  Richard Biener  <rguenther@suse.de>

	* doc/lto.texi (fresolution): Fix typo.

2014-03-18  Richard Biener  <rguenther@suse.de>

	* doc/invoke.texi (flto): Update for changes in 4.9.

2014-03-18  Richard Biener  <rguenther@suse.de>

	* doc/loop.texi: Remove section on the removed lambda framework.
	Update loop docs with recent changes in preserving loop structure.

2014-03-18  Richard Biener  <rguenther@suse.de>

	* doc/lto.texi (-fresolution): Document.

2014-03-18  Richard Biener  <rguenther@suse.de>

	* doc/contrib.texi: Adjust my name.

2014-03-18  Jakub Jelinek  <jakub@redhat.com>

	PR ipa/58721
	* internal-fn.c: Include diagnostic-core.h.
	(expand_BUILTIN_EXPECT): New function.
	* gimplify.c (gimplify_call_expr): Use false instead of FALSE.
	(gimplify_modify_expr): Gimplify 3 argument __builtin_expect into
	IFN_BUILTIN_EXPECT call instead of __builtin_expect builtin call.
	* ipa-inline-analysis.c (find_foldable_builtin_expect): Handle
	IFN_BUILTIN_EXPECT.
	* predict.c (expr_expected_value_1): Handle IFN_BUILTIN_EXPECT.
	Revert 3 argument __builtin_expect code.
	(strip_predict_hints): Handle IFN_BUILTIN_EXPECT.
	* gimple-fold.c (gimple_fold_call): Likewise.
	* tree.h (fold_builtin_expect): New prototype.
	* builtins.c (build_builtin_expect_predicate): Add predictor
	argument, if non-NULL, create 3 argument __builtin_expect.
	(fold_builtin_expect): No longer static.  Add ARG2 argument,
	pass it through to build_builtin_expect_predicate.
	(fold_builtin_2): Adjust caller.
	(fold_builtin_3): Handle BUILT_IN_EXPECT.
	* internal-fn.def (BUILTIN_EXPECT): New.

2014-03-18  Tobias Burnus  <burnus@net-b.de>

	PR ipa/58721
	* predict.def (PRED_FORTRAN_OVERFLOW, PRED_FORTRAN_FAIL_ALLOC,
	PRED_FORTRAN_FAIL_IO, PRED_FORTRAN_WARN_ONCE, PRED_FORTRAN_SIZE_ZERO,
	PRED_FORTRAN_INVALID_BOUND, PRED_FORTRAN_ABSENT_DUMMY): Add.

2014-03-18  Jan Hubicka  <hubicka@ucw.cz>

	PR ipa/58721
	* predict.c (combine_predictions_for_bb): Fix up formatting.
	(expr_expected_value_1, expr_expected_value): Add predictor argument,
	fill what it points to if non-NULL.
	(tree_predict_by_opcode): Adjust caller, use the predictor.
	* predict.def (PRED_COMPARE_AND_SWAP): Add.

2014-03-18  Eric Botcazou  <ebotcazou@adacore.com>

	* config/sparc/sparc.c (sparc_do_work_around_errata): Speed up and use
	proper constant for the store mode.

2014-03-18  Ilya Enkovich  <ilya.enkovich@intel.com>

	* symtab.c (change_decl_assembler_name): Fix transparent alias
	chain construction.

2014-03-16  Renlin Li  <Renlin.Li@arm.com>

	* config/aarch64/aarch64.c: Correct the comments about the
	aarch64 stack layout.

2014-03-18  Thomas Schwinge  <thomas@codesourcery.com>

	* omp-low.c (lower_rec_input_clauses) <build_omp_barrier>: Restore
	check for GF_OMP_FOR_KIND_FOR.

2013-03-18  Kirill Yukhin  <kirill.yukhin@intel.com>

	* config/i386/i386.h (ADDITIONAL_REGISTER_NAMES): Add
	ymm and zmm register names.

2014-03-17  Jakub Jelinek  <jakub@redhat.com>

	PR target/60516
	* config/i386/i386.c (ix86_expand_epilogue): Adjust REG_CFA_ADJUST_CFA
	note creation for the 2010-08-31 changes.

2014-03-17  Marek Polacek  <polacek@redhat.com>

	PR middle-end/60534
	* omp-low.c (omp_max_vf): Treat -fno-tree-loop-optimize the same
	as -fno-tree-loop-vectorize.
	(expand_omp_simd): Likewise.

2014-03-15  Eric Botcazou  <ebotcazou@adacore.com>

	* config/sparc/sparc-protos.h (tls_call_delay): Delete.
	(eligible_for_call_delay): New prototype.
	* config/sparc/sparc.c (tls_call_delay): Rename into...
	(eligible_for_call_delay): ...this.  Return false if the instruction
	cannot be put in the delay slot of a branch.
	(eligible_for_restore_insn): Simplify.
	(eligible_for_return_delay): Return false if the instruction cannot be
	put in the delay slot of a branch and simplify.
	(eligible_for_sibcall_delay): Return false if the instruction cannot be
	put in the delay slot of a branch.
	* config/sparc/sparc.md (fix_ut699): New attribute.
	(tls_call_delay): Delete.
	(in_call_delay): Reimplement.
	(eligible_for_sibcall_delay): Rename into...
	(in_sibcall_delay): ...this.
	(eligible_for_return_delay): Rename into...
	(in_return_delay): ...this.
	(in_branch_delay): Reimplement.
	(in_uncond_branch_delay): Delete.
	(in_annul_branch_delay): Delete.

2014-03-14  Richard Henderson  <rth@redhat.com>

	PR target/60525
	* config/i386/i386.md (floathi<X87MODEF>2): Delete expander; rename
	define_insn from *floathi<X87MODEF>2_i387; allow nonimmediate_operand.
	(*floathi<X87MODEF>2_i387_with_temp): Remove.
	(floathi splitters): Remove.
	(float<SWI48x>xf2): New pattern.
	(float<SWI48><MODEF>2): Rename from float<SWI48x><X87MODEF>2.  Drop
	code that tried to handle DImode for 32-bit, but which was excluded
	by the pattern's condition.  Drop allocation of stack temporary.
	(*floatsi<MODEF>2_vector_mixed_with_temp): Remove.
	(*float<SWI48><MODEF>2_mixed_with_temp): Remove.
	(*float<SWI48><MODEF>2_mixed_interunit): Remove.
	(*float<SWI48><MODEF>2_mixed_nointerunit): Remove.
	(*floatsi<MODEF>2_vector_sse_with_temp): Remove.
	(*float<SWI48><MODEF>2_sse_with_temp): Remove.
	(*float<SWI48><MODEF>2_sse_interunit): Remove.
	(*float<SWI48><MODEF>2_sse_nointerunit): Remove.
	(*float<SWI48x><X87MODEF>2_i387_with_temp): Remove.
	(*float<SWI48x><X87MODEF>2_i387): Remove.
	(all float _with_temp splitters): Remove.
	(*float<SWI48x><MODEF>2_i387): New pattern.
	(*float<SWI48><MODEF>2_sse): New pattern.
	(float TARGET_USE_VECTOR_CONVERTS splitters): Merge them.
	(float TARGET_SSE_PARTIAL_REG_DEPENDENCY splitters): Merge them.

2014-03-14  Jakub Jelinek  <jakub@redhat.com>
	    Marek Polacek  <polacek@redhat.com>

	PR middle-end/60484
	* common.opt (dump_base_name_prefixed): New Variable.
	* opts.c (finish_options): Don't prepend directory to x_dump_base_name
	if x_dump_base_name_prefixed is already set, set it at the end.

2014-03-14  Vladimir Makarov  <vmakarov@redhat.com>

	PR rtl-optimization/60508
	* lra-constraints.c (get_reload_reg): Add new parameter
	in_subreg_p.
	(process_addr_reg, simplify_operand_subreg, curr_insn_transform):
	Pass the new parameter values.

2014-03-14  Richard Biener  <rguenther@suse.de>

	* common.opt: Revert unintented changes from r205065.
	* opts.c: Likewise.

2014-03-14  Richard Biener  <rguenther@suse.de>

	PR middle-end/60518
	* cfghooks.c (split_block): Properly adjust all loops the
	block was a latch of.

2014-03-14  Martin Jambor  <mjambor@suse.cz>

	PR lto/60461
	* ipa-prop.c (ipa_modify_call_arguments): Fix iteration condition
	and simplify it.

2014-03-14  Georg-Johann Lay  <avr@gjlay.de>

	PR target/59396
	* config/avr/avr.c (avr_set_current_function): Pass function name
	through default_strip_name_encoding before sanity checking instead
	of skipping the first char of the assembler name.

2014-03-13  Richard Henderson  <rth@redhat.com>

	PR debug/60438
	* config/i386/i386.c (ix86_split_fp_branch): Remove pushed argument.
	(ix86_force_to_memory, ix86_free_from_memory): Remove.
	* config/i386/i386-protos.h: Likewise.
	* config/i386/i386.md (floathi<X87MODEF>2): Use assign_386_stack_local
	in the expander instead of a splitter.
	(float<SWI48x><X87MODEF>2): Use assign_386_stack_local if there is
	any possibility of requiring a memory.
	(*floatsi<MODEF>2_vector_mixed): Remove, and the splitters.
	(*floatsi<MODEF>2_vector_sse): Remove, and the splitters.
	(fp branch splitters): Update for ix86_split_fp_branch.
	(*jcc<X87MODEF>_<SWI24>_i387): Remove r/f alternative.
	(*jcc<X87MODEF>_<SWI24>_r_i387): Likewise.
	(splitter for jcc<X87MODEF>_<SWI24>_i387 r/f): Remove.
	(*fop_<MODEF>_2_i387): Remove f/r alternative.
	(*fop_<MODEF>_3_i387): Likewise.
	(*fop_xf_2_i387, *fop_xf_3_i387): Likewise.
	(splitters for the fop_* register patterns): Remove.
	(fscalexf4_i387): Rename from *fscalexf4_i387.
	(ldexpxf3): Use gen_floatsixf2 and gen_fscalexf4_i387.

2014-03-13  Jakub Jelinek  <jakub@redhat.com>

	PR tree-optimization/59779
	* tree-dfa.c (get_ref_base_and_extent): Use double_int
	type for bitsize and maxsize instead of HOST_WIDE_INT.

2014-03-13  Steven Bosscher  <steven@gcc.gnu.org>

	PR rtl-optimization/57320
	* function.c (rest_of_handle_thread_prologue_and_epilogue): Cleanup
	the CFG after thread_prologue_and_epilogue_insns.

2014-03-13  Vladimir Makarov  <vmakarov@redhat.com>

	PR rtl-optimization/57189
	* lra-constraints.c (process_alt_operands): Disfavor spilling
	vector pseudos.

2014-03-13  Cesar Philippidis  <cesar@codesourcery.com>

	* lto-wrapper.c (maybe_unlink_file): Suppress diagnostic messages.

2014-03-13  Jakub Jelinek  <jakub@redhat.com>

	PR tree-optimization/59025
	PR middle-end/60418
	* tree-ssa-reassoc.c (sort_by_operand_rank): For SSA_NAMEs with the
	same rank, sort by bb_rank and gimple_uid of SSA_NAME_DEF_STMT first.

2014-03-13  Georg-Johann Lay  <avr@gjlay.de>

	PR target/60486
	* config/avr/avr.c (avr_out_plus): Swap cc_plus and cc_minus in
	calls of avr_out_plus_1.

2014-03-13  Bin Cheng  <bin.cheng@arm.com>

	* tree-cfgcleanup.c (remove_forwarder_block_with_phi): Record
	BB's single pred and update the father loop's latch info later.

2014-03-12  Michael Meissner  <meissner@linux.vnet.ibm.com>

	* config/rs6000/vector.md (VEC_L): Add V1TI mode to vector types.
	(VEC_M): Likewise.
	(VEC_N): Likewise.
	(VEC_R): Likewise.
	(VEC_base): Likewise.
	(mov<MODE>, VEC_M modes): If we are loading TImode into VSX
	registers, we need to swap double words in little endian mode.

	* config/rs6000/rs6000-modes.def (V1TImode): Add new vector mode
	to be a container mode for 128-bit integer operations added in ISA
	2.07.  Unlike TImode and PTImode, the preferred register set is
	the Altivec/VMX registers for the 128-bit operations.

	* config/rs6000/rs6000-protos.h (rs6000_move_128bit_ok_p): Add
	declarations.
	(rs6000_split_128bit_ok_p): Likewise.

	* config/rs6000/rs6000-builtin.def (BU_P8V_AV_3): Add new support
	macros for creating ISA 2.07 normal and overloaded builtin
	functions with 3 arguments.
	(BU_P8V_OVERLOAD_3): Likewise.
	(VPERM_1T): Add support for V1TImode in 128-bit vector operations
	for use as overloaded functions.
	(VPERM_1TI_UNS): Likewise.
	(VSEL_1TI): Likewise.
	(VSEL_1TI_UNS): Likewise.
	(ST_INTERNAL_1ti): Likewise.
	(LD_INTERNAL_1ti): Likewise.
	(XXSEL_1TI): Likewise.
	(XXSEL_1TI_UNS): Likewise.
	(VPERM_1TI): Likewise.
	(VPERM_1TI_UNS): Likewise.
	(XXPERMDI_1TI): Likewise.
	(SET_1TI): Likewise.
	(LXVD2X_V1TI): Likewise.
	(STXVD2X_V1TI): Likewise.
	(VEC_INIT_V1TI): Likewise.
	(VEC_SET_V1TI): Likewise.
	(VEC_EXT_V1TI): Likewise.
	(EQV_V1TI): Likewise.
	(NAND_V1TI): Likewise.
	(ORC_V1TI): Likewise.
	(VADDCUQ): Add support for 128-bit integer arithmetic instructions
	added in ISA 2.07.  Add both normal 'altivec' builtins, and the
	overloaded builtin.
	(VADDUQM): Likewise.
	(VSUBCUQ): Likewise.
	(VADDEUQM): Likewise.
	(VADDECUQ): Likewise.
	(VSUBEUQM): Likewise.
	(VSUBECUQ): Likewise.

	* config/rs6000/rs6000-c.c (__int128_type): New static to hold
	__int128_t and __uint128_t types.
	(__uint128_type): Likewise.
	(altivec_categorize_keyword): Add support for vector __int128_t,
	vector __uint128_t, vector __int128, and vector unsigned __int128
	as a container type for TImode operations that need to be done in
	VSX/Altivec registers.
	(rs6000_macro_to_expand): Likewise.
	(altivec_overloaded_builtins): Add ISA 2.07 overloaded functions
	to support 128-bit integer instructions vaddcuq, vadduqm,
	vaddecuq, vaddeuqm, vsubcuq, vsubuqm, vsubecuq, vsubeuqm.
	(altivec_resolve_overloaded_builtin): Add support for V1TImode.

	* config/rs6000/rs6000.c (rs6000_hard_regno_mode_ok): Add support
	for V1TImode, and set up preferences to use VSX/Altivec registers.
	Setup VSX reload handlers.
	(rs6000_debug_reg_global): Likewise.
	(rs6000_init_hard_regno_mode_ok): Likewise.
	(rs6000_preferred_simd_mode): Likewise.
	(vspltis_constant): Do not allow V1TImode as easy altivec constants.
	(easy_altivec_constant): Likewise.
	(output_vec_const_move): Likewise.
	(rs6000_expand_vector_set): Convert V1TImode set and extract to
	simple move.
	(rs6000_expand_vector_extract): Likewise.
	(reg_offset_addressing_ok_p): Setup V1TImode to use VSX reg+reg
	addressing.
	(rs6000_const_vec): Add support for V1TImode.
	(rs6000_emit_le_vsx_load): Swap double words when loading or
	storing TImode/V1TImode.
	(rs6000_emit_le_vsx_store): Likewise.
	(rs6000_emit_le_vsx_move): Likewise.
	(rs6000_emit_move): Add support for V1TImode.
	(altivec_expand_ld_builtin): Likewise.
	(altivec_expand_st_builtin): Likewise.
	(altivec_expand_vec_init_builtin): Likewise.
	(altivec_expand_builtin): Likewise.
	(rs6000_init_builtins): Add support for V1TImode type.  Add
	support for ISA 2.07 128-bit integer builtins.  Define type names
	for the VSX/Altivec vector types.
	(altivec_init_builtins): Add support for overloaded vector
	functions with V1TImode type.
	(rs6000_preferred_reload_class): Prefer Altivec registers for V1TImode.
	(rs6000_move_128bit_ok_p): Move 128-bit move/split validation to
	external function.
	(rs6000_split_128bit_ok_p): Likewise.
	(rs6000_handle_altivec_attribute): Create V1TImode from vector
	__int128_t and vector __uint128_t.

	* config/rs6000/vsx.md (VSX_L): Add V1TImode to vector iterators
	and mode attributes.
	(VSX_M): Likewise.
	(VSX_M2): Likewise.
	(VSm): Likewise.
	(VSs): Likewise.
	(VSr): Likewise.
	(VSv): Likewise.
	(VS_scalar): Likewise.
	(VS_double): Likewise.
	(vsx_set_v1ti): New builtin function to create V1TImode from TImode.

	* config/rs6000/rs6000.h (TARGET_VADDUQM): New macro to say whether
	we support the ISA 2.07 128-bit integer arithmetic instructions.
	(ALTIVEC_OR_VSX_VECTOR_MODE): Add V1TImode.
	(enum rs6000_builtin_type_index): Add fields to hold V1TImode
	and TImode types for use with the builtin functions.
	(V1TI_type_node): Likewise.
	(unsigned_V1TI_type_node): Likewise.
	(intTI_type_internal_node): Likewise.
	(uintTI_type_internal_node): Likewise.

	* config/rs6000/altivec.md (UNSPEC_VADDCUQ): New unspecs for ISA 2.07
	128-bit builtin functions.
	(UNSPEC_VADDEUQM): Likewise.
	(UNSPEC_VADDECUQ): Likewise.
	(UNSPEC_VSUBCUQ): Likewise.
	(UNSPEC_VSUBEUQM): Likewise.
	(UNSPEC_VSUBECUQ): Likewise.
	(VM): Add V1TImode to vector mode iterators.
	(VM2): Likewise.
	(VI_unit): Likewise.
	(altivec_vadduqm): Add ISA 2.07 128-bit binary builtins.
	(altivec_vaddcuq): Likewise.
	(altivec_vsubuqm): Likewise.
	(altivec_vsubcuq): Likewise.
	(altivec_vaddeuqm): Likewise.
	(altivec_vaddecuq): Likewise.
	(altivec_vsubeuqm): Likewise.
	(altivec_vsubecuq): Likewise.

	* config/rs6000/rs6000.md (FMOVE128_GPR): Add V1TImode to vector
	mode iterators.
	(BOOL_128): Likewise.
	(BOOL_REGS_OUTPUT): Likewise.
	(BOOL_REGS_OP1): Likewise.
	(BOOL_REGS_OP2): Likewise.
	(BOOL_REGS_UNARY): Likewise.
	(BOOL_REGS_AND_CR0): Likewise.

	* config/rs6000/altivec.h (vec_vaddcuq): Add support for ISA 2.07
	128-bit integer builtin support.
	(vec_vadduqm): Likewise.
	(vec_vaddecuq): Likewise.
	(vec_vaddeuqm): Likewise.
	(vec_vsubecuq): Likewise.
	(vec_vsubeuqm): Likewise.
	(vec_vsubcuq): Likewise.
	(vec_vsubuqm): Likewise.

	* doc/extend.texi (PowerPC AltiVec/VSX Built-in Functions):
	Document vec_vaddcuq, vec_vadduqm, vec_vaddecuq, vec_vaddeuqm,
	vec_subecuq, vec_subeuqm, vec_vsubcuq, vec_vsubeqm builtins adding
	128-bit integer add/subtract to ISA 2.07.

2014-03-12  Joern Rennecke  <joern.rennecke@embecosm.com>

	* config/arc/arc.c (arc_predicate_delay_insns):
	Fix third argument passed to conditionalize_nonjump.

2014-03-12  Yufeng Zhang  <yufeng.zhang@arm.com>

	* config/aarch64/aarch64-builtins.c
	(aarch64_builtin_vectorized_function): Add BUILT_IN_LFLOORF,
	BUILT_IN_LLFLOOR, BUILT_IN_LCEILF and BUILT_IN_LLCEIL.
	* config/aarch64/arm_neon.h (vcvtaq_u64_f64): Call __builtin_llfloor
	instead of __builtin_lfloor.
	(vcvtnq_u64_f64): Call __builtin_llceil instead of __builtin_lceil.

2014-03-12  Jakub Jelinek  <jakub@redhat.com>

	* tree-ssa-ifcombine.c (forwarder_block_to): New function.
	(tree_ssa_ifcombine_bb_1): New function.
	(tree_ssa_ifcombine_bb): Use it.  Handle also cases where else_bb
	is an empty forwarder block to then_bb or vice versa and then_bb
	and else_bb are effectively swapped.

2014-03-12  Christian Bruel  <christian.bruel@st.com>

	PR target/60264
	* config/arm/arm.c (arm_emit_vfp_multi_reg_pop): Emit a
	REG_CFA_DEF_CFA note.
	(arm_expand_epilogue_apcs_frame): call arm_add_cfa_adjust_cfa_note.
	(arm_unwind_emit): Allow REG_CFA_DEF_CFA.

2014-03-12  Thomas Preud'homme  <thomas.preudhomme@arm.com>

	PR tree-optimization/60454
	* tree-ssa-math-opts.c (find_bswap_1): Fix bswap detection.

2014-03-12  Kyrylo Tkachov  <kyrylo.tkachov@arm.com>

	* config.gcc (aarch64*-*-*): Use ISA flags from aarch64-arches.def.
	Do not define target_cpu_default2 to generic.
	* config/aarch64/aarch64.h (TARGET_CPU_DEFAULT): Use generic cpu.
	* config/aarch64/aarch64.c (aarch64_override_options): Update comment.
	* config/aarch64/aarch64-arches.def (armv8-a): Use generic cpu.

2014-03-12  Jakub Jelinek  <jakub@redhat.com>
	    Marc Glisse  <marc.glisse@inria.fr>

	PR tree-optimization/60502
	* tree-ssa-reassoc.c (eliminate_not_pairs): Use build_all_ones_cst
	instead of build_low_bits_mask.

2014-03-12  Jakub Jelinek  <jakub@redhat.com>

	PR middle-end/60482
	* tree-vrp.c (register_edge_assert_for_1): Don't add assert
	if there are multiple uses, but op doesn't live on E edge.
	* tree-cfg.c (assert_unreachable_fallthru_edge_p): Also ignore
	clobber stmts before __builtin_unreachable.

2014-03-11  Richard Sandiford  <rdsandiford@googlemail.com>

	* builtins.c (expand_builtin_setjmp_receiver): Use and clobber
	hard_frame_pointer_rtx.
	* cse.c (cse_insn): Remove volatile check.
	* cselib.c (cselib_process_insn): Likewise.
	* dse.c (scan_insn): Likewise.

2014-03-11  Joern Rennecke  <joern.rennecke@embecosm.com>

	* config/arc/arc.c (conditionalize_nonjump): New function,
	broken out of ...
	(arc_ifcvt): ... this.
	(arc_predicate_delay_insns): Use it.

2014-03-11  Joern Rennecke  <joern.rennecke@embecosm.com>

	* config/arc/predicates.md (extend_operand): During/after reload,
	allow const_int_operand.
	* config/arc/arc.md (mulsidi3_700): Use extend_operand predicate.
	(umulsidi3_700): Likewise.  Change operand 2 constraint back to "cL".
	(mulsi3_highpart): Change operand 2 constraint alternatives 2 and 3
	to "i".
	(umulsi3_highpart_i): Likewise.

2014-03-11  Richard Biener  <rguenther@suse.de>

	* tree-ssa-structalias.c (get_constraint_for_ptr_offset):
	Add asserts to guard possible wrong-code bugs.

2014-03-11  Richard Biener  <rguenther@suse.de>

	PR tree-optimization/60429
	PR tree-optimization/60485
	* tree-ssa-structalias.c (set_union_with_increment): Properly
	take into account all fields that overlap the shifted vars.
	(do_sd_constraint): Likewise.
	(do_ds_constraint): Likewise.
	(get_constraint_for_ptr_offset): Likewise.

2014-03-11  Chung-Lin Tang  <cltang@codesourcery.com>

	* config/nios2/nios2.c (machine_function): Add fp_save_offset field.
	(nios2_compute_frame_layout):
	Add calculation of cfun->machine->fp_save_offset.
	(nios2_expand_prologue): Correct setting of frame pointer register
	in prologue.
	(nios2_expand_epilogue): Update recovery of stack pointer from
	frame pointer accordingly.
	(nios2_initial_elimination_offset): Update calculation of offset
	for eliminating to HARD_FRAME_POINTER_REGNUM.

2014-03-10  Jakub Jelinek  <jakub@redhat.com>

	PR ipa/60457
	* ipa.c (symtab_remove_unreachable_nodes): Don't call
	cgraph_get_create_node on VAR_DECLs.

2014-03-10  Richard Biener  <rguenther@suse.de>

	PR middle-end/60474
	* tree.c (signed_or_unsigned_type_for): Handle OFFSET_TYPEs.

2014-03-08  Douglas B Rupp  <rupp@gnat.com>

	* config/vms/vms.opt (vms_float_format): New variable.

2014-03-08  Tobias Burnus  <burnus@net-b.de>

	* doc/invoke.texi (-fcilkplus): Update implementation status.

2014-03-08  Paulo Matos  <paulo@matos-sorge.com>
	    Richard Biener  <rguenther@suse.de>

	* lto-wrapper.c (merge_and_complain): Ensure -fshort-double is used
	consistently accross all TUs.
	(run_gcc): Enable -fshort-double automatically at link at link-time
	and disallow override.

2014-03-08  Richard Sandiford  <rdsandiford@googlemail.com>

	PR target/58271
	* config/mips/mips.c (mips_option_override): Promote -mpaired-single
	warning to an error.  Disable TARGET_PAIRED_SINGLE and TARGET_MIPS3D
	if they can't be used.

2014-03-07  Rainer Orth  <ro@CeBiTec.Uni-Bielefeld.DE>

	* configure.ac (HAVE_AS_IX86_TLSLDMPLT): Improve test
	for Solaris 11/x86 ld.
	* configure: Regenerate.

2014-03-07  Rainer Orth  <ro@CeBiTec.Uni-Bielefeld.DE>

	* configure.ac (TLS_SECTION_ASM_FLAG): Save as tls_section_flag.
	(LIB_TLS_SPEC): Save as ld_tls_libs.
	(HAVE_AS_IX86_TLSLDMPLT): Define as 1/0.
	(HAVE_AS_IX86_TLSLDM): New test.
	* configure, config.in: Regenerate.
	* config/i386/i386.c (legitimize_tls_address): Fall back to
	TLS_MODEL_GLOBAL_DYNAMIC on 32-bit Solaris/x86 if tool chain
	cannot support TLS_MODEL_LOCAL_DYNAMIC.
	* config/i386/i386.md (*tls_local_dynamic_base_32_gnu): Use if
	instead of #ifdef in HAVE_AS_IX86_TLSLDMPLT test.

2014-03-07  Paulo Matos  <paulo@matos-sorge.com>

	* common.opt (fira-loop-pressure): Mark as optimization.

2014-03-07  Thomas Schwinge  <thomas@codesourcery.com>

	* langhooks.c (lhd_omp_mappable_type): The error_mark_node is not
	an OpenMP mappable type.

2014-03-06  Matthias Klose  <doko@ubuntu.com>

	* Makefile.in (s-mlib): Only pass MULTIARCH_DIRNAME if
	MULTILIB_OSDIRNAMES is not defined.

2014-03-06  Jakub Jelinek  <jakub@redhat.com>
	    Meador Inge  <meadori@codesourcery.com>

	PR target/58595
	* config/arm/arm.c (arm_tls_symbol_p): Remove.
	(arm_legitimize_address): Call legitimize_tls_address for any
	arm_tls_referenced_p expression, handle constant addend.  Call it
	before testing for !TARGET_ARM.
	(thumb_legitimize_address): Don't handle arm_tls_symbol_p here.

2014-03-06  Richard Biener  <rguenther@suse.de>

	PR middle-end/60445
	PR lto/60424
	PR lto/60427
	Revert
	2014-03-04  Paulo Matos  <paulo@matos-sorge.com>

	* tree-streamer.c (record_common_node): Assert we don't record
	nodes with type double.
	(preload_common_node): Skip type double, complex double and double
	pointer since it is now frontend dependent due to fshort-double option.

2014-03-06  Richard Biener  <rguenther@suse.de>

	* gcc.c (PLUGIN_COND): Always enable unless -fno-use-linker-plugin
	or -fno-lto is specified and the linker has full plugin support.
	* collect2.c (lto_mode): Default to LTO_MODE_WHOPR if LTO is enabled.
	(main): Remove -flto processing, adjust lto_mode using use_plugin late.
	* lto-wrapper.c (merge_and_complain): Merge compile-time
	optimization levels.
	(run_gcc): And pass it through to the link options.

2014-03-06  Alexandre Oliva  <aoliva@redhat.com>

	PR debug/60381
	Revert:
	2014-02-28  Alexandre Oliva  <aoliva@redhat.com>
	PR debug/59992
	* cselib.c (remove_useless_values): Skip to avoid quadratic
	behavior if the condition moved from...
	(cselib_process_insn): ... here holds.

2014-03-05  Jakub Jelinek  <jakub@redhat.com>

	PR plugins/59335
	* Makefile.in (PLUGIN_HEADERS): Add tree-phinodes.h, stor-layout.h,
	ssa-iterators.h, $(RESOURCE_H) and tree-cfgcleanup.h.

	PR plugins/59335
	* config/i386/t-i386 (OPTIONS_H_EXTRA): Add stringop.def.
	(TM_H): Add x86-tune.def.

2014-03-05  Kyrylo Tkachov  <kyrylo.tkachov@arm.com>

	* config/aarch64/aarch64.c (generic_tunings):
	Use cortexa57_extra_costs.

2014-03-05  Jakub Jelinek  <jakub@redhat.com>

	PR lto/60404
	* cfgexpand.c (expand_used_vars): Do not assume all SSA_NAMEs
	of PARM/RESULT_DECLs must be coalesced with optimize && in_lto_p.
	* tree-ssa-coalesce.c (coalesce_ssa_name): Use MUST_COALESCE_COST - 1
	cost for in_lto_p.

2014-03-04  Heiher  <r@hev.cc>

	* config/mips/mips-cpus.def (loongson3a): Mark as a MIPS64r2 processor.
	* config/mips/mips.h (MIPS_ISA_LEVEL_SPEC): Adjust accordingly.

2014-03-04  Uros Bizjak  <ubizjak@gmail.com>

	* config/i386/predicates.md (const2356_operand): Change to ...
	(const2367_operand): ... this.
	* config/i386/sse.md (avx512pf_scatterpf<mode>sf): Use
	const2367_operand.
	(*avx512pf_scatterpf<mode>sf_mask): Ditto.
	(*avx512pf_scatterpf<mode>sf): Ditto.
	(avx512pf_scatterpf<mode>df): Ditto.
	(*avx512pf_scatterpf<mode>df_mask): Ditto.
	(*avx512pf_scatterpf<mode>df): Ditto.
	* config/i386/i386.c (ix86_expand_builtin): Update
	incorrect hint operand error message.

2014-03-04  Richard Biener  <rguenther@suse.de>

	* lto-section-in.c (lto_get_section_data): Fix const cast.

2014-03-04  Paulo Matos  <paulo@matos-sorge.com>

	* tree-streamer.c (record_common_node): Assert we don't record
	nodes with type double.
	(preload_common_node): Skip type double, complex double and double
	pointer since it is now frontend dependent due to fshort-double option.

2014-03-04  Richard Biener  <rguenther@suse.de>

	PR lto/60405
	* lto-streamer-in.c (lto_read_body): Remove LTO bytecode version check.
	(lto_input_toplevel_asms): Likewise.
	* lto-section-in.c (lto_get_section_data): Instead do it here
	for every section.

2014-03-04  Richard Biener  <rguenther@suse.de>

	PR tree-optimization/60382
	* tree-vect-loop.c (vect_is_simple_reduction_1): Do not consider
	dead PHIs a reduction.

2014-03-03  Uros Bizjak  <ubizjak@gmail.com>

	* config/i386/xmmintrin.h (enum _mm_hint) <_MM_HINT_ET0>: Correct
	hint value.
	(_mm_prefetch): Move out of GCC target("sse") pragma.
	* config/i386/prfchwintrin.h (_m_prefetchw): Move out of
	GCC target("prfchw") pragma.
	* config/i386/i386.md (prefetch): Emit prefetchwt1 only
	for locality <= 2.
	* config/i386/i386.c (ix86_option_override_internal): Enable
	-mprfchw with -mprefetchwt1.

2014-03-03  Joern Rennecke  <joern.rennecke@embecosm.com>

	* config/arc/arc.md (casesi_load) <length attribute alternative 0>:
	Mark as varying.

2014-03-03  Joern Rennecke  <joern.rennecke@embecosm.com>

	* opts.h (CL_PCH_IGNORE): Define.
	* targhooks.c (option_affects_pch_p):
	Return false for options that have CL_PCH_IGNORE set.
	* opt-functions.awk: Process PchIgnore.
	* doc/options.texi: Document PchIgnore.

	* config/arc/arc.opt (misize): Add PchIgnore property.

2014-03-03  Bill Schmidt  <wschmidt@linux.vnet.ibm.com>

	* config/rs6000/rs6000.c (rs6000_preferred_reload_class): Disallow
	reload of PLUS rtx's outside of GENERAL_REGS or BASE_REGS; relax
	constraint on constants to permit them being loaded into
	GENERAL_REGS or BASE_REGS.

2014-03-03  Nick Clifton  <nickc@redhat.com>

	* config/rl78/rl78-real.md (cbranchsi4_real_signed): Add
	anti-cacnonical alternatives.
	(negandhi3_real): New pattern.
	* config/rl78/rl78-virt.md (negandhi3_virt): New pattern.

2014-03-03  Senthil Kumar Selvaraj  <senthil_kumar.selvaraj@atmel.com>

	* config/avr/avr-mcus.def: Remove atxmega16x1.
	* config/avr/avr-tables.opt: Regenerate.
	* config/avr/t-multilib: Regenerate.
	* doc/avr-mmcu.texi: Regenerate.

2014-03-03  Tobias Grosser  <tobias@grosser.es>
	    Mircea Namolaru  <mircea.namolaru@inria.fr>

	PR tree-optimization/58028
	* graphite-clast-to-gimple.c (set_cloog_options): Don't remove
	scalar dimensions.

2014-03-03  Ramana Radhakrishnan  <ramana.radhakrishnan@arm.com>

	* config/arm/neon.md (*movmisalign<mode>): Legitimize addresses
	not handled by recognizers.

2014-03-03  Jakub Jelinek  <jakub@redhat.com>

	PR middle-end/60175
	* function.c (expand_function_end): Don't emit
	clobber_return_register sequence if clobber_after is a BARRIER.
	* cfgexpand.c (construct_exit_block): Append instructions before
	return_label to prev_bb.

2014-03-02  Bill Schmidt  <wschmidt@linux.vnet.ibm.com>

	* config/rs6000/constraints.md: Document reserved use of "wc".

2014-03-02  Jan Hubicka  <hubicka@ucw.cz>

	PR ipa/60150
	* ipa.c (function_and_variable_visibility): When dissolving comdat
	group, also set all symbols to local.

2014-03-02  Jan Hubicka  <hubicka@ucw.cz>

	PR ipa/60306

	Revert:
	2013-12-14  Jan Hubicka  <jh@suse.cz>
	PR middle-end/58477
	* ipa-prop.c (stmt_may_be_vtbl_ptr_store): Skip clobbers.

2014-03-02  Jon Beniston  <jon@beniston.com>

	PR bootstrap/48230
	PR bootstrap/50927
	PR bootstrap/52466
	PR target/46898
	* config/lm32/lm32.c (lm32_legitimate_constant_p): Remove, as incorrect.
	  (TARGET_LEGITIMATE_CONSTANT_P): Undefine, as not needed.
	* config/lm32/lm32.md (movsi_insn): Add 32-bit immediate support.
	(simple_return, *simple_return): New patterns
	* config/lm32/predicates.md (movsi_rhs_operand): Remove as obsolete.
	* configure.ac (force_sjlj_exceptions): Force sjlj exceptions for lm32.

2014-03-01  Paolo Carlini  <paolo.carlini@oracle.com>

	* dwarf2out.c (gen_subprogram_die): Tidy.

2014-03-01  Oleg Endo  <olegendo@gcc.gnu.org>

	PR target/60071
	* config/sh/sh.md (*mov_t_msb_neg): Split into ...
	(*mov_t_msb_neg_negc): ... this new insn.

2014-02-28  Jason Merrill  <jason@redhat.com>

	PR c++/58678
	* ipa-devirt.c (ipa_devirt): Don't choose an implicitly-declared
	function.

2014-02-28  Paolo Carlini  <paolo.carlini@oracle.com>

	PR c++/60314
	* dwarf2out.c (decltype_auto_die): New static.
	(gen_subprogram_die): Handle 'decltype(auto)' like 'auto'.
	(gen_type_die_with_usage): Handle 'decltype(auto)'.
	(is_cxx_auto): Likewise.

2014-02-28  Ian Bolton  <ian.bolton@arm.com>

	* config/aarch64/aarch64.h: Define __ARM_NEON by default if
	we are not using general regs only.

2014-02-28  Richard Biener  <rguenther@suse.de>

	PR target/60280
	* tree-cfgcleanup.c (tree_forwarder_block_p): Restrict
	previous fix and only allow to remove trivial pre-headers
	and latches.  Also honor LOOPS_MAY_HAVE_MULTIPLE_LATCHES.
	(remove_forwarder_block): Properly update the latch of a loop.

2014-02-28  Alexandre Oliva  <aoliva@redhat.com>

	PR debug/59992
	* cselib.c (cselib_hasher::equal): Special-case VALUE lookup.
	(cselib_preserved_hash_table): New.
	(preserve_constants_and_equivs): Move preserved vals to it.
	(cselib_find_slot): Look it up first.
	(cselib_init): Initialize it.
	(cselib_finish): Release it.
	(dump_cselib_table): Dump it.

2014-02-28  Alexandre Oliva  <aoliva@redhat.com>

	PR debug/59992
	* cselib.c (remove_useless_values): Skip to avoid quadratic
	behavior if the condition moved from...
	(cselib_process_insn): ... here holds.

2014-02-28  Alexandre Oliva  <aoliva@redhat.com>

	PR debug/57232
	* var-tracking.c (vt_initialize): Apply the same condition to
	preserve the CFA base value.

2014-02-28  Joey Ye  <joey.ye@arm.com>

	PR target/PR60169
	* config/arm/arm.c (thumb_far_jump_used_p): Don't change
	if reload in progress or completed.

2014-02-28  Tobias Burnus  <burnus@net-b.de>

	PR middle-end/60147
	* tree-pretty-print.c (dump_generic_node, print_declaration): Handle
	NAMELIST_DECL.

2014-02-27  H.J. Lu  <hongjiu.lu@intel.com>

	* doc/tm.texi.in (Condition Code Status): Update documention for
	relative locations of cc0-setter and cc0-user.

2014-02-27  Jeff Law  <law@redhat.com>

	PR rtl-optimization/52714
	* combine.c (try_combine): When splitting an unrecognized PARALLEL
	into two independent simple sets, if I3 is a jump, ensure the
	pattern we place into I3 is a (set (pc) ...).

2014-02-27  Mikael Pettersson  <mikpe@it.uu.se>
	    Jeff Law  <law@redhat.com>

	PR rtl-optimization/49847
	* cse.c (fold_rtx) Handle case where cc0 setter and cc0 user
	are in different blocks.
	* doc/tm.texi (Condition Code Status): Update documention for
	relative locations of cc0-setter and cc0-user.

2014-02-27  Vladimir Makarov  <vmakarov@redhat.com>

	PR target/59222
	* lra.c (lra_emit_add): Check SUBREG too.

2014-02-27  Andreas Schwab  <schwab@suse.de>

	* config/m68k/m68k.c (m68k_option_override): Disable
	-flive-range-shrinkage for classic m68k.
	(m68k_override_options_after_change): Likewise.

2014-02-27  Marek Polacek  <polacek@redhat.com>

	PR middle-end/59223
	* tree-ssa-uninit.c (gate_warn_uninitialized): Run the pass even for
	-Wmaybe-uninitialized.

2014-02-27  Alan Modra  <amodra@gmail.com>

	PR target/57936
	* reload1.c (emit_input_reload_insns): When reload_override_in,
	set old to rl->in_reg when rl->in_reg is a subreg.

2014-02-26  Richard Biener  <rguenther@suse.de>

	PR bootstrap/60343
	* lra-assigns.c (spill_for): Avoid mixed-sign comparison.

2014-02-25  Ilya Tocar  <ilya.tocar@intel.com>

	* common/config/i386/predicates.md (const1256_operand): Remove.
	(const2356_operand): New.
	(const_1_to_2_operand): Remove.
	* config/i386/sse.md (avx512pf_gatherpf<mode>sf): Change hint value.
	(*avx512pf_gatherpf<mode>sf_mask): Ditto.
	(*avx512pf_gatherpf<mode>sf): Ditto.
	(avx512pf_gatherpf<mode>df): Ditto.
	(*avx512pf_gatherpf<mode>df_mask): Ditto.
	(*avx512pf_gatherpf<mode>df): Ditto.
	(avx512pf_scatterpf<mode>sf): Ditto.
	(*avx512pf_scatterpf<mode>sf_mask): Ditto.
	(*avx512pf_scatterpf<mode>sf): Ditto.
	(avx512pf_scatterpf<mode>df): Ditto.
	(*avx512pf_scatterpf<mode>df_mask): Ditto.
	(*avx512pf_scatterpf<mode>df): Ditto.
	* common/config/i386/xmmintrin.h (_mm_hint): Add _MM_HINT_ET0.

2014-02-26  Ilya Tocar  <ilya.tocar@intel.com>

	* config/i386/avx512fintrin.h (_mm512_testn_epi32_mask),
	(_mm512_mask_testn_epi32_mask), (_mm512_testn_epi64_mask),
	(_mm512_mask_testn_epi64_mask): Move to ...
	* config/i386/avx512cdintrin.h: Here.
	* config/i386/i386.c (bdesc_args): Change MASK_ISA for testnm.
	* config/i386/sse.md (avx512f_vmscalef<mode><round_name>): Remove %.
	(avx512f_scalef<mode><mask_name><round_name>): Ditto.
	(avx512f_testnm<mode>3<mask_scalar_merge_name>): Change conditon to
	TARGET_AVX512F from TARGET_AVX512CD.

2014-02-26  Richard Biener  <rguenther@suse.de>

	PR ipa/60327
	* ipa.c (walk_polymorphic_call_targets): Properly guard
	call to inline_update_overall_summary.

2014-02-26  Bin Cheng  <bin.cheng@arm.com>

	PR target/60280
	* tree-cfgcleanup.c (tree_forwarder_block_p): Protect loop preheaders
	and latches only if requested.  Fix latch if it is removed.
	* tree-ssa-dom.c (tree_ssa_dominator_optimize): Set
	LOOPS_HAVE_PREHEADERS.

2014-02-25  Andrew Pinski  <apinski@cavium.com>

	* builtins.c (expand_builtin_thread_pointer): Create a new target
	when the target is NULL.

2014-02-25  Vladimir Makarov  <vmakarov@redhat.com>

	PR rtl-optimization/60317
	* params.def (PARAM_LRA_MAX_CONSIDERED_RELOAD_PSEUDOS): New.
	* params.h (LRA_MAX_CONSIDERED_RELOAD_PSEUDOS): New.
	* lra-assigns.c: Include params.h.
	(spill_for): Use LRA_MAX_CONSIDERED_RELOAD_PSEUDOS as guard for
	other reload pseudos considerations.

2014-02-25  Bill Schmidt  <wschmidt@linux.vnet.ibm.com>

	* config/rs6000/vector.md (*vector_unordered<mode>): Change split
	to use canonical form for nor<mode>3.

2014-02-25  Kyrylo Tkachov  <kyrylo.tkachov@arm.com>

	PR target/55426
	* config/arm/arm.h (CANNOT_CHANGE_MODE_CLASS): Allow 128 to 64-bit
	conversions.

2014-02-25  Ilya Tocar  <ilya.tocar@intel.com>

	* common/config/i386/i386-common.c (OPTION_MASK_ISA_PREFETCHWT1_SET),
	(OPTION_MASK_ISA_PREFETCHWT1_UNSET): New.
	(ix86_handle_option): Handle OPT_mprefetchwt1.
	* config/i386/cpuid.h (bit_PREFETCHWT1): New.
	* config/i386/driver-i386.c (host_detect_local_cpu): Detect
	PREFETCHWT1 CPUID.
	* config/i386/i386-c.c (ix86_target_macros_internal): Handle
	OPTION_MASK_ISA_PREFETCHWT1.
	* config/i386/i386.c (ix86_target_string): Handle mprefetchwt1.
	(PTA_PREFETCHWT1): New.
	(ix86_option_override_internal): Handle PTA_PREFETCHWT1.
	(ix86_valid_target_attribute_inner_p): Handle OPT_mprefetchwt1.
	* config/i386/i386.h (TARGET_PREFETCHWT1, TARGET_PREFETCHWT1_P): New.
	* config/i386/i386.md (prefetch): Check TARGET_PREFETCHWT1
	(*prefetch_avx512pf_<mode>_: Change into ...
	(*prefetch_prefetchwt1_<mode>: This.
	* config/i386/i386.opt (mprefetchwt1): New.
	* config/i386/xmmintrin.h (_mm_hint): Add _MM_HINT_ET1.
	(_mm_prefetch): Handle intent to write.
	* doc/invoke.texi (mprefetchwt1), (mno-prefetchwt1): Doccument.

2014-02-25  Richard Biener  <rguenther@suse.de>

	PR middle-end/60291
	* emit-rtl.c (mem_attrs_htab): Remove.
	(mem_attrs_htab_hash): Likewise.
	(mem_attrs_htab_eq): Likewise.
	(set_mem_attrs): Always allocate new mem-attrs when something changed.
	(init_emit_once): Do not allocate mem_attrs_htab.

2014-02-25  Richard Biener  <rguenther@suse.de>

	PR lto/60319
	* lto-opts.c (lto_write_options): Output non-explicit conservative
	-fwrapv, -fno-trapv and -fno-strict-overflow.
	* lto-wrapper.c (merge_and_complain): Handle merging those options.
	(run_gcc): And pass them through.

2014-02-25  Andrey Belevantsev  <abel@ispras.ru>

	* sel-sched.c (calculate_new_fences): New parameter ptime.
	Calculate it as a maximum over all fence cycles.
	(sel_sched_region_2): Adjust the call to calculate_new_fences.
	Print the final schedule timing when sched_verbose.

2014-02-25  Andrey Belevantsev  <abel@ispras.ru>

	PR rtl-optimization/60292
	* sel-sched.c (fill_vec_av_set): Do not reset target availability
	bit fot the fence instruction.

2014-02-24  Alangi Derick  <alangiderick@gmail.com>

	* calls.h: Fix typo in comment.

2014-02-24  John David Anglin  <danglin@gcc.gnu.org>

	* config/pa/pa.c (pa_output_move_double): Don't valididate when
	adjusting offsetable addresses.

2014-02-24  Guozhi Wei  <carrot@google.com>

	* sparseset.h (sparseset_pop): Fix the wrong index.

2014-02-24  Walter Lee  <walt@tilera.com>

	* config.gcc (tilepro-*-*): Change to tilepro*-*-*.
	(tilegx-*-linux*): Change to tilegx*-*-linux*; Support tilegxbe
	triplet.
	* common/config/tilegx/tilegx-common.c
	(TARGET_DEFAULT_TARGET_FLAGS): Define.
	* config/tilegx/linux.h (ASM_SPEC): Add endian_spec.
	(LINK_SPEC): Ditto.
	* config/tilegx/sync.md (atomic_test_and_set): Handle big endian.
	* config/tilegx/tilegx.c (tilegx_return_in_msb): New.
	(tilegx_gimplify_va_arg_expr): Handle big endian.
	(tilegx_expand_unaligned_load): Ditto.
	(tilegx_expand_unaligned_store): Ditto.
	(TARGET_RETURN_IN_MSB): New.
	* config/tilegx/tilegx.h (TARGET_DEFAULT): New.
	(TARGET_ENDIAN_DEFAULT): New.
	(TARGET_BIG_ENDIAN): Handle big endian.
	(BYTES_BIG_ENDIAN): Ditto.
	(WORDS_BIG_ENDIAN): Ditto.
	(FLOAT_WORDS_BIG_ENDIAN): Ditto.
	(ENDIAN_SPEC): New.
	(EXTRA_SPECS): New.
	* config/tilegx/tilegx.md (extv): Handle big endian.
	(extzv): Ditto.
	(insn_st<n>): Ditto.
	(insn_st<n>_add<bitsuffix>): Ditto.
	(insn_stnt<n>): Ditto.
	(insn_stnt<n>_add<bitsuffix>):Ditto.
	(vec_interleave_highv8qi): Handle big endian.
	(vec_interleave_highv8qi_be): New.
	(vec_interleave_highv8qi_le): New.
	(insn_v1int_h): Handle big endian.
	(vec_interleave_lowv8qi): Handle big endian.
	(vec_interleave_lowv8qi_be): New.
	(vec_interleave_lowv8qi_le): New.
	(insn_v1int_l): Handle big endian.
	(vec_interleave_highv4hi): Handle big endian.
	(vec_interleave_highv4hi_be): New.
	(vec_interleave_highv4hi_le): New.
	(insn_v2int_h): Handle big endian.
	(vec_interleave_lowv4hi): Handle big endian.
	(vec_interleave_lowv4hi_be): New.
	(vec_interleave_lowv4hi_le): New.
	(insn_v2int_l): Handle big endian.
	(vec_interleave_highv2si): Handle big endian.
	(vec_interleave_highv2si_be): New.
	(vec_interleave_highv2si_le): New.
	(insn_v4int_h): Handle big endian.
	(vec_interleave_lowv2si): Handle big endian.
	(vec_interleave_lowv2si_be): New.
	(vec_interleave_lowv2si_le): New.
	(insn_v4int_l): Handle big endian.
	* config/tilegx/tilegx.opt (mbig-endian): New option.
	(mlittle-endian): New option.
	* doc/install.texi: Document tilegxbe-linux.
	* doc/invoke.texi: Document -mbig-endian and -mlittle-endian.

2014-02-24  Martin Jambor  <mjambor@suse.cz>

	PR ipa/60266
	* ipa-cp.c (propagate_constants_accross_call): Bail out early if
	there are no parameter descriptors.

2014-02-24  Andrey Belevantsev  <abel@ispras.ru>

	PR rtl-optimization/60268
	* sched-rgn.c (haifa_find_rgns): Move the nr_regions_initial variable
	initialization to ...
	(sched_rgn_init): ... here.
	(schedule_region): Check for SCHED_PRESSURE_NONE earlier.

2014-02-23  David Holsgrove  <david.holsgrove@xilinx.com>

	* config/microblaze/microblaze.md: Correct ashrsi_reg / lshrsi_reg
	names.

2014-02-23  Edgar E. Iglesias  <edgar.iglesias@xilinx.com>

	* config/microblaze/microblaze.h: Remove SECONDARY_MEMORY_NEEDED
	definition.

2014-02-23  David Holsgrove  <david.holsgrove@xilinx.com>

	* /config/microblaze/microblaze.c: Add microblaze_asm_output_mi_thunk,
	define TARGET_ASM_OUTPUT_MI_THUNK and TARGET_ASM_CAN_OUTPUT_MI_THUNK.

2014-02-23  David Holsgrove  <david.holsgrove@xilinx.com>

	* config/microblaze/predicates.md: Add cmp_op predicate.
	* config/microblaze/microblaze.md: Add branch_compare instruction
	which uses cmp_op predicate and emits cmp insn before branch.
	* config/microblaze/microblaze.c (microblaze_emit_compare): Rename
	to microblaze_expand_conditional_branch and consolidate logic.
	(microblaze_expand_conditional_branch): emit branch_compare
	insn instead of handling cmp op separate from branch insn.

2014-02-23  Bill Schmidt  <wschmidt@linux.vnet.ibm.com>

	* config/rs6000/rs6000.c (rs6000_emit_le_vsx_move): Relax assert
	to permit subregs.

2014-02-23  Bill Schmidt  <wschmidt@linux.vnet.ibm.com>

	* config/rs6000/altivec.md (altivec_lve<VI_char>x): Replace
	define_insn with define_expand and new define_insn
	*altivec_lve<VI_char>x_internal.
	(altivec_stve<VI_char>x): Replace define_insn with define_expand
	and new define_insn *altivec_stve<VI_char>x_internal.
	* config/rs6000/rs6000-protos.h (altivec_expand_stvex_be): New
	prototype.
	* config/rs6000/rs6000.c (altivec_expand_lvx_be): Document use by
	lve*x built-ins.
	(altivec_expand_stvex_be): New function.

2014-02-22  Joern Rennecke  <joern.rennecke@embecosm.com>

	* config/avr/avr.c (avr_can_eliminate): Allow elimination from
	ARG_POINTER_REGNUM to STACK_POINTER_REGNUM if !frame_pointer_needed.
	* config/avr/avr.c (ELIMINABLE_REGS): Add elimination from
	ARG_POINTER_REGNUM to STACK_POINTER_REGNUM.

2014-02-21  Vladimir Makarov  <vmakarov@redhat.com>

	PR target/60298
	* lra-constraints.c (inherit_reload_reg): Use lra_emit_move
	instead of emit_move_insn.

2014-02-21  Bill Schmidt  <wschmidt@linux.vnet.ibm.com>

	* config/rs6000/altivec.md (altivec_vsumsws): Replace second
	vspltw with vsldoi.
	(reduc_uplus_v16qi): Use gen_altivec_vsumsws_direct instead of
	gen_altivec_vsumsws.

2014-02-21  Bill Schmidt  <wschmidt@linux.vnet.ibm.com>

	* config/rs6000/altivec.md (altivec_lvxl): Rename as
	*altivec_lvxl_<mode>_internal and use VM2 iterator instead of V4SI.
	(altivec_lvxl_<mode>): New define_expand incorporating
	-maltivec=be semantics where needed.
	(altivec_lvx): Rename as *altivec_lvx_<mode>_internal.
	(altivec_lvx_<mode>): New define_expand incorporating -maltivec=be
	semantics where needed.
	(altivec_stvx): Rename as *altivec_stvx_<mode>_internal.
	(altivec_stvx_<mode>): New define_expand incorporating
	-maltivec=be semantics where needed.
	(altivec_stvxl): Rename as *altivec_stvxl_<mode>_internal and use
	VM2 iterator instead of V4SI.
	(altivec_stvxl_<mode>): New define_expand incorporating
	-maltivec=be semantics where needed.
	* config/rs6000/rs6000-builtin.def: Add new built-in definitions
	LVXL_V2DF, LVXL_V2DI, LVXL_V4SF, LVXL_V4SI, LVXL_V8HI, LVXL_V16QI,
	LVX_V2DF, LVX_V2DI, LVX_V4SF, LVX_V4SI, LVX_V8HI, LVX_V16QI, STVX_V2DF,
	STVX_V2DI, STVX_V4SF, STVX_V4SI, STVX_V8HI, STVX_V16QI, STVXL_V2DF,
	STVXL_V2DI, STVXL_V4SF, STVXL_V4SI, STVXL_V8HI, STVXL_V16QI.
	* config/rs6000/rs6000-c.c (altivec_overloaded_builtins): Replace
	ALTIVEC_BUILTIN_LVX with ALTIVEC_BUILTIN_LVX_<MODE> throughout;
	similarly for ALTIVEC_BUILTIN_LVXL, ALTIVEC_BUILTIN_STVX, and
	ALTIVEC_BUILTIN_STVXL.
	* config/rs6000/rs6000-protos.h (altivec_expand_lvx_be): New prototype.
	(altivec_expand_stvx_be): Likewise.
	* config/rs6000/rs6000.c (swap_selector_for_mode): New function.
	(altivec_expand_lvx_be): Likewise.
	(altivec_expand_stvx_be): Likewise.
	(altivec_expand_builtin): Add cases for
	ALTIVEC_BUILTIN_STVX_<MODE>, ALTIVEC_BUILTIN_STVXL_<MODE>,
	ALTIVEC_BUILTIN_LVXL_<MODE>, and ALTIVEC_BUILTIN_LVX_<MODE>.
	(altivec_init_builtins): Add definitions for
	__builtin_altivec_lvxl_<mode>, __builtin_altivec_lvx_<mode>,
	__builtin_altivec_stvx_<mode>, and __builtin_altivec_stvxl_<mode>.

2014-02-21  Catherine Moore  <clm@codesourcery.com>

	* doc/invoke.texi (mvirt, mno-virt): Document.
	* config/mips/mips.opt (mvirt): New option.
	* config/mips/mips.h (ASM_SPEC): Pass mvirt to the assembler.

2014-02-21  Richard Biener  <rguenther@suse.de>

	PR tree-optimization/60276
	* tree-vectorizer.h (struct _stmt_vec_info): Add min_neg_dist field.
	(STMT_VINFO_MIN_NEG_DIST): New macro.
	* tree-vect-data-refs.c (vect_analyze_data_ref_dependence): Record
	STMT_VINFO_MIN_NEG_DIST.
	* tree-vect-stmts.c (vectorizable_load): Verify if assumptions
	made for negative dependence distances still hold.

2014-02-21  Richard Biener  <rguenther@suse.de>

	PR middle-end/60291
	* tree-ssa-live.c (mark_all_vars_used_1): Do not walk
	DECL_INITIAL for globals not in the current function context.

2014-02-21  Jakub Jelinek  <jakub@redhat.com>

	PR tree-optimization/56490
	* params.def (PARAM_UNINIT_CONTROL_DEP_ATTEMPTS): New param.
	* tree-ssa-uninit.c: Include params.h.
	(compute_control_dep_chain): Add num_calls argument, return false
	if it exceed PARAM_UNINIT_CONTROL_DEP_ATTEMPTS param, pass
	num_calls to recursive call.
	(find_predicates): Change dep_chain into normal array,
	cur_chain into auto_vec<edge, MAX_CHAIN_LEN + 1>, add num_calls
	variable and adjust compute_control_dep_chain caller.
	(find_def_preds): Likewise.

2014-02-21  Thomas Schwinge  <thomas@codesourcery.com>

	* gimple-pretty-print.c (dump_gimple_omp_for) [flags & TDF_RAW]
	<case GF_OMP_FOR_KIND_CILKSIMD>: Add missing break statement.

2014-02-21  Nick Clifton  <nickc@redhat.com>

	* config/stormy16/stormy16.md (pushdqi1): Add mode to post_inc.
	(pushhi1): Likewise.
	(popqi1): Add mode to pre_dec.
	(pophi1): Likewise.

2014-02-21  Jakub Jelinek  <jakub@redhat.com>

	* config/i386/i386.c (ix86_expand_vec_perm): Use V8SImode
	mode for mask of V8SFmode permutation.

2014-02-20  Richard Henderson  <rth@redhat.com>

	PR c++/60272
	* builtins.c (expand_builtin_atomic_compare_exchange): Always make
	a new pseudo for OLDVAL.

2014-02-20  Jakub Jelinek  <jakub@redhat.com>

	PR target/57896
	* config/i386/i386.c (expand_vec_perm_interleave2): Don't call
	gen_reg_rtx if d->testing_p.
	(expand_vec_perm_pshufb2, expand_vec_perm_broadcast_1): Return early
	if d->testing_p and we will certainly return true.
	(expand_vec_perm_even_odd_1): Likewise.  Don't call gen_reg_rtx
	if d->testing_p.

2014-02-20  Uros Bizjak  <ubizjak@gmail.com>

	* emit-rtl.c (gen_reg_rtx): Assert that
	crtl->emit.regno_pointer_align_length is non-zero.

2014-02-20  Richard Henderson  <rth@redhat.com>

	PR c++/60272
	* builtins.c (expand_builtin_atomic_compare_exchange): Conditionalize
	on failure the store back into EXPECT.

2014-02-20  Chung-Lin Tang  <cltang@codesourcery.com>
	    Sandra Loosemore  <sandra@codesourcery.com>

	* config/nios2/nios2.md (unspec): Add UNSPEC_PIC_GOTOFF_SYM enum.
	* config/nios2/nios2.c (nios2_function_profiler): Add
	-fPIC (flag_pic == 2) support.
	(nios2_handle_custom_fpu_cfg): Fix warning parameter.
	(nios2_large_offset_p): New function.
	(nios2_unspec_reloc_p): Move up position, update to use
	nios2_large_offset_p.
	(nios2_unspec_address): Remove function.
	(nios2_unspec_offset): New function.
	(nios2_large_got_address): New function.
	(nios2_got_address): Add large offset support.
	(nios2_legitimize_tls_address): Update usage of removed and new
	functions.
	(nios2_symbol_binds_local_p): New function.
	(nios2_load_pic_address): Add -fPIC (flag_pic == 2) support.
	(nios2_legitimize_address): Update to use nios2_large_offset_p.
	(nios2_emit_move_sequence): Avoid legitimizing (const (unspec ...)).
	(nios2_print_operand): Merge H/L processing, add hiadj/lo
	processing for (const (unspec ...)).
	(nios2_unspec_reloc_name): Add UNSPEC_PIC_GOTOFF_SYM case.

2014-02-20  Richard Biener  <rguenther@suse.de>

	* tree-cfg.c (replace_uses_by): Mark altered BBs before
	doing the substitution.
	(verify_gimple_assign_single): Also verify bare MEM_REFs on the lhs.

2014-02-20  Martin Jambor  <mjambor@suse.cz>

	PR ipa/55260
	* ipa-cp.c (cgraph_edge_brings_all_agg_vals_for_node): Uce correct
	info when checking whether lattices are bottom.

2014-02-20  Richard Biener  <rguenther@suse.de>

	PR middle-end/60221
	* tree-eh.c (execute_cleanup_eh_1): Also cleanup empty EH
	regions at -O0.

2014-02-20  Jan Hubicka  <hubicka@ucw.cz>

	PR ipa/58555
	* ipa-inline-transform.c (clone_inlined_nodes): Add freq_scale
	parameter specifying the scaling.
	(inline_call): Update.
	(want_inline_recursively): Guard division by zero.
	(recursive_inlining): Update.
	* ipa-inline.h (clone_inlined_nodes): Update.

2014-02-20  Ilya Tocar  <ilya.tocar@intel.com>

	PR target/60204
	* config/i386/i386.c (classify_argument): Pass structures of size
	64 bytes or less in register.

2014-02-20  Ilya Tocar  <ilya.tocar@intel.com>
	    Kirill Yukhin  <kirill.yukhin@intel.com>

	* config/i386/avx512erintrin.h (_mm_rcp28_round_sd): Swap operands.
	(_mm_rcp28_round_ss): Ditto.
	(_mm_rsqrt28_round_sd): Ditto.
	(_mm_rsqrt28_round_ss): Ditto.
	* config/i386/avx512erintrin.h (_mm_rcp14_round_sd): Ditto.
	(_mm_rcp14_round_ss): Ditto.
	(_mm_rsqrt14_round_sd): Ditto.
	(_mm_rsqrt14_round_ss): Ditto.
	* config/i386/sse.md (rsqrt14<mode>): Put nonimmediate operand as
	the first input operand, get rid of match_dup.
	(avx512er_exp2<mode><mask_name><round_saeonly_name>): Set type
	attribute to sse.
	(<mask_codefor>avx512er_rcp28<mode><mask_name><round_saeonly_name>):
	Ditto.
	(avx512er_vmrcp28<mode><round_saeonly_name>): Put nonimmediate
	operand as the first input operand, set type attribute.
	(<mask_codefor>avx512er_rsqrt28<mode><mask_name><round_saeonly_name>):
	Set type attribute.
	(avx512er_vmrsqrt28<mode><round_saeonly_name>): Put nonimmediate
	operand as the first input operand, set type attribute.

2014-02-19  Bill Schmidt  <wschmidt@linux.vnet.ibm.com>

	* config/rs6000/rs6000.c (vspltis_constant): Fix most significant
	bit of zero.

2014-02-19  H.J. Lu  <hongjiu.lu@intel.com>

	PR target/60207
	* config/i386/i386.c (construct_container): Remove TFmode check
	for X86_64_INTEGER_CLASS.

2014-02-19  Uros Bizjak  <ubizjak@gmail.com>

	PR target/59794
	* config/i386/i386.c (type_natural_mode): Warn for ABI changes
	only when -Wpsabi is enabled.

2014-02-19  Michael Hudson-Doyle  <michael.hudson@linaro.org>

	 PR target/59799
	* config/aarch64/aarch64.c (aarch64_pass_by_reference): The rules for
	passing arrays in registers are the same as for structs, so remove the
	special case for them.

2014-02-19  Eric Botcazou  <ebotcazou@adacore.com>

	* expr.c (expand_expr_real_1) <case VIEW_CONVERT_EXPR>: For a bit-field
	destination type, extract only the valid bits if the source type is not
	integral and has a different mode.

2014-02-19  Richard Biener  <rguenther@suse.de>

	PR ipa/60243
	* tree-inline.c (estimate_num_insns): Avoid calling cgraph_get_node
	for all calls.

2014-02-19  Richard Biener  <rguenther@suse.de>

	PR ipa/60243
	* ipa-prop.c: Include stringpool.h and tree-ssanames.h.
	(ipa_modify_call_arguments): Emit an argument load explicitely and
	preserve virtual SSA form there and for the replacement call.
	Do not update SSA form nor free dominance info.

2014-02-18  Jan Hubicka  <hubicka@ucw.cz>

	* ipa.c (function_and_variable_visibility): Also clear WEAK
	flag when disolving COMDAT_GROUP.

2014-02-18  Jan Hubicka  <hubicka@ucw.cz>

	* ipa-prop.h (ipa_ancestor_jf_data): Update ocmment.
	* ipa-prop.c (ipa_set_jf_known_type): Return early when
	not devirtualizing.
	(ipa_set_ancestor_jf): Set type to NULL hwen it is not preserved;
	do more sanity checks.
	(detect_type_change): Return true when giving up early.
	(compute_complex_assign_jump_func): Fix type parameter of
	ipa_set_ancestor_jf.
	(compute_complex_ancestor_jump_func): Likewise.
	(update_jump_functions_after_inlining): Fix updating of
	ancestor function.
	* ipa-cp.c (ipa_get_jf_ancestor_result): Be ready for type to be NULL.

2014-02-18  Jan Hubicka  <hubicka@ucw.cz>

	* cgraph.c (cgraph_update_edges_for_call_stmt_node): Also remove
	inline clones when edge disappears.

2014-02-18  Michael Meissner  <meissner@linux.vnet.ibm.com>

	PR target/60203
	* config/rs6000/rs6000.md (mov<mode>_64bit, TF/TDmode moves):
	Split 64-bit moves into 2 patterns.  Do not allow the use of
	direct move for TDmode in little endian, since the decimal value
	has little endian bytes within a word, but the 64-bit pieces are
	ordered in a big endian fashion, and normal subreg's of TDmode are
	not allowed.
	(mov<mode>_64bit_dm): Likewise.
	(movtd_64bit_nodm): Likewise.

2014-02-18  Eric Botcazou  <ebotcazou@adacore.com>

	PR tree-optimization/60174
	* tree-ssa-reassoc.c (init_range_entry): Do not look into the defining
	statement of an SSA_NAME that occurs in an abnormal PHI node.

2014-02-18  Jakub Jelinek  <jakub@redhat.com>

	PR sanitizer/60142
	* final.c (SEEN_BB): Remove.
	(SEEN_NOTE, SEEN_EMITTED): Renumber.
	(final_scan_insn): Don't force_source_line on second
	NOTE_INSN_BASIC_BLOCK.

2014-02-18  Uros Bizjak  <ubizjak@gmail.com>

	PR target/60205
	* config/i386/i386.h (struct ix86_args): Add warn_avx512f.
	* config/i386/i386.c (init_cumulative_args): Initialize warn_avx512f.
	(type_natural_mode): Warn ABI change when %zmm register is not
	available for AVX512F vector value passing.

2014-02-18  Kai Tietz  <ktietz@redhat.com>

	PR target/60193
	* config/i386/i386.c (ix86_expand_prologue): Use value in
	rax register as displacement when restoring %r10 or %rax.
	Fix wrong offset when restoring both registers.

2014-02-18  Eric Botcazou  <ebotcazou@adacore.com>

	* ipa-prop.c (compute_complex_ancestor_jump_func): Replace overzealous
	assertion with conditional return.

2014-02-18  Jakub Jelinek  <jakub@redhat.com>
	    Uros Bizjak  <ubizjak@gmail.com>

	PR driver/60233
	* config/i386/driver-i386.c (host_detect_local_cpu): If
	YMM state is not saved by the OS, also clear has_f16c.  Move
	CPUID 0x80000001 handling before YMM state saving checking.

2014-02-18  Andrey Belevantsev  <abel@ispras.ru>

	PR rtl-optimization/58960
	* haifa-sched.c (alloc_global_sched_pressure_data): New,
	factored out from ...
	(sched_init): ... here.
	(free_global_sched_pressure_data): New, factored out from ...
	(sched_finish): ... here.
	* sched-int.h (free_global_sched_pressure_data): Declare.
	* sched-rgn.c (nr_regions_initial): New static global.
	(haifa_find_rgns): Initialize it.
	(schedule_region): Disable sched-pressure for the newly
	generated regions.

2014-02-17  Richard Biener  <rguenther@suse.de>

	* tree-vect-stmts.c (free_stmt_vec_info): Clear BB and
	release SSA defs of pattern stmts.

2014-02-17  Richard Biener  <rguenther@suse.de>

	* tree-inline.c (expand_call_inline): Release the virtual
	operand defined by the call we are about to inline.

2014-02-17  Richard Biener  <rguenther@suse.de>

	* tree-ssa.c (verify_ssa): If verify_def found an error, ICE.

2014-02-17  Kirill Yukhin  <kirill.yukhin@intel.com>
	    Ilya Tocar  <ilya.tocar@intel.com>

	* config/i386/avx512fintrin.h (_mm512_maskz_permutexvar_epi64): Swap
	arguments order in builtin.
	(_mm512_permutexvar_epi64): Ditto.
	(_mm512_mask_permutexvar_epi64): Ditto
	(_mm512_maskz_permutexvar_epi32): Ditto
	(_mm512_permutexvar_epi32): Ditto
	(_mm512_mask_permutexvar_epi32): Ditto

2014-02-16  Bill Schmidt  <wschmidt@linux.vnet.ibm.com>

	* config/rs6000/altivec.md (p8_vmrgew): Handle little endian targets.
	(p8_vmrgow): Likewise.

2014-02-16  Bill Schmidt  <wschmidt@linux.vnet.ibm.com>

	* config/rs6000/vsx.md (vsx_xxpermdi_<mode>): Handle little
	endian targets.

2014-02-15  Michael Meissner  <meissner@linux.vnet.ibm.com>

	PR target/60203
	* config/rs6000/rs6000.md (rreg): Add TFmode, TDmode constraints.
	(mov<mode>_internal, TFmode/TDmode): Split TFmode/TDmode moves
	into 64-bit and 32-bit moves.  On 64-bit moves, add support for
	using direct move instructions on ISA 2.07.  Also adjust
	instruction length for 64-bit.
	(mov<mode>_64bit, TFmode/TDmode): Likewise.
	(mov<mode>_32bit, TFmode/TDmode): Likewise.

2014-02-15  Alan Modra  <amodra@gmail.com>

	PR target/58675
	PR target/57935
	* config/rs6000/rs6000.c (rs6000_secondary_reload_inner): Use
	find_replacement on parts of insn rtl that might be reloaded.

2014-02-15  Richard Biener  <rguenther@suse.de>

	PR tree-optimization/60183
	* tree-ssa-phiprop.c (propagate_with_phi): Avoid speculating loads.
	(tree_ssa_phiprop): Calculate and free post-dominators.

2014-02-14  Jeff Law  <law@redhat.com>

	PR rtl-optimization/60131
	* ree.c (get_extended_src_reg): New function.
	(combine_reaching_defs): Use it rather than assuming location of REG.
	(find_and_remove_re): Verify first operand of extension is
	a REG before adding the insns to the copy list.

2014-02-14  Roland McGrath  <mcgrathr@google.com>

	* configure.ac (HAVE_AS_IX86_UD2): New test for 'ud2' mnemonic.
	* configure: Regenerated.
	* config.in: Regenerated.
	* config/i386/i386.md (trap) [HAVE_AS_IX86_UD2]: Use the mnemonic
	instead of ASM_SHORT.

2014-02-14  Vladimir Makarov  <vmakarov@redhat.com>
	    Richard Earnshaw  <rearnsha@arm.com>

	PR rtl-optimization/59535
	* lra-constraints.c (process_alt_operands): Encourage alternative
	when unassigned pseudo class is superset of the alternative class.
	(inherit_reload_reg): Don't inherit when optimizing for code size.
	* config/arm/arm.h (MODE_BASE_REG_CLASS): Add version for LRA
	returning CORE_REGS for anything but Thumb1 and BASE_REGS for
	modes not less than 4 for Thumb1.

2014-02-14  Kyle McMartin  <kyle@redhat.com>

	PR pch/60010
	* config/host-linux.c (TRY_EMPTY_VM_SPACE): Define for AArch64.

2014-02-14  Richard Biener  <rguenther@suse.de>

	* cilk-common.c (cilk_arrow): Build a MEM_REF, not an INDIRECT_REF.
	(get_frame_arg): Drop the assert with langhook types_compatible_p.
	Do not strip INDIRECT_REFs.

2014-02-14  Richard Biener  <rguenther@suse.de>

	PR lto/60179
	* lto-streamer-out.c (DFS_write_tree_body): Do not follow
	DECL_FUNCTION_SPECIFIC_TARGET.
	(hash_tree): Do not hash DECL_FUNCTION_SPECIFIC_TARGET.
	* tree-streamer-out.c (pack_ts_target_option): Remove.
	(streamer_pack_tree_bitfields): Do not stream TS_TARGET_OPTION.
	(write_ts_function_decl_tree_pointers): Do not stream
	DECL_FUNCTION_SPECIFIC_TARGET.
	* tree-streamer-in.c (unpack_ts_target_option): Remove.
	(unpack_value_fields): Do not stream TS_TARGET_OPTION.
	(lto_input_ts_function_decl_tree_pointers): Do not stream
	DECL_FUNCTION_SPECIFIC_TARGET.

2014-02-14  Jakub Jelinek  <jakub@redhat.com>

	* tree-vect-loop.c (vect_is_slp_reduction): Don't set use_stmt twice.
	(get_initial_def_for_induction, vectorizable_induction): Ignore
	debug stmts when looking for exit_phi.
	(vectorizable_live_operation): Fix up condition.

2014-02-14  Chung-Ju Wu  <jasonwucj@gmail.com>

	* config/nds32/nds32.c (nds32_asm_function_prologue): Do not use
	nreverse() because it changes the content of original tree list.

2014-02-14  Chung-Ju Wu  <jasonwucj@gmail.com>

	* config/nds32/t-mlibs (MULTILIB_OPTIONS): Fix typo in comment.
	* config/nds32/nds32.c (nds32_merge_decl_attributes): Likewise.

2014-02-14  Chung-Ju Wu  <jasonwucj@gmail.com>

	* config/nds32/nds32.c (nds32_naked_function_p): Follow the
	GNU coding standards.

2014-02-13  Jakub Jelinek  <jakub@redhat.com>

	PR debug/60152
	* dwarf2out.c (gen_subprogram_die): Don't call
	add_calling_convention_attribute if subr_die is old_die.

2014-02-13  Sharad Singhai  <singhai@google.com>

	* doc/optinfo.texi: Fix order of nodes.

2014-02-13  Uros Bizjak  <ubizjak@gmail.com>

	* config/i386/sse.md (xop_vmfrcz<mode>2): Generate const0 in
	operands[2], not operands[3].

2014-02-13  Richard Biener  <rguenther@suse.de>

	PR bootstrap/59878
	* doc/install.texi (ISL): Update recommended version to 0.12.2,
	mention the possibility of an in-tree build.
	(CLooG): Update recommended version to 0.18.1, mention the
	possibility of an in-tree build and clarify that the ISL
	bundled with CLooG does not work.

2014-02-13  Jakub Jelinek  <jakub@redhat.com>

	PR target/43546
	* expr.c (compress_float_constant): If x is a hard register,
	extend into a pseudo and then move to x.

2014-02-13  Dominik Vogt  <vogt@linux.vnet.ibm.com>

	* config/s390/s390.c (s390_asm_output_function_label): Fix crash
	caused by bad second argument to warning_at() with -mhotpatch and
	nested functions (e.g. with gfortran).

2014-02-13  Richard Sandiford  <rdsandiford@googlemail.com>

	* opts.c (option_name): Remove "enabled by default" rider.

2014-02-12  John David Anglin  <danglin@gcc.gnu.org>

	* config/pa/pa.c (pa_option_override): Remove auto increment FIXME.

2014-02-12  H.J. Lu  <hongjiu.lu@intel.com>
	    Uros Bizjak  <ubizjak@gmail.com>

	PR target/60151
	* configure.ac (HAVE_AS_GOTOFF_IN_DATA): Pass --32 to GNU assembler.
	* configure: Regenerated.

2014-02-12  Richard Biener  <rguenther@suse.de>

	* vec.c (vec_prefix::calculate_allocation): Move as
	inline variant to vec.h.
	(vec_prefix::calculate_allocation_1): New out-of-line version.
	* vec.h (vec_prefix::calculate_allocation_1): Declare.
	(vec_prefix::m_has_auto_buf): Rename to ...
	(vec_prefix::m_using_auto_storage): ... this.
	(vec_prefix::calculate_allocation): Inline the easy cases
	and dispatch to calculate_allocation_1 which doesn't need the
	prefix address.
	(va_heap::reserve): Use gcc_checking_assert.
	(vec<T, A, vl_embed>::embedded_init): Add argument to initialize
	m_using_auto_storage.
	(auto_vec): Change m_vecpfx member to a vec<T, va_heap, vl_embed>
	member and adjust.
	(vec<T, va_heap, vl_ptr>::reserve): Remove redundant check.
	(vec<T, va_heap, vl_ptr>::release): Avoid casting.
	(vec<T, va_heap, vl_ptr>::using_auto_storage): Simplify.

2014-02-12  Richard Biener  <rguenther@suse.de>

	* gcse.c (compute_transp): break from loop over canon_modify_mem_list
	when we found a dependence.

2014-02-12  Thomas Schwinge  <thomas@codesourcery.com>

	* gimplify.c (gimplify_call_expr, gimplify_modify_expr): Move
	common code...
	(maybe_fold_stmt): ... into this new function.
	* omp-low.c (lower_omp): Update comment.

	* omp-low.c (lower_omp_target): Add clobber for sizes array, after
	last use.

	* omp-low.c (diagnose_sb_0): Make sure label_ctx is valid to
	dereference.

2014-02-12  James Greenhalgh  <james.greenhalgh@arm.com>

	* config/arm/aarch-cost-tables.h (generic_extra_costs): Fix
	identifiers in comments.
	(cortexa53_extra_costs): Likewise.
	* config/arm/arm.c (cortexa9_extra_costs): Fix identifiers in comments.
	(cortexa7_extra_costs): Likewise.
	(cortexa12_extra_costs): Likewise.
	(cortexa15_extra_costs): Likewise.
	(v7m_extra_costs): Likewise.

2014-02-12  Richard Biener  <rguenther@suse.de>

	PR middle-end/60092
	* gimple-low.c (lower_builtin_posix_memalign): Lower conditional
	of posix_memalign being successful.
	(lower_stmt): Restrict lowering of posix_memalign to when
	-ftree-bit-ccp is enabled.

2014-02-12  Senthil Kumar Selvaraj  <senthil_kumar.selvaraj@atmel.com>

	* config/avr/avr-c.c (avr_resolve_overloaded_builtin): Pass vNULL for
	arg_loc.
	* config/spu/spu-c.c (spu_resolve_overloaded_builtin): Likewise.

2014-02-12  Eric Botcazou  <ebotcazou@adacore.com>

	PR rtl-optimization/60116
	* combine.c (try_combine): Also remove dangling REG_DEAD notes on the
	other_insn once the combination has been validated.

2014-02-11  Jan Hubicka  <hubicka@ucw.cz>

	PR lto/59468
	* ipa-utils.h (possible_polymorphic_call_targets): Update prototype
	and wrapper.
	* ipa-devirt.c: Include demangle.h
	(odr_violation_reported): New static variable.
	(add_type_duplicate): Update odr_violations.
	(maybe_record_node): Add completep parameter; update it.
	(record_target_from_binfo): Add COMPLETEP parameter;
	update it as needed.
	(possible_polymorphic_call_targets_1): Likewise.
	(struct polymorphic_call_target_d): Add nonconstruction_targets;
	rename FINAL to COMPLETE.
	(record_targets_from_bases): Sanity check we found the binfo;
	fix COMPLETEP updating.
	(possible_polymorphic_call_targets): Add NONCONSTRUTION_TARGETSP
	parameter, fix computing of COMPLETEP.
	(dump_possible_polymorphic_call_targets): Imrove readability of dump;
	at LTO time do demangling.
	(ipa_devirt): Use nonconstruction_targets; Improve dumps.
	* gimple-fold.c (gimple_get_virt_method_for_vtable): Add can_refer
	parameter.
	(gimple_get_virt_method_for_binfo): Likewise.
	* gimple-fold.h (gimple_get_virt_method_for_binfo,
	gimple_get_virt_method_for_vtable): Update prototypes.

2014-02-11  Vladimir Makarov  <vmakarov@redhat.com>

	PR target/49008
	* genautomata.c (add_presence_absence): Fix typo with
	{final_}presence_list.

2014-02-11  Michael Meissner  <meissner@linux.vnet.ibm.com>

	PR target/60137
	* config/rs6000/rs6000.md (128-bit GPR splitter): Add a splitter
	for VSX/Altivec vectors that land in GPR registers.

2014-02-11  Richard Henderson  <rth@redhat.com>
	    Jakub Jelinek  <jakub@redhat.com>

	PR debug/59776
	* tree-sra.c (load_assign_lhs_subreplacements): Add VIEW_CONVERT_EXPR
	around drhs if type conversion to lacc->type is not useless.

2014-02-11  Kyrylo Tkachov  <kyrylo.tkachov@arm.com>

	* config/aarch64/aarch64-cores.def (cortex-a57): Use cortexa57
	tuning struct.
	(cortex-a57.cortex-a53): Likewise.
	* config/aarch64/aarch64.c (cortexa57_tunings): New tuning struct.

2014-02-11  Kyrylo Tkachov  <kyrylo.tkachov@arm.com>

	* config/arm/thumb2.md (*thumb2_movhi_insn): Add alternatives for
	arm_restrict_it.

2014-02-11  Renlin Li  <Renlin.Li@arm.com>

	* doc/sourcebuild.texi: Document check_effective_target_arm_vfp3_ok and
	add_options_for_arm_vfp3.

2014-02-11  Jeff Law  <law@redhat.com>

	PR middle-end/54041
	* expr.c (expand_expr_addr_expr_1): Handle expand_expr returning an
	object with an undesirable mode.

2014-02-11  Rainer Orth  <ro@CeBiTec.Uni-Bielefeld.DE>

	PR libgomp/60107
	* config/i386/sol2-9.h: New file.
	* config.gcc (i[34567]86-*-solaris2* | x86_64-*-solaris2.1[0-9]*,
	*-*-solaris2.9*): Use it.

2014-02-10  Nagaraju Mekala  <nagaraju.mekala@xilinx.com>

	* config/microblaze/microblaze.md: Add movsi4_rev insn pattern.
	* config/microblaze/predicates.md: Add reg_or_mem_operand predicate.

2014-02-10  Nagaraju Mekala  <nagaraju.mekala@xilinx.com>

	* config/microblaze/microblaze.c: Extend mcpu version format

2014-02-10  David Holsgrove  <david.holsgrove@xilinx.com>

	* config/microblaze/microblaze.h: Define SIZE_TYPE and PTRDIFF_TYPE.

2014-02-10  Richard Henderson  <rth@redhat.com>

	PR target/59927
	* calls.c (expand_call): Don't double-push for reg_parm_stack_space.
	* config/i386/i386.c (init_cumulative_args): Remove sorry for 64-bit
	ms-abi vs -mno-accumulate-outgoing-args.
	(ix86_expand_prologue): Unconditionally call ix86_eax_live_at_start_p.
	* config/i386/i386.h (ACCUMULATE_OUTGOING_ARGS): Fix comment with
	respect to ms-abi.

2014-02-10  Bernd Edlinger  <bernd.edlinger@hotmail.de>

	PR middle-end/60080
	* cfgexpand.c (expand_asm_operands): Attach source location to
	ASM_INPUT rtx objects.
	* print-rtl.c (print_rtx): Check for UNKNOWN_LOCATION.

2014-02-10  Nick Clifton  <nickc@redhat.com>

	* config/mn10300/mn10300.c (popcount): New function.
	(mn10300_expand_prologue): Include saved registers in stack usage
	count.

2014-02-10  Jeff Law  <law@redhat.com>

	PR middle-end/52306
	* reload1.c (emit_input_reload_insns): Do not create invalid RTL
	when changing the SET_DEST of a prior insn to avoid an input reload.

2014-02-10  Ulrich Weigand  <Ulrich.Weigand@de.ibm.com>

	* config/rs6000/sysv4.h (ENDIAN_SELECT): Do not attempt to enforce
	big-endian mode for -mcall-aixdesc, -mcall-freebsd, -mcall-netbsd,
	-mcall-openbsd, or -mcall-linux.
	(CC1_ENDIAN_BIG_SPEC): Remove.
	(CC1_ENDIAN_LITTLE_SPEC): Remove.
	(CC1_ENDIAN_DEFAULT_SPEC): Remove.
	(CC1_SPEC): Remove (always empty) %cc1_endian_... spec.
	(SUBTARGET_EXTRA_SPECS): Remove %cc1_endian_big, %cc1_endian_little,
	and %cc1_endian_default.
	* config/rs6000/sysv4le.h (CC1_ENDIAN_DEFAULT_SPEC): Remove.

2014-02-10  Richard Biener  <rguenther@suse.de>

	PR tree-optimization/60115
	* tree-eh.c (tree_could_trap_p): Unify TARGET_MEM_REF and
	MEM_REF handling.  Properly verify that the accesses are not
	out of the objects bound.

2014-02-10  Kyrylo Tkachov  <kyrylo.tkachov@arm.com>

	* config/aarch64/aarch64.c (aarch64_override_options): Fix typo from
	coretex to cortex.

2014-02-10  Eric Botcazou  <ebotcazou@adacore.com>

	* ipa-devirt.c (get_polymorphic_call_info_from_invariant): Return
	proper constants and fix formatting.
	(possible_polymorphic_call_targets): Fix formatting.

2014-02-10  Kirill Yukhin  <kirill.yukhin@intel.com>
	    Ilya Tocar  <ilya.tocar@intel.com>

	* config/i386/avx512fintrin.h (_mm512_storeu_epi64): Removed.
	(_mm512_loadu_epi32): Renamed into...
	(_mm512_loadu_si512): This.
	(_mm512_storeu_epi32): Renamed into...
	(_mm512_storeu_si512): This.
	(_mm512_maskz_ceil_ps): Removed.
	(_mm512_maskz_ceil_pd): Ditto.
	(_mm512_maskz_floor_ps): Ditto.
	(_mm512_maskz_floor_pd): Ditto.
	(_mm512_floor_round_ps): Ditto.
	(_mm512_floor_round_pd): Ditto.
	(_mm512_ceil_round_ps): Ditto.
	(_mm512_ceil_round_pd): Ditto.
	(_mm512_mask_floor_round_ps): Ditto.
	(_mm512_mask_floor_round_pd): Ditto.
	(_mm512_mask_ceil_round_ps): Ditto.
	(_mm512_mask_ceil_round_pd): Ditto.
	(_mm512_maskz_floor_round_ps): Ditto.
	(_mm512_maskz_floor_round_pd): Ditto.
	(_mm512_maskz_ceil_round_ps): Ditto.
	(_mm512_maskz_ceil_round_pd): Ditto.
	(_mm512_expand_pd): Ditto.
	(_mm512_expand_ps): Ditto.
	* config/i386/i386.c (ix86_builtins): Remove
	IX86_BUILTIN_EXPANDPD512_NOMASK, IX86_BUILTIN_EXPANDPS512_NOMASK.
	(bdesc_args): Ditto.
	* config/i386/predicates.md (const1256_operand): New.
	(const_1_to_2_operand): Ditto.
	* config/i386/sse.md (avx512pf_gatherpf<mode>sf): Change hint value.
	(*avx512pf_gatherpf<mode>sf_mask): Ditto.
	(*avx512pf_gatherpf<mode>sf): Ditto.
	(avx512pf_gatherpf<mode>df): Ditto.
	(*avx512pf_gatherpf<mode>df_mask): Ditto.
	(*avx512pf_gatherpf<mode>df): Ditto.
	(avx512pf_scatterpf<mode>sf): Ditto.
	(*avx512pf_scatterpf<mode>sf_mask): Ditto.
	(*avx512pf_scatterpf<mode>sf): Ditto.
	(avx512pf_scatterpf<mode>df): Ditto.
	(*avx512pf_scatterpf<mode>df_mask): Ditto.
	(*avx512pf_scatterpf<mode>df): Ditto.
	(avx512f_expand<mode>): Removed.
	(<shift_insn><mode>3<mask_name>): Change predicate type.

2014-02-08  Jakub Jelinek  <jakub@redhat.com>

	* tree-vect-data-refs.c (vect_analyze_data_refs): For clobbers
	not at the end of datarefs vector use ordered_remove to avoid
	reordering datarefs vector.

	PR c/59984
	* gimplify.c (gimplify_bind_expr): In ORT_SIMD region
	mark local addressable non-static vars as GOVD_PRIVATE
	instead of GOVD_LOCAL.
	* omp-low.c (lower_omp_for): Move gimple_bind_vars
	and BLOCK_VARS of gimple_bind_block to new_stmt rather
	than copying them.

	PR middle-end/60092
	* tree-ssa-ccp.c (surely_varying_stmt_p): Don't return true
	if TYPE_ATTRIBUTES (gimple_call_fntype ()) contain
	assume_aligned or alloc_align attributes.
	(bit_value_assume_aligned): Add ATTR, PTRVAL and ALLOC_ALIGN
	arguments.  Handle also assume_aligned and alloc_align attributes.
	(evaluate_stmt): Adjust bit_value_assume_aligned caller.  Handle
	calls to functions with assume_aligned or alloc_align attributes.
	* doc/extend.texi: Document assume_aligned and alloc_align attributes.

2014-02-08  Terry Guo  <terry.guo@arm.com>

	* doc/invoke.texi: Document ARM -march=armv7e-m.

2014-02-08  Jakub Jelinek  <jakub@redhat.com>

	* cilk-common.c (cilk_init_builtins): Clear TREE_NOTHROW
	flag on __cilkrts_rethrow builtin.

	PR ipa/60026
	* ipa-cp.c (determine_versionability): Fail at -O0
	or __attribute__((optimize (0))) or -fno-ipa-cp functions.
	* tree-sra.c (ipa_sra_preliminary_function_checks): Similarly.

	Revert:
	2014-02-04  Jakub Jelinek  <jakub@redhat.com>

	PR ipa/60026
	* tree-inline.c (copy_forbidden): Fail for
	__attribute__((optimize (0))) functions.

2014-02-07  Jan Hubicka  <hubicka@ucw.cz>

	* varpool.c: Include pointer-set.h.
	(varpool_remove_unreferenced_decls): Variables in other partitions
	will not be output; be however careful to not lose information
	about partitioning.

2014-02-07  Jan Hubicka  <hubicka@ucw.cz>

	* gimple-fold.c (gimple_get_virt_method_for_vtable): Do O(1)
	lookup in the vtable constructor.

2014-02-07  Jeff Law  <law@redhat.com>

	PR target/40977
	* config/m68k/m68k.md (ashldi_extsi): Turn into a
	define_insn_and_split.

	* ipa-inline.c (inline_small_functions): Fix typos.

2014-02-07  Richard Sandiford  <rsandifo@linux.vnet.ibm.com>

	* config/s390/s390-protos.h (s390_can_use_simple_return_insn)
	(s390_can_use_return_insn): Declare.
	* config/s390/s390.h (EPILOGUE_USES): Define.
	* config/s390/s390.c (s390_mainpool_start): Allow two main_pool
	instructions.
	(s390_chunkify_start): Handle return JUMP_LABELs.
	(s390_early_mach): Emit a main_pool instruction on the entry edge.
	(s300_set_up_by_prologue, s390_can_use_simple_return_insn)
	(s390_can_use_return_insn): New functions.
	(s390_fix_long_loop_prediction): Handle conditional returns.
	(TARGET_SET_UP_BY_PROLOGUE): Define.
	* config/s390/s390.md (ANY_RETURN): New code iterator.
	(*creturn, *csimple_return, return, simple_return): New patterns.

2014-02-07  Richard Sandiford  <rsandifo@linux.vnet.ibm.com>

	* config/s390/s390.c (s390_restore_gprs_from_fprs): Add REG_CFA_RESTORE
	notes to each restore.  Also add REG_CFA_DEF_CFA when restoring %r15.
	(s390_optimize_prologue): Don't clear RTX_FRAME_RELATED_P.  Update the
	REG_CFA_RESTORE list when deciding not to restore a register.

2014-02-07  Richard Sandiford  <rsandifo@linux.vnet.ibm.com>

	* config/s390/s390.c: Include tree-pass.h and context.h.
	(s390_early_mach): New function, split out from...
	(s390_emit_prologue): ...here.
	(pass_data_s390_early_mach): New pass structure.
	(pass_s390_early_mach): New class.
	(s390_option_override): Create and register early_mach pass.
	Move to end of file.

2014-02-07  Richard Sandiford  <rsandifo@linux.vnet.ibm.com>

	* var-tracking.c (vt_stack_adjustments): Don't require stack_adjusts
	to match for the exit block.

2014-02-07  Andreas Krebbel  <Andreas.Krebbel@de.ibm.com>

	* config/s390/s390.md ("atomic_load<mode>", "atomic_store<mode>")
	("atomic_compare_and_swap<mode>", "atomic_fetch_<atomic><mode>"):
	Reject misaligned operands.

2014-02-07  Andreas Krebbel  <Andreas.Krebbel@de.ibm.com>

	* optabs.c (expand_atomic_compare_and_swap): Allow expander to fail.

2014-02-07  Richard Biener  <rguenther@suse.de>

	PR middle-end/60092
	* gimple-low.c (lower_builtin_posix_memalign): New function.
	(lower_stmt): Call it to lower posix_memalign in a way
	to make alignment info accessible.

2014-02-07  Jakub Jelinek  <jakub@redhat.com>

	PR c++/60082
	* tree.c (build_common_builtin_nodes): Set ECF_LEAF for
	__builtin_setjmp_receiver.

2014-02-07  Richard Biener  <rguenther@suse.de>

	PR middle-end/60092
	* builtin-types.def (BT_FN_INT_PTRPTR_SIZE_SIZE): Add.
	* builtins.def (BUILT_IN_POSIX_MEMALIGN): Likewise.
	* tree-ssa-structalias.c (find_func_aliases_for_builtin_call):
	Handle BUILT_IN_POSIX_MEMALIGN.
	(find_func_clobbers): Likewise.
	* tree-ssa-alias.c (ref_maybe_used_by_call_p_1): Likewise.
	(call_may_clobber_ref_p_1): Likewise.

2014-02-06  Jan Hubicka  <hubicka@ucw.cz>

	PR ipa/59918
	* ipa-devirt.c (record_target_from_binfo): Remove overactive
	sanity check.

2014-02-06  Jan Hubicka  <hubicka@ucw.cz>

	PR ipa/59469
	* lto-cgraph.c (lto_output_node): Use
	symtab_get_symbol_partitioning_class.
	(lto_output_varpool_node): likewise.
	(symtab_get_symbol_partitioning_class): Move here from
	lto/lto-partition.c
	* cgraph.h (symbol_partitioning_class): Likewise.
	(symtab_get_symbol_partitioning_class): Declare.

2014-02-06  Jan Hubicka  <hubicka@ucw.cz>

	* ggc.h (ggc_internal_cleared_alloc): New macro.
	* vec.h (vec_safe_copy): Handle memory stats.
	* omp-low.c (simd_clone_struct_alloc): Use ggc_internal_cleared_alloc.
	* target-globals.c (save_target_globals): Likewise.

2014-02-06  Jan Hubicka  <hubicka@ucw.cz>

	PR target/60077
	* expr.c (emit_move_resolve_push): Export; be bit more selective
	on when to clear alias set.
	* expr.h (emit_move_resolve_push): Declare.
	* function.h (struct function): Add tail_call_marked.
	* tree-tailcall.c (optimize_tail_call): Set tail_call_marked.
	* config/i386/i386-protos.h (ix86_expand_push): Remove.
	* config/i386/i386.md (TImode move expander): De not call
	ix86_expand_push.
	(FP push expanders): Preserve memory attributes.
	* config/i386/sse.md (push<mode>1): Remove.
	* config/i386/i386.c (ix86_expand_vector_move): Handle push operation.
	(ix86_expand_push): Remove.
	* config/i386/mmx.md (push<mode>1): Remove.

2014-02-06  Jakub Jelinek  <jakub@redhat.com>

	PR rtl-optimization/60030
	* internal-fn.c (ubsan_expand_si_overflow_mul_check): Surround
	lopart with paradoxical subreg before shifting it up by hprec.

2014-02-06  Kyrylo Tkachov  <kyrylo.tkachov@arm.com>

	* config/arm/aarch-cost-tables.h (cortexa57_extra_costs): New table.
	Remove extra newline at end of file.
	* config/arm/arm.c (arm_cortex_a57_tune): New tuning struct.
	(arm_issue_rate): Handle cortexa57.
	* config/arm/arm-cores.def (cortex-a57): Use cortex_a57 tuning.
	(cortex-a57.cortex-a53): Likewise.

2014-02-06  Jakub Jelinek  <jakub@redhat.com>

	PR target/59575
	* config/arm/arm.c (emit_multi_reg_push): Add dwarf_regs_mask argument,
	don't record in REG_FRAME_RELATED_EXPR registers not set in that
	bitmask.
	(arm_expand_prologue): Adjust all callers.
	(arm_unwind_emit_sequence): Allow saved, but not important for unwind
	info, registers also at the lowest numbered registers side.  Use
	gcc_assert instead of abort, and SET_SRC/SET_DEST macros instead of
	XEXP.

	PR debug/59992
	* var-tracking.c (adjust_mems): Before adding a SET to
	amd->side_effects, adjust it's SET_SRC using simplify_replace_fn_rtx.

2014-02-06  Alan Modra  <amodra@gmail.com>

	PR target/60032
	* config/rs6000/rs6000.c (rs6000_secondary_memory_needed_mode): Only
	change SDmode to DDmode when lra_in_progress.

2014-02-06  Jakub Jelinek  <jakub@redhat.com>

	PR middle-end/59150
	* tree-vect-data-refs.c (vect_analyze_data_refs): For clobbers, call
	free_data_ref on the dr first, and before goto again also set dr
	to the next dr.  For simd_lane_access, free old datarefs[i] before
	overwriting it.  For get_vectype_for_scalar_type failure, don't
	free_data_ref if simd_lane_access.

	* Makefile.in (prefix.o, cppbuiltin.o): Depend on $(BASEVER).

	PR target/60062
	* tree.h (opts_for_fn): New inline function.
	(opt_for_fn): Define.
	* config/i386/i386.c (ix86_function_regparm): Use
	opt_for_fn (decl, optimize) instead of optimize.

2014-02-06  Marcus Shawcroft  <marcus.shawcroft@arm.com>

	* config/aarch64/aarch64.c (aarch64_classify_symbol): Fix logic
	for SYMBOL_REF in large memory model.

2014-02-06  Kyrylo Tkachov  <kyrylo.tkachov@arm.com>

	* config/aarch64/aarch64-cores.def (cortex-a53): Specify CRC32
	and crypto support.
	(cortex-a57): Likewise.
	(cortex-a57.cortex-a53): Likewise.

2014-02-06  Yury Gribov  <y.gribov@samsung.com>
	    Kugan Vivekanandarajah  <kuganv@linaro.org>

	* config/arm/arm.c (arm_vector_alignment_reachable): Check
	unaligned_access.
	* config/arm/arm.c (arm_builtin_support_vector_misalignment): Likewise.

2014-02-06  Richard Biener  <rguenther@suse.de>

	* tree-cfg.c (gimple_duplicate_sese_region): Fix ordering of
	set_loop_copy and initialize_original_copy_tables.

2014-02-06  Alex Velenko  <Alex.Velenko@arm.com>

	* config/aarch64/aarch64-simd.md
	(aarch64_ashr_simddi): Change QI to SI.

2014-02-05  Jan Hubicka  <hubicka@ucw.cz>
	    Jakub Jelinek  <jakub@redhat.com>

	PR middle-end/60013
	* ipa-inline-analysis.c (compute_bb_predicates): Ensure monotonicity
	of the dataflow.

2014-02-05  Bill Schmidt  <wschmidt@linux.vnet.ibm.com>

	* config/rs6000/rs6000.c (altivec_expand_vec_perm_const): Change
	CODE_FOR_altivec_vpku[hw]um to
	CODE_FOR_altivec_vpku[hw]um_direct.
	* config/rs6000/altivec.md (vec_unpacks_hi_<VP_small_lc>): Change
	UNSPEC_VUNPACK_HI_SIGN to UNSPEC_VUNPACK_HI_SIGN_DIRECT.
	(vec_unpacks_lo_<VP_small_lc>): Change UNSPEC_VUNPACK_LO_SIGN to
	UNSPEC_VUNPACK_LO_SIGN_DIRECT.

2014-02-05  Bill Schmidt  <wschmidt@linux.vnet.ibm.com>

	* config/rs6000/altivec.md (altivec_vsum2sws): Adjust code
	generation for -maltivec=be.
	(altivec_vsumsws): Simplify redundant test.

2014-02-05  Bill Schmidt  <wschmidt@linux.vnet.ibm.com>

	* altivec.md (UNSPEC_VPACK_UNS_UNS_MOD_DIRECT): New unspec.
	(UNSPEC_VUNPACK_HI_SIGN_DIRECT): Likewise.
	(UNSPEC_VUNPACK_LO_SIGN_DIRECT): Likewise.
	(mulv8hi3): Use gen_altivec_vpkuwum_direct instead of
	gen_altivec_vpkuwum.
	(altivec_vpkpx): Test for VECTOR_ELT_ORDER_BIG instead of for
	BYTES_BIG_ENDIAN.
	(altivec_vpks<VI_char>ss): Likewise.
	(altivec_vpks<VI_char>us): Likewise.
	(altivec_vpku<VI_char>us): Likewise.
	(altivec_vpku<VI_char>um): Likewise.
	(altivec_vpku<VI_char>um_direct): New (copy of
	altivec_vpku<VI_char>um that still relies on BYTES_BIG_ENDIAN, for
	internal use).
	(altivec_vupkhs<VU_char>): Emit vupkls* instead of vupkhs* when
	target is little endian and -maltivec=be is not specified.
	(*altivec_vupkhs<VU_char>_direct): New (copy of
	altivec_vupkhs<VU_char> that always emits vupkhs*, for internal use).
	(altivec_vupkls<VU_char>): Emit vupkhs* instead of vupkls* when
	target is little endian and -maltivec=be is not specified.
	(*altivec_vupkls<VU_char>_direct): New (copy of
	altivec_vupkls<VU_char> that always emits vupkls*, for internal use).
	(altivec_vupkhpx): Emit vupklpx instead of vupkhpx when target is
	little endian and -maltivec=be is not specified.
	(altivec_vupklpx): Emit vupkhpx instead of vupklpx when target is
	little endian and -maltivec=be is not specified.

2014-02-05  Richard Henderson  <rth@redhat.com>

	PR debug/52727
	* combine-stack-adj.c: Revert r206943.
	* sched-int.h (struct deps_desc): Add last_args_size.
	* sched-deps.c (init_deps): Initialize it.
	(sched_analyze_insn): Add OUTPUT dependencies between insns that
	contain REG_ARGS_SIZE notes.

2014-02-05  Jan Hubicka  <hubicka@ucw.cz>

	* lto-cgraph.c (asm_nodes_output): Make global.
	* lto-wrapper.c (run_gcc): Pass down paralelizm to WPA.
	* gcc.c (AS_NEEDS_DASH_FOR_PIPED_INPUT): Allow WPA parameter
	(driver_handle_option): Handle OPT_fwpa.

2014-02-05  Jakub Jelinek  <jakub@redhat.com>

	PR ipa/59947
	* ipa-devirt.c (possible_polymorphic_call_targets): Fix
	a comment typo and formatting issue.  If odr_hash hasn't been
	created, return vNULL and set *completep to false.

	PR middle-end/57499
	* tree-eh.c (cleanup_empty_eh): Bail out on totally empty
	bb with no successors.

2014-02-05  James Greenhalgh  <james.greenhalgh@arm.com>

	PR target/59718
	* doc/invoke.texi (-march): Clarify documentation for ARM.
	(-mtune): Likewise.
	(-mcpu): Likewise.

2014-02-05  Richard Biener  <rguenther@suse.de>

	* tree-vect-loop.c (vect_analyze_loop_2): Be more informative
	when not vectorizing because of too many alias checks.
	* tree-vect-data-refs.c (vect_prune_runtime_alias_test_list):
	Add more verboseness, avoid duplicate MSG_MISSED_OPTIMIZATION.

2014-02-05  Nick Clifton  <nickc@redhat.com>

	* config/mn10300/mn10300.c (mn10300_hard_regno_mode_ok): Do not
	accept extended registers in any mode when compiling for the MN10300.

2014-02-05  Yury Gribov  <y.gribov@samsung.com>

	* cif-code.def (ATTRIBUTE_MISMATCH): New CIF code.
	* ipa-inline.c (report_inline_failed_reason): Handle mismatched
	sanitization attributes.
	(can_inline_edge_p): Likewise.
	(sanitize_attrs_match_for_inline_p): New function.

2014-02-04  Jan Hubicka  <hubicka@ucw.cz>

	* ipa-prop.c (detect_type_change): Shor circuit testing of
	type changes on THIS pointer.

2014-02-04  John David Anglin  <danglin@gcc.gnu.org>

	PR target/59777
	* config/pa/pa.c (legitimize_tls_address): Return original address
	if not passed a SYMBOL_REF rtx.
	(hppa_legitimize_address): Call legitimize_tls_address for all TLS
	addresses.
	(pa_emit_move_sequence): Simplify TLS source operands.
	(pa_legitimate_constant_p): Reject all TLS constants.
	* config/pa/pa.h (PA_SYMBOL_REF_TLS_P): Correct comment.
	(CONSTANT_ADDRESS_P): Reject TLS CONST addresses.

2014-02-04  Jan Hubicka  <hubicka@ucw.cz>

	* ipa.c (function_and_variable_visibility): Decompose DECL_ONE_ONLY
	groups when we know they are controlled by LTO.
	* varasm.c (default_binds_local_p_1): If object is in other partition,
	it will be resolved locally.

2014-02-04  Bernd Edlinger  <bernd.edlinger@hotmail.de>

	* config/host-linux.c (linux_gt_pch_use_address): Don't
	use SSIZE_MAX because it is not always defined.

2014-02-04  Vladimir Makarov  <vmakarov@redhat.com>

	PR bootstrap/59913
	* lra-constraints.c (need_for_split_p): Use more 3 reloads as
	threshold for pseudo splitting.
	(update_ebb_live_info): Process call argument hard registers and
	hard registers from insn definition too.
	(max_small_class_regs_num): New constant.
	(inherit_in_ebb): Update live hard regs through EBBs.  Update
	reloads_num only for small register classes.  Don't split for
	outputs of jumps.

2014-02-04  Markus Trippelsdorf  <markus@trippelsdorf.de>

	PR ipa/60058
	* ipa-cp.c (ipa_get_indirect_edge_target_1): Check that target
	is non-null.

2014-02-04  Jan Hubicka  <hubicka@ucw.cz>

	* gimple-fold.c (can_refer_decl_in_current_unit_p): Default
	visibility is safe.

2014-02-04  Marek Polacek  <polacek@redhat.com>

	* gdbinit.in (pel): Define.

2014-02-04  Bernd Edlinger  <bernd.edlinger@hotmail.de>

	* doc/invoke.texi (fstrict-volatile-bitfields): Clarify current
	behavior.

2014-02-04  Richard Biener  <rguenther@suse.de>

	PR lto/59723
	* lto-streamer-out.c (tree_is_indexable): Force NAMELIST_DECLs
	in function context local.
	(lto_output_tree_ref): Do not write trees from lto_output_tree_ref.
	* lto-streamer-in.c (lto_input_tree_ref): Handle LTO_namelist_decl_ref
	similar to LTO_imported_decl_ref.

2014-02-04  Jakub Jelinek  <jakub@redhat.com>

	PR tree-optimization/60002
	* cgraphclones.c (build_function_decl_skip_args): Clear
	DECL_LANG_SPECIFIC.

	PR tree-optimization/60023
	* tree-if-conv.c (predicate_mem_writes): Pass true instead of
	false to gsi_replace.
	* tree-vect-stmts.c (vect_finish_stmt_generation): If stmt
	has been in some EH region and vec_stmt could throw, add
	vec_stmt into the same EH region.
	* tree-data-ref.c (get_references_in_stmt): If IFN_MASK_LOAD
	has no lhs, ignore it.
	* internal-fn.c (expand_MASK_LOAD): Likewise.

	PR ipa/60026
	* tree-inline.c (copy_forbidden): Fail for
	__attribute__((optimize (0))) functions.

	PR other/58712
	* omp-low.c (simd_clone_struct_copy): If from->inbranch
	is set, copy one less argument.
	(expand_simd_clones): Don't subtract clone_info->inbranch
	from simd_clone_struct_alloc argument.

	PR rtl-optimization/57915
	* recog.c (simplify_while_replacing): If all unary/binary/relational
	operation arguments are constant, attempt to simplify those.

	PR middle-end/59261
	* expmed.c (expand_mult): For MODE_VECTOR_INT multiplication
	if there is no vashl<mode>3 or ashl<mode>3 insn, skip_synth.

2014-02-04  Richard Biener  <rguenther@suse.de>

	PR tree-optimization/60012
	* tree-vect-data-refs.c (vect_analyze_data_ref_dependence): Apply
	TBAA disambiguation to all DDRs.

2014-02-04  Rainer Orth  <ro@CeBiTec.Uni-Bielefeld.DE>

	PR target/59788
	* config/sol2.h (LINK_LIBGCC_MAPFILE_SPEC): Define.
	(LINK_SPEC): Use it for -shared, -shared-libgcc.

2014-02-03  Jan Hubicka  <hubicka@ucw.cz>

	PR ipa/59882
	* tree.c (get_binfo_at_offset): Do not get confused by empty classes;

2014-02-03  Jan Hubicka  <hubicka@ucw.cz>

	* gimple-fold.c (gimple_extract_devirt_binfo_from_cst): Remove.
	* gimple-fold.h (gimple_extract_devirt_binfo_from_cst): Remove.

2014-02-03  Jan Hubicka  <hubicka@ucw.cz>

	PR ipa/59831
	* ipa-cp.c (ipa_get_indirect_edge_target_1): Use ipa-devirt
	to figure out targets of polymorphic calls with known decl.
	* ipa-prop.c (try_make_edge_direct_virtual_call): Likewise.
	* ipa-utils.h (get_polymorphic_call_info_from_invariant): Declare.
	* ipa-devirt.c (get_polymorphic_call_info_for_decl): Break out from ...
	(get_polymorphic_call_info): ... here.
	(get_polymorphic_call_info_from_invariant): New function.

2014-02-03  Jan Hubicka  <hubicka@ucw.cz>

	* ipa-cp.c (ipa_get_indirect_edge_target_1): Do direct
	lookup via vtable pointer; check for type consistency
	and turn inconsitent facts into UNREACHABLE.
	* ipa-prop.c (try_make_edge_direct_virtual_call): Likewise.
	* gimple-fold.c (gimple_get_virt_method_for_vtable): Do not ICE on
	type inconsistent querries; return UNREACHABLE instead.

2014-02-03  Richard Henderson  <rth@twiddle.net>

	PR tree-opt/59924
	* tree-ssa-uninit.c (push_to_worklist): Don't re-push if we've
	already processed this node.
	(normalize_one_pred_1): Pass along mark_set.
	(normalize_one_pred): Create and destroy a pointer_set_t.
	(normalize_one_pred_chain): Likewise.

2014-02-03  Laurent Aflonsi  <laurent.alfonsi@st.com>

	PR gcov-profile/58602
	* gcc/gcov-io.c (gcov_open): Open with truncation when mode < 0.

2014-02-03  Jan Hubicka  <hubicka@ucw.cz>

	PR ipa/59831
	* ipa-cp.c (ipa_get_indirect_edge_target_1): Give up on
	-fno-devirtualize; try to devirtualize by the knowledge of
	virtual table pointer given by aggregate propagation.
	* ipa-prop.c (try_make_edge_direct_virtual_call): Likewise.
	(ipa_print_node_jump_functions): Dump also offset that
	is relevant for polymorphic calls.
	(determine_known_aggregate_parts): Add arg_type parameter; use it
	instead of determining the type from pointer type.
	(ipa_compute_jump_functions_for_edge): Update call of
	determine_known_aggregate_parts.
	* gimple-fold.c (gimple_get_virt_method_for_vtable): Break out from ...
	(gimple_get_virt_method_for_binfo): ... here; simplify using
	vtable_pointer_value_to_vtable.
	* gimple-fold.h (gimple_get_virt_method_for_vtable): Declare.
	* ipa-devirt.c (subbinfo_with_vtable_at_offset): Turn OFFSET parameter
	to unsigned HOST_WIDE_INT; use vtable_pointer_value_to_vtable.
	(vtable_pointer_value_to_vtable): Break out from ...; handle also
	POINTER_PLUS_EXPR.
	(vtable_pointer_value_to_binfo): ... here.
	* ipa-utils.h (vtable_pointer_value_to_vtable): Declare.

2014-02-03  Teresa Johnson  <tejohnson@google.com>

	* tree-vect-slp.c (vect_supported_load_permutation_p): Avoid
	redef of outer loop index variable.

2014-02-03  Marc Glisse  <marc.glisse@inria.fr>

	PR c++/53017
	PR c++/59211
	* doc/extend.texi (Function Attributes): Typo.

2014-02-03  Cong Hou  <congh@google.com>

	PR tree-optimization/60000
	* tree-vect-loop.c (vect_transform_loop): Set pattern_def_seq to NULL
	if the vectorized statement is a store.  A store statement can only
	appear at the end of pattern statements.

2014-02-03  H.J. Lu  <hongjiu.lu@intel.com>

	* config/i386/i386.c (flag_opts): Add -mlong-double-128.
	(ix86_option_override_internal): Default long double to 64-bit for
	32-bit Bionic and to 128-bit for 64-bit Bionic.

	* config/i386/i386.h (LONG_DOUBLE_TYPE_SIZE): Use 128 if
	TARGET_LONG_DOUBLE_128 is true.
	(LIBGCC2_LONG_DOUBLE_TYPE_SIZE): Likewise.

	* config/i386/i386.opt (mlong-double-80): Negate -mlong-double-64.
	(mlong-double-64): Negate -mlong-double-128.
	(mlong-double-128): New option.

	* config/i386/i386-c.c (ix86_target_macros): Define
	__LONG_DOUBLE_128__ for TARGET_LONG_DOUBLE_128.

	* doc/invoke.texi: Document -mlong-double-128.

2014-02-03  H.J. Lu  <hongjiu.lu@intel.com>

	PR rtl-optimization/60024
	* sel-sched.c (init_regs_for_mode): Check if mode is OK first.

2014-02-03  Markus Trippelsdorf  <markus@trippelsdorf.de>

	* doc/invoke.texi (fprofile-reorder-functions): Fix typo.

2014-02-03  Andrey Belevantsev  <abel@ispras.ru>

	PR rtl-optimization/57662
	* sel-sched.c (code_motion_path_driver): Do not mark already not
	existing blocks in the visiting bitmap.

2014-02-03  Andrey Belevantsev  <abel@ispras.ru>

	* sel-sched-ir.c (sel_gen_insn_from_expr_after): Reset INSN_DELETED_P
	on the insn being emitted.

2014-02-03  James Greenhalgh  <james.greenhalgh@arm.com>
	    Will Deacon  <will.deacon@arm.com>

	* doc/gimple.texi (gimple_asm_clear_volatile): Remove.

2014-02-03  Kyrylo Tkachov  <kyrylo.tkachov@arm.com>

	* config/arm/arm-tables.opt: Regenerate.

2014-02-02  Bill Schmidt  <wschmidt@linux.vnet.ibm.com>

	* config/rs6000/rs6000.c (altivec_expand_vec_perm_le): Generalize
	for vector types other than V16QImode.
	* config/rs6000/altivec.md (altivec_vperm_<mode>): Change to a
	define_expand, and call altivec_expand_vec_perm_le when producing
	code with little endian element order.
	(*altivec_vperm_<mode>_internal): New insn having previous
	behavior of altivec_vperm_<mode>.
	(altivec_vperm_<mode>_uns): Change to a define_expand, and call
	altivec_expand_vec_perm_le when producing code with little endian
	element order.
	(*altivec_vperm_<mode>_uns_internal): New insn having previous
	behavior of altivec_vperm_<mode>_uns.

2014-02-02  Bill Schmidt  <wschmidt@linux.vnet.ibm.com>

	* config/rs6000/altivec.md (UNSPEC_VSUMSWS_DIRECT): New unspec.
	(altivec_vsumsws): Add handling for -maltivec=be with a little
	endian target.
	(altivec_vsumsws_direct): New.
	(reduc_splus_<mode>): Call gen_altivec_vsumsws_direct instead of
	gen_altivec_vsumsws.

2014-02-02  Jan Hubicka  <hubicka@ucw.cz>

	* ipa-devirt.c (subbinfo_with_vtable_at_offset,
	vtable_pointer_value_to_binfo): New functions.
	* ipa-utils.h (vtable_pointer_value_to_binfo): Declare.
	* ipa-prop.c (extr_type_from_vtbl_ptr_store): Use it.

2014-02-02  Sandra Loosemore  <sandra@codesourcery.com>

	* config/nios2/nios2.md (load_got_register): Initialize GOT
	pointer from _gp_got instead of _GLOBAL_OFFSET_TABLE_.
	* config/nios2/nios2.c (nios2_function_profiler): Likewise.

2014-02-02  Jan Hubicka  <hubicka@ucw.cz>

	* ipa-prop.c (update_jump_functions_after_inlining): When type is not
	preserverd by passthrough, do not propagate the type.

2014-02-02  Richard Sandiford  <rdsandiford@googlemail.com>

	* config/mips/mips.c (MIPS_GET_FCSR, MIPS_SET_FCSR): New macros.
	(mips_atomic_assign_expand_fenv): New function.
	(TARGET_ATOMIC_ASSIGN_EXPAND_FENV): Define.

2014-02-02  Richard Sandiford  <rdsandiford@googlemail.com>

	* doc/extend.texi (__builtin_mips_get_fcsr): Document.
	(__builtin_mips_set_fcsr): Likewise.
	* config/mips/mips-ftypes.def: Add MIPS_VOID_FTYPE_USI and
	MIPS_USI_FTYPE_VOID.
	* config/mips/mips-protos.h (mips16_expand_get_fcsr): Declare
	(mips16_expand_set_fcsr): Likewise.
	* config/mips/mips.c (mips16_get_fcsr_stub): New variable.
	(mips16_set_fcsr_stub): Likewise.
	(mips16_get_fcsr_one_only_stub): New class.
	(mips16_set_fcsr_one_only_stub): Likewise.
	(mips16_expand_get_fcsr, mips16_expand_set_fcsr): New functions.
	(mips_code_end): Output the get_fcsr and set_fcsr stubs, if needed.
	(BUILTIN_AVAIL_MIPS16, AVAIL_ALL): New macros.
	(hard_float): New availability predicate.
	(mips_builtins): Add get_fcsr and set_fcsr.
	(mips_expand_builtin): Check BUILTIN_AVAIL_MIPS16.
	* config/mips/mips.md (UNSPEC_GET_FCSR, UNSPEC_SET_FCSR): New unspecs.
	(GET_FCSR_REGNUM, SET_FCSR_REGNUM): New constants.
	(mips_get_fcsr, *mips_get_fcsr, mips_get_fcsr_mips16_<mode>)
	(mips_set_fcsr, *mips_set_fcsr, mips_set_fcsr_mips16_<mode>): New
	patterns.

2014-02-02  Richard Sandiford  <rdsandiford@googlemail.com>

	* config/mips/mips.c (mips_one_only_stub): New class.
	(mips_need_mips16_rdhwr_p): Replace with...
	(mips16_rdhwr_stub): ...this new variable.
	(mips16_stub_call_address): New function.
	(mips16_rdhwr_one_only_stub): New class.
	(mips_expand_thread_pointer): Use mips16_stub_call_address.
	(mips_output_mips16_rdhwr): Delete.
	(mips_finish_stub): New function.
	(mips_code_end): Use it to handle rdhwr stubs.

2014-02-02  Uros Bizjak  <ubizjak@gmail.com>

	PR target/60017
	* config/i386/i386.c (classify_argument): Fix handling of bit_offset
	when calculating size of integer atomic types.

2014-02-02  H.J. Lu  <hongjiu.lu@intel.com>

	* ipa-inline-analysis.c (true_predicate_p): Fix a typo in comments.

2014-02-01  Jakub Jelinek  <jakub@redhat.com>

	PR tree-optimization/60003
	* gimple-low.c (lower_builtin_setjmp): Set cfun->has_nonlocal_label.
	* profile.c (branch_prob): Use gimple_call_builtin_p
	to check for BUILT_IN_SETJMP_RECEIVER.
	* tree-inline.c (copy_bb): Call notice_special_calls.

2014-01-31  Vladimir Makarov  <vmakarov@redhat.com>

	PR bootstrap/59985
	* lra-constraints.c (process_alt_operands): Update reload_sum only
	on the first pass.

2014-01-31  Richard Henderson  <rth@redhat.com>

	PR middle-end/60004
	* tree-eh.c (lower_try_finally_switch): Delay lowering finally block
	until after else_eh is processed.

2014-01-31  Ilya Tocar  <ilya.tocar@intel.com>

	* config/i386/avx512fintrin.h (_MM_FROUND_TO_NEAREST_INT),
	(_MM_FROUND_TO_NEG_INF), (_MM_FROUND_TO_POS_INF),
	(_MM_FROUND_TO_ZERO), (_MM_FROUND_CUR_DIRECTION): Are already defined
	in smmintrin.h, remove them.
	(_MM_FROUND_NO_EXC): Same as above, bit also wrong value.
	* config/i386/i386.c (ix86_print_operand): Split sae and rounding.
	* config/i386/i386.md (ROUND_SAE): Fix value.
	* config/i386/predicates.md (const_4_or_8_to_11_operand): New.
	(const48_operand): New.
	* config/i386/subst.md (round), (round_expand): Use
	const_4_or_8_to_11_operand.
	(round_saeonly), (round_saeonly_expand): Use const48_operand.

2014-01-31  Ilya Tocar  <ilya.tocar@intel.com>

	* config/i386/constraints.md (Yk): Swap meaning with k.
	* config/i386/i386.md (movhi_internal): Change Yk to k.
	(movqi_internal): Ditto.
	(*k<logic><mode>): Ditto.
	(*andhi_1): Ditto.
	(*andqi_1): Ditto.
	(kandn<mode>): Ditto.
	(*<code>hi_1): Ditto.
	(*<code>qi_1): Ditto.
	(kxnor<mode>): Ditto.
	(kortestzhi): Ditto.
	(kortestchi): Ditto.
	(kunpckhi): Ditto.
	(*one_cmplhi2_1): Ditto.
	(*one_cmplqi2_1): Ditto.
	* config/i386/sse.md (): Change k to Yk.
	(avx512f_load<mode>_mask): Ditto.
	(avx512f_blendm<mode>): Ditto.
	(avx512f_store<mode>_mask): Ditto.
	(avx512f_storeu<ssemodesuffix>512_mask): Ditto.
	(avx512f_storedqu<mode>_mask): Ditto.
	(avx512f_cmp<mode>3<mask_scalar_merge_name><round_saeonly_name>):
	Ditto.
	(avx512f_ucmp<mode>3<mask_scalar_merge_name>): Ditto.
	(avx512f_vmcmp<mode>3<round_saeonly_name>): Ditto.
	(avx512f_vmcmp<mode>3_mask<round_saeonly_name>): Ditto.
	(avx512f_maskcmp<mode>3): Ditto.
	(avx512f_fmadd_<mode>_mask<round_name>): Ditto.
	(avx512f_fmadd_<mode>_mask3<round_name>): Ditto.
	(avx512f_fmsub_<mode>_mask<round_name>): Ditto.
	(avx512f_fmsub_<mode>_mask3<round_name>): Ditto.
	(avx512f_fnmadd_<mode>_mask<round_name>): Ditto.
	(avx512f_fnmadd_<mode>_mask3<round_name>): Ditto.
	(avx512f_fnmsub_<mode>_mask<round_name>): Ditto.
	(avx512f_fnmsub_<mode>_mask3<round_name>): Ditto.
	(avx512f_fmaddsub_<mode>_mask<round_name>): Ditto.
	(avx512f_fmaddsub_<mode>_mask3<round_name>): Ditto.
	(avx512f_fmsubadd_<mode>_mask<round_name>): Ditto.
	(avx512f_fmsubadd_<mode>_mask3<round_name>): Ditto.
	(avx512f_vextract<shuffletype>32x4_1_maskm): Ditto.
	(vec_extract_lo_<mode>_maskm): Ditto.
	(vec_extract_hi_<mode>_maskm): Ditto.
	(avx512f_vternlog<mode>_mask): Ditto.
	(avx512f_fixupimm<mode>_mask<round_saeonly_name>): Ditto.
	(avx512f_sfixupimm<mode>_mask<round_saeonly_name>): Ditto.
	(avx512f_<code><pmov_src_lower><mode>2_mask): Ditto.
	(avx512f_<code>v8div16qi2_mask): Ditto.
	(avx512f_<code>v8div16qi2_mask_store): Ditto.
	(avx512f_eq<mode>3<mask_scalar_merge_name>_1): Ditto.
	(avx512f_gt<mode>3<mask_scalar_merge_name>): Ditto.
	(avx512f_testm<mode>3<mask_scalar_merge_name>): Ditto.
	(avx512f_testnm<mode>3<mask_scalar_merge_name>): Ditto.
	(*avx512pf_gatherpf<mode>sf_mask): Ditto.
	(*avx512pf_gatherpf<mode>df_mask): Ditto.
	(*avx512pf_scatterpf<mode>sf_mask): Ditto.
	(*avx512pf_scatterpf<mode>df_mask): Ditto.
	(avx512cd_maskb_vec_dupv8di): Ditto.
	(avx512cd_maskw_vec_dupv16si): Ditto.
	(avx512f_vpermi2var<mode>3_maskz): Ditto.
	(avx512f_vpermi2var<mode>3_mask): Ditto.
	(avx512f_vpermi2var<mode>3_mask): Ditto.
	(avx512f_vpermt2var<mode>3_maskz): Ditto.
	(*avx512f_gathersi<mode>): Ditto.
	(*avx512f_gathersi<mode>_2): Ditto.
	(*avx512f_gatherdi<mode>): Ditto.
	(*avx512f_gatherdi<mode>_2): Ditto.
	(*avx512f_scattersi<mode>): Ditto.
	(*avx512f_scatterdi<mode>): Ditto.
	(avx512f_compress<mode>_mask): Ditto.
	(avx512f_compressstore<mode>_mask): Ditto.
	(avx512f_expand<mode>_mask): Ditto.
	* config/i386/subst.md (mask): Change k to Yk.
	(mask_scalar_merge): Ditto.
	(sd): Ditto.

2014-01-31  Marc Glisse  <marc.glisse@inria.fr>

	* doc/extend.texi (Vector Extensions): Document ?: in C++.

2014-01-31  Richard Biener  <rguenther@suse.de>

	PR middle-end/59990
	* builtins.c (fold_builtin_memory_op): Make sure to not
	use a floating-point mode or a boolean or enumeral type for
	the copy operation.

2014-01-30  DJ Delorie  <dj@redhat.com>

	* config/msp430/msp430.h (LIB_SPEC): Add -lcrt
	* config/msp430/msp430.md (msp430_refsym_need_exit): New.
	* config/msp430/msp430.c (msp430_expand_epilogue): Call it
	whenever main() has an epilogue.

2014-01-30  Bill Schmidt  <wschmidt@linux.vnet.ibm.com>

	* config/rs6000/rs6000.c (rs6000_expand_vector_init): Remove
	unused variable "field".
	* config/rs6000/vsx.md (vsx_mergel_<mode>): Add missing DONE.
	(vsx_mergeh_<mode>): Likewise.
	* config/rs6000/altivec.md (altivec_vmrghb): Likewise.
	(altivec_vmrghh): Likewise.
	(altivec_vmrghw): Likewise.
	(altivec_vmrglb): Likewise.
	(altivec_vmrglh): Likewise.
	(altivec_vmrglw): Likewise.
	(altivec_vspltb): Add missing uses.
	(altivec_vsplth): Likewise.
	(altivec_vspltw): Likewise.
	(altivec_vspltsf): Likewise.

2014-01-30  Jakub Jelinek  <jakub@redhat.com>

	PR target/59923
	* ifcvt.c (cond_exec_process_insns): Don't conditionalize
	frame related instructions.

2014-01-30  Vladimir Makarov  <vmakarov@redhat.com>

	PR rtl-optimization/59959
	* lra-constrains.c (simplify_operand_subreg): Assign NO_REGS to
	any reload of register whose subreg is invalid.

2014-01-30  Jakub Jelinek  <jakub@redhat.com>

	* config/i386/f16cintrin.h (_cvtsh_ss): Avoid -Wnarrowing warning.
	* config/i386/avx512fintrin.h (_mm512_mask_cvtusepi64_storeu_epi32):
	Add missing return type - void.

2014-01-30  Bill Schmidt  <wschmidt@linux.vnet.ibm.com>

	* gcc/config/rs6000/rs6000.c (rs6000_expand_vector_init): Use
	gen_vsx_xxspltw_v4sf_direct instead of gen_vsx_xxspltw_v4sf;
	remove element index adjustment for endian (now handled in vsx.md
	and altivec.md).
	(altivec_expand_vec_perm_const): Use
	gen_altivec_vsplt[bhw]_direct instead of gen_altivec_vsplt[bhw].
	* gcc/config/rs6000/vsx.md (UNSPEC_VSX_XXSPLTW): New unspec.
	(vsx_xxspltw_<mode>): Adjust element index for little endian.
	* gcc/config/rs6000/altivec.md (altivec_vspltb): Divide into a
	define_expand and a new define_insn *altivec_vspltb_internal;
	adjust for -maltivec=be on a little endian target.
	(altivec_vspltb_direct): New.
	(altivec_vsplth): Divide into a define_expand and a new
	define_insn *altivec_vsplth_internal; adjust for -maltivec=be on a
	little endian target.
	(altivec_vsplth_direct): New.
	(altivec_vspltw): Divide into a define_expand and a new
	define_insn *altivec_vspltw_internal; adjust for -maltivec=be on a
	little endian target.
	(altivec_vspltw_direct): New.
	(altivec_vspltsf): Divide into a define_expand and a new
	define_insn *altivec_vspltsf_internal; adjust for -maltivec=be on
	a little endian target.

2014-01-30  Richard Biener  <rguenther@suse.de>

	PR tree-optimization/59993
	* tree-ssa-forwprop.c (associate_pointerplus): Check we
	can propagate form the earlier stmt and avoid the transform
	when the intermediate result is needed.

2014-01-30  Alangi Derick  <alangiderick@gmail.com>

	* README.Portability: Fix typo.

2014-01-30  David Holsgrove  <david.holsgrove@xilinx.com>

	* config/microblaze/microblaze.md(cstoresf4, cbranchsf4): Replace
	comparison_operator with ordered_comparison_operator.

2014-01-30  Nick Clifton  <nickc@redhat.com>

	* config/mn10300/mn10300-protos.h (mn10300_store_multiple_operation_p):
	Rename to mn10300_store_multiple_regs.
	* config/mn10300/mn10300.c: Likewise.
	* config/mn10300/mn10300.md (store_movm): Fix typo: call
	store_multiple_regs.
	* config/mn10300/predicates.md (mn10300_store_multiple_operation):
	Call mn10300_store_multiple_regs.

2014-01-30  Nick Clifton  <nickc@redhat.com>
	    DJ Delorie  <dj@redhat.com>

	* config/rl78/rl78.c (register_sizes): Make the "upper half" of
	%fp 2 to keep registers after it properly word-aligned.
	(rl78_alloc_physical_registers_umul): Handle the case where both
	input operands are the same.

2014-01-30  Richard Biener  <rguenther@suse.de>

	PR tree-optimization/59903
	* tree-vect-loop.c (vect_transform_loop): Guard multiple-types
	check properly.

2014-01-30  Jason Merrill  <jason@redhat.com>

	PR c++/59633
	* tree.c (walk_type_fields): Handle VECTOR_TYPE.

	PR c++/59645
	* cgraphunit.c (expand_thunk): Copy volatile arg to a temporary.

2014-01-30  Richard Biener  <rguenther@suse.de>

	PR tree-optimization/59951
	* tree-vect-slp.c (vect_bb_slp_scalar_cost): Skip uses in debug insns.

2014-01-30  Savin Zlobec  <savin.zlobec@gmail.com>

	PR target/59784
	* config/nios2/nios2.c (nios2_fpu_insn_asm): Fix asm output of
	SFmode to DFmode case.

2014-01-29  DJ Delorie  <dj@redhat.com>

	* config/msp430/msp430.opt (-minrt): New.
	* config/msp430/msp430.h (STARTFILE_SPEC): Link alternate runtime
	if -minrt given.
	(ENDFILE_SPEC): Likewise.

2014-01-29  Jan Hubicka  <hubicka@ucw.cz>

	* ipa-inline-analysis.c (clobber_only_eh_bb_p): New function.
	(estimate_function_body_sizes): Use it.

2014-01-29  Paolo Carlini  <paolo.carlini@oracle.com>

	PR c++/58561
	* dwarf2out.c (is_cxx_auto): New.
	(is_base_type): Use it.
	(gen_type_die_with_usage): Likewise.

2014-01-29  Bill Schmidt  <wschmidt@linux.vnet.ibm.com>

	* config/rs6000/rs6000.c (altivec_expand_vec_perm_const):  Use
	CODE_FOR_altivec_vmrg*_direct rather than CODE_FOR_altivec_vmrg*.
	* config/rs6000/vsx.md (vsx_mergel_<mode>): Adjust for
	-maltivec=be with LE targets.
	(vsx_mergeh_<mode>): Likewise.
	* config/rs6000/altivec.md (UNSPEC_VMRG[HL]_DIRECT): New unspecs.
	(mulv8hi3): Use gen_altivec_vmrg[hl]w_direct.
	(altivec_vmrghb): Replace with define_expand and new
	*altivec_vmrghb_internal insn; adjust for -maltivec=be with LE targets.
	(altivec_vmrghb_direct): New define_insn.
	(altivec_vmrghh): Replace with define_expand and new
	*altivec_vmrghh_internal insn; adjust for -maltivec=be with LE targets.
	(altivec_vmrghh_direct): New define_insn.
	(altivec_vmrghw): Replace with define_expand and new
	*altivec_vmrghw_internal insn; adjust for -maltivec=be with LE targets.
	(altivec_vmrghw_direct): New define_insn.
	(*altivec_vmrghsf): Adjust for endianness.
	(altivec_vmrglb): Replace with define_expand and new
	*altivec_vmrglb_internal insn; adjust for -maltivec=be with LE targets.
	(altivec_vmrglb_direct): New define_insn.
	(altivec_vmrglh): Replace with define_expand and new
	*altivec_vmrglh_internal insn; adjust for -maltivec=be with LE targets.
	(altivec_vmrglh_direct): New define_insn.
	(altivec_vmrglw): Replace with define_expand and new
	*altivec_vmrglw_internal insn; adjust for -maltivec=be with LE targets.
	(altivec_vmrglw_direct): New define_insn.
	(*altivec_vmrglsf): Adjust for endianness.
	(vec_widen_umult_hi_v16qi): Use gen_altivec_vmrghh_direct.
	(vec_widen_umult_lo_v16qi): Use gen_altivec_vmrglh_direct.
	(vec_widen_smult_hi_v16qi): Use gen_altivec_vmrghh_direct.
	(vec_widen_smult_lo_v16qi): Use gen_altivec_vmrglh_direct.
	(vec_widen_umult_hi_v8hi): Use gen_altivec_vmrghw_direct.
	(vec_widen_umult_lo_v8hi): Use gen_altivec_vmrglw_direct.
	(vec_widen_smult_hi_v8hi): Use gen_altivec_vmrghw_direct.
	(vec_widen_smult_lo_v8hi): Use gen_altivec_vmrglw_direct.

2014-01-29  Marcus Shawcroft  <marcus.shawcroft@arm.com>

	* config/aarch64/aarch64.c (aarch64_expand_mov_immediate)
	(aarch64_legitimate_address_p, aarch64_class_max_nregs): Adjust
	whitespace.

2014-01-29  Richard Biener  <rguenther@suse.de>

	PR tree-optimization/58742
	* tree-ssa-forwprop.c (associate_pointerplus): Rename to
	associate_pointerplus_align.
	(associate_pointerplus_diff): New function.
	(associate_pointerplus): Likewise.  Call associate_pointerplus_align
	and associate_pointerplus_diff.

2014-01-29  Richard Biener  <rguenther@suse.de>

	* lto-streamer.h (LTO_major_version): Bump to 3.
	(LTO_minor_version): Reset to 0.

2014-01-29  Renlin Li  <Renlin.Li@arm.com>

	* config/arm/arm-arches.def (ARM_ARCH): Add armv7ve arch.
	* config/arm/arm.c (FL_FOR_ARCH7VE): New.
	(arm_file_start): Generate correct asm header for armv7ve.
	* config/arm/bpabi.h: Add multilib support for armv7ve.
	* config/arm/driver-arm.c: Change the architectures of cortex-a7
	and cortex-a15 to armv7ve.
	* config/arm/t-aprofile: Add multilib support for armv7ve.
	* doc/invoke.texi: Document -march=armv7ve.

2014-01-29  Richard Biener  <rguenther@suse.de>

	PR tree-optimization/58742
	* tree-ssa-forwprop.c (associate_plusminus): Return true
	if we changed sth, defer EH cleanup to ...
	(ssa_forward_propagate_and_combine): ... here.  Call simplify_mult.
	(simplify_mult): New function.

2014-01-29  Jakub Jelinek  <jakub@redhat.com>

	PR middle-end/59917
	PR tree-optimization/59920
	* tree.c (build_common_builtin_nodes): Remove
	__builtin_setjmp_dispatcher initialization.
	* omp-low.h (make_gimple_omp_edges): Add a new int * argument.
	* profile.c (branch_prob): Use gsi_start_nondebug_after_labels_bb
	instead of gsi_after_labels + manually skipping debug stmts.
	Don't ignore bbs with BUILT_IN_SETJMP_DISPATCHER, instead
	ignore bbs with IFN_ABNORMAL_DISPATCHER.
	* tree-inline.c (copy_edges_for_bb): Remove
	can_make_abnormal_goto argument, instead add abnormal_goto_dest
	argument.  Ignore computed_goto_p stmts.  Don't call
	make_abnormal_goto_edges.  If a call might need abnormal edges
	for non-local gotos, see if it already has an edge to
	IFN_ABNORMAL_DISPATCHER or if it is IFN_ABNORMAL_DISPATCHER
	with true argument, don't do anything then, otherwise add
	EDGE_ABNORMAL from the call's bb to abnormal_goto_dest.
	(copy_cfg_body): Compute abnormal_goto_dest, adjust copy_edges_for_bb
	caller.
	* gimple-low.c (struct lower_data): Remove calls_builtin_setjmp.
	(lower_function_body): Don't emit __builtin_setjmp_dispatcher.
	(lower_stmt): Don't set data->calls_builtin_setjmp.
	(lower_builtin_setjmp): Adjust comment.
	* builtins.def (BUILT_IN_SETJMP_DISPATCHER): Remove.
	* tree-cfg.c (found_computed_goto): Remove.
	(factor_computed_gotos): Remove.
	(make_goto_expr_edges): Return bool, true for computed gotos.
	Don't call make_abnormal_goto_edges.
	(build_gimple_cfg): Don't set found_computed_goto, don't call
	factor_computed_gotos.
	(computed_goto_p): No longer static.
	(make_blocks): Don't set found_computed_goto.
	(get_abnormal_succ_dispatcher, handle_abnormal_edges): New functions.
	(make_edges): If make_goto_expr_edges returns true, push bb
	into ab_edge_goto vector, for stmt_can_make_abnormal_goto calls
	instead of calling make_abnormal_goto_edges push bb into ab_edge_call
	vector.  Record mapping between bbs and OpenMP regions if there
	are any, adjust make_gimple_omp_edges caller.  Call
	handle_abnormal_edges.
	(make_abnormal_goto_edges): Remove.
	* tree-cfg.h (make_abnormal_goto_edges): Remove.
	(computed_goto_p, get_abnormal_succ_dispatcher): New prototypes.
	* internal-fn.c (expand_ABNORMAL_DISPATCHER): New function.
	* builtins.c (expand_builtin): Don't handle BUILT_IN_SETJMP_DISPATCHER.
	* internal-fn.def (ABNORMAL_DISPATCHER): New.
	* omp-low.c (make_gimple_omp_edges): Add region_idx argument, when
	filling *region also set *region_idx to (*region)->entry->index.

	PR other/58712
	* read-rtl.c (read_rtx_code): Clear all of RTX_CODE_SIZE (code).
	For REGs set ORIGINAL_REGNO.

2014-01-29  Bingfeng Mei  <bmei@broadcom.com>

	* doc/md.texi: Mention that a target shouldn't implement
	vec_widen_(s|u)mul_even/odd pair if it is less efficient
	than hi/lo pair.

2014-01-29  Jakub Jelinek  <jakub@redhat.com>

	PR tree-optimization/59594
	* tree-vect-data-refs.c (vect_analyze_data_ref_accesses): Sort
	a copy of the datarefs vector rather than the vector itself.

2014-01-28  Jason Merrill  <jason@redhat.com>

	PR c++/53756
	* dwarf2out.c (auto_die): New static.
	(gen_type_die_with_usage): Handle C++1y 'auto'.
	(gen_subprogram_die): If in-class DIE had 'auto', emit type again
	on definition.

2014-01-28  H.J. Lu  <hongjiu.lu@intel.com>

	PR target/59672
	* config/i386/gnu-user64.h (SPEC_32): Add "m16|" to "m32".
	(SPEC_X32): Likewise.
	(SPEC_64): Likewise.
	* config/i386/i386.c (ix86_option_override_internal): Turn off
	OPTION_MASK_ISA_64BIT, OPTION_MASK_ABI_X32 and OPTION_MASK_ABI_64
	for TARGET_16BIT.
	(x86_file_start): Output .code16gcc for TARGET_16BIT.
	* config/i386/i386.h (TARGET_16BIT): New macro.
	(TARGET_16BIT_P): Likewise.
	* config/i386/i386.opt: Add m16.
	* doc/invoke.texi: Document -m16.

2014-01-28  Jakub Jelinek  <jakub@redhat.com>

	PR preprocessor/59935
	* input.c (location_get_source_line): Bail out on when line number
	is zero, and test the return value of lookup_or_add_file_to_cache_tab.

2014-01-28  Richard Biener  <rguenther@suse.de>

	PR tree-optimization/58742
	* tree-ssa-forwprop.c (associate_plusminus): Handle
	pointer subtraction of the form (T)(P + A) - (T)P.

2014-01-28  Kyrylo Tkachov  <kyrylo.tkachov@arm.com>

	* config/arm/arm.c (arm_new_rtx_costs): Remove useless statement
	at const_int_cost.

2014-01-28  Richard Biener  <rguenther@suse.de>

	Revert
	2014-01-28  Richard Biener  <rguenther@suse.de>

	PR rtl-optimization/45364
	PR rtl-optimization/59890
	* var-tracking.c (local_get_addr_clear_given_value): Handle
	already cleared slot.
	(val_reset): Handle not allocated local_get_addr_cache.
	(vt_find_locations): Use post-order on the inverted CFG.

2014-01-28  Richard Biener  <rguenther@suse.de>

	* tree-data-ref.h (ddr_is_anti_dependent, ddrs_have_anti_deps): Remove.

2014-01-28  Richard Biener  <rguenther@suse.de>

	PR rtl-optimization/45364
	PR rtl-optimization/59890
	* var-tracking.c (local_get_addr_clear_given_value): Handle
	already cleared slot.
	(val_reset): Handle not allocated local_get_addr_cache.
	(vt_find_locations): Use post-order on the inverted CFG.

2014-01-28  Alan Modra  <amodra@gmail.com>

	* Makefile.in (BUILD_CPPFLAGS): Do not use ALL_CPPFLAGS.
	* configure.ac <recursive call for build != host>: Define
	GENERATOR_FILE.  Comment.  Use CXX_FOR_BUILD, CXXFLAGS_FOR_BUILD
	and LD_FOR_BUILD too.
	* configure: Regenerate.

2014-01-27  Allan Sandfeld Jensen  <sandfeld@kde.org>

	* config/i386/i386.c (get_builtin_code_for_version): Separate
	Westmere from Nehalem, Ivy Bridge from Sandy Bridge and
	Broadwell from Haswell.

2014-01-27  Steve Ellcey  <sellcey@mips.com>

	* common/config/mips/mips-common.c (TARGET_DEFAULT_TARGET_FLAGS):
	Remove TARGET_FP_EXCEPTIONS_DEFAULT and MASK_FUSED_MADD.
	* config/mips/mips.c (mips_option_override): Change setting
	of TARGET_DSP.
	* config/mips/mips.h (TARGET_FP_EXCEPTIONS_DEFAULT): Remove.
	* config/mips/mips.opt (DSP, DSPR2, FP_EXCEPTIONS, FUSED_MADD, MIPS3D):
	Change from Mask to Var.

2014-01-27  Jeff Law  <law@redhat.com>

	* ipa-inline.c (inline_small_functions): Fix typo.

2014-01-27  Ilya Tocar  <ilya.tocar@intel.com>

	* config/i386/avx512fintrin.h (_mm512_mask_cvtepi32_storeu_epi8): New.
	(_mm512_mask_cvtsepi32_storeu_epi8): Ditto.
	(_mm512_mask_cvtusepi32_storeu_epi8): Ditto.
	(_mm512_mask_cvtepi32_storeu_epi16): Ditto.
	(_mm512_mask_cvtsepi32_storeu_epi16): Ditto.
	(_mm512_mask_cvtusepi32_storeu_epi16): Ditto.
	(_mm512_mask_cvtepi64_storeu_epi32): Ditto.
	(_mm512_mask_cvtsepi64_storeu_epi32): Ditto.
	(_mm512_mask_cvtusepi64_storeu_epi32): Ditto.
	(_mm512_mask_cvtepi64_storeu_epi16): Ditto.
	(_mm512_mask_cvtsepi64_storeu_epi16): Ditto.
	(_mm512_mask_cvtusepi64_storeu_epi16): Ditto.
	(_mm512_mask_cvtepi64_storeu_epi8): Ditto.
	(_mm512_mask_cvtsepi64_storeu_epi8): Ditto.
	(_mm512_mask_cvtusepi64_storeu_epi8): Ditto.
	(_mm512_storeu_epi64): Ditto.
	(_mm512_cmpge_epi32_mask): Ditto.
	(_mm512_cmpge_epu32_mask): Ditto.
	(_mm512_cmpge_epi64_mask): Ditto.
	(_mm512_cmpge_epu64_mask): Ditto.
	(_mm512_cmple_epi32_mask): Ditto.
	(_mm512_cmple_epu32_mask): Ditto.
	(_mm512_cmple_epi64_mask): Ditto.
	(_mm512_cmple_epu64_mask): Ditto.
	(_mm512_cmplt_epi32_mask): Ditto.
	(_mm512_cmplt_epu32_mask): Ditto.
	(_mm512_cmplt_epi64_mask): Ditto.
	(_mm512_cmplt_epu64_mask): Ditto.
	(_mm512_cmpneq_epi32_mask): Ditto.
	(_mm512_cmpneq_epu32_mask): Ditto.
	(_mm512_cmpneq_epi64_mask): Ditto.
	(_mm512_cmpneq_epu64_mask): Ditto.
	(_mm512_expand_pd): Ditto.
	(_mm512_expand_ps): Ditto.
	* config/i386/i386-builtin-types.def: Add PV16QI, PV16QI, PV16HI,
	VOID_PV8SI_V8DI_QI, VOID_PV8HI_V8DI_QI, VOID_PV16QI_V8DI_QI,
	VOID_PV16QI_V16SI_HI, VOID_PV16HI_V16SI_HI.
	* config/i386/i386.c (ix86_builtins): Add
	IX86_BUILTIN_EXPANDPD512_NOMASK, IX86_BUILTIN_EXPANDPS512_NOMASK,
	IX86_BUILTIN_PMOVDB512_MEM, IX86_BUILTIN_PMOVDW512_MEM,
	IX86_BUILTIN_PMOVQB512_MEM, IX86_BUILTIN_PMOVQD512_MEM,
	IX86_BUILTIN_PMOVQW512_MEM, IX86_BUILTIN_PMOVSDB512_MEM,
	IX86_BUILTIN_PMOVSDW512_MEM, IX86_BUILTIN_PMOVSQB512_MEM,
	IX86_BUILTIN_PMOVSQD512_MEM, IX86_BUILTIN_PMOVSQW512_MEM,
	IX86_BUILTIN_PMOVUSDB512_MEM, IX86_BUILTIN_PMOVUSDW512_MEM,
	IX86_BUILTIN_PMOVUSQB512_MEM, IX86_BUILTIN_PMOVUSQD512_MEM,
	IX86_BUILTIN_PMOVUSQW512_MEM.
	(bdesc_special_args): Add __builtin_ia32_pmovusqd512mem_mask,
	__builtin_ia32_pmovsqd512mem_mask,
	__builtin_ia32_pmovqd512mem_mask,
	__builtin_ia32_pmovusqw512mem_mask,
	__builtin_ia32_pmovsqw512mem_mask,
	__builtin_ia32_pmovqw512mem_mask,
	__builtin_ia32_pmovusdw512mem_mask,
	__builtin_ia32_pmovsdw512mem_mask,
	__builtin_ia32_pmovdw512mem_mask,
	__builtin_ia32_pmovqb512mem_mask,
	__builtin_ia32_pmovusqb512mem_mask,
	__builtin_ia32_pmovsqb512mem_mask,
	__builtin_ia32_pmovusdb512mem_mask,
	__builtin_ia32_pmovsdb512mem_mask,
	__builtin_ia32_pmovdb512mem_mask.
	(bdesc_args): Add __builtin_ia32_expanddf512,
	__builtin_ia32_expandsf512.
	(ix86_expand_special_args_builtin): Handle VOID_FTYPE_PV8SI_V8DI_QI,
	VOID_FTYPE_PV8HI_V8DI_QI, VOID_FTYPE_PV16HI_V16SI_HI,
	VOID_FTYPE_PV16QI_V8DI_QI, VOID_FTYPE_PV16QI_V16SI_HI.
	* config/i386/sse.md (unspec): Add UNSPEC_EXPAND_NOMASK.
	(avx512f_<code><pmov_src_lower><mode>2_mask_store): New.
	(*avx512f_<code>v8div16qi2_store_mask): Renamed to ...
	(avx512f_<code>v8div16qi2_mask_store): This.
	(avx512f_expand<mode>): New.

2014-01-27  Kirill Yukhin  <kirill.yukhin@intel.com>

	* config/i386/avx512pfintrin.h (_mm512_mask_prefetch_i32gather_pd):
	New.
	(_mm512_mask_prefetch_i64gather_pd): Ditto.
	(_mm512_prefetch_i32scatter_pd): Ditto.
	(_mm512_mask_prefetch_i32scatter_pd): Ditto.
	(_mm512_prefetch_i64scatter_pd): Ditto.
	(_mm512_mask_prefetch_i64scatter_pd): Ditto.
	(_mm512_mask_prefetch_i32gather_ps): Fix operand type.
	(_mm512_mask_prefetch_i64gather_ps): Ditto.
	(_mm512_prefetch_i32scatter_ps): Ditto.
	(_mm512_mask_prefetch_i32scatter_ps): Ditto.
	(_mm512_prefetch_i64scatter_ps): Ditto.
	(_mm512_mask_prefetch_i64scatter_ps): Ditto.
	* config/i386/i386-builtin-types.def: Define
	VOID_FTYPE_QI_V8SI_PCINT64_INT_INT
	and VOID_FTYPE_QI_V8DI_PCINT64_INT_INT.
	* config/i386/i386.c (ix86_builtins): Define IX86_BUILTIN_GATHERPFQPD,
	IX86_BUILTIN_GATHERPFDPD, IX86_BUILTIN_SCATTERPFDPD,
	IX86_BUILTIN_SCATTERPFQPD.
	(ix86_init_mmx_sse_builtins): Define __builtin_ia32_gatherpfdpd,
	__builtin_ia32_gatherpfdps, __builtin_ia32_gatherpfqpd,
	__builtin_ia32_gatherpfqps, __builtin_ia32_scatterpfdpd,
	__builtin_ia32_scatterpfdps, __builtin_ia32_scatterpfqpd,
	__builtin_ia32_scatterpfqps.
	(ix86_expand_builtin): Expand new built-ins.
	* config/i386/sse.md (avx512pf_gatherpf<mode>): Add SF suffix,
	fix memory access data type.
	(*avx512pf_gatherpf<mode>_mask): Ditto.
	(*avx512pf_gatherpf<mode>): Ditto.
	(avx512pf_scatterpf<mode>): Ditto.
	(*avx512pf_scatterpf<mode>_mask): Ditto.
	(*avx512pf_scatterpf<mode>): Ditto.
	(GATHER_SCATTER_SF_MEM_MODE): New.
	(avx512pf_gatherpf<mode>df): Ditto.
	(*avx512pf_gatherpf<mode>df_mask): Ditto.
	(*avx512pf_scatterpf<mode>df): Ditto.

2014-01-27  Jakub Jelinek  <jakub@redhat.com>

	PR bootstrap/59934
	* expmed.h (expmed_mode_index): Rework so that analysis and optimziers
	know when the MODE_PARTIAL_INT and MODE_VECTOR_INT cases can never be
	reached.

2014-01-27  James Greenhalgh  <james.greenhalgh@arm.com>

	* common/config/arm/arm-common.c
	(arm_rewrite_mcpu): Handle multiple names.
	* config/arm/arm.h
	(BIG_LITTLE_SPEC): Do not discard mcpu switches.

2014-01-27  James Greenhalgh  <james.greenhalgh@arm.com>

	* gimple-builder.h (create_gimple_tmp): Delete.

2014-01-27  Christian Bruel  <christian.bruel@st.com>

	* config/sh/sh-mem.cc (sh_expand_cmpnstr): Fix remaining bytes after
	words comparisons.

2014-01-26  John David Anglin  <danglin@gcc.gnu.org>

	* config/pa/pa.md (call): Generate indirect long calls to non-local
	functions when outputing 32-bit code.
	(call_value): Likewise except for special call to buggy powf function.

	* config/pa/pa.c (pa_attr_length_indirect_call): Adjust length of
	portable runtime and PIC indirect calls.
	(pa_output_indirect_call): Remove unnecessary nop from portable runtime
	and PIC call sequences.  Use ldo instead of blr to set return register
	in PIC call sequence.

2014-01-25  Walter Lee  <walt@tilera.com>

	* config/tilegx/sync.md (atomic_fetch_sub): Fix negation and
	avoid clobbering a live register.

2014-01-25  Walter Lee  <walt@tilera.com>

	* config/tilegx/tilegx-c.c (tilegx_cpu_cpp_builtins):
	Define __GCC_HAVE_SYNC_COMPARE_AND_SWAP_{1,2}.
	* config/tilegx/tilepro-c.c (tilepro_cpu_cpp_builtins):
	Define __GCC_HAVE_SYNC_COMPARE_AND_SWAP_{1,2,4,8}.

2014-01-25  Walter Lee  <walt@tilera.com>

	* config/tilegx/tilegx.c (tilegx_function_arg): Start 16-byte
	arguments on even registers.
	(tilegx_gimplify_va_arg_expr): Align 16-byte var args to
	STACK_BOUNDARY.
	* config/tilegx/tilegx.h (STACK_BOUNDARY): Change to 16 bytes.
	(BIGGEST_ALIGNMENT): Ditto.
	(BIGGEST_FIELD_ALIGNMENT): Ditto.

2014-01-25  Walter Lee  <walt@tilera.com>

	* config/tilegx/tilegx.c (tilegx_gen_bundles): Delete barrier
	insns before bundling.
	* config/tilegx/tilegx.md (tile_network_barrier): Update comment.

2014-01-25  Walter Lee  <walt@tilera.com>

	* config/tilegx/tilegx.c (tilegx_expand_builtin): Set
	PREFETCH_SCHEDULE_BARRIER_P to true for prefetches.
	* config/tilepro/tilepro.c (tilepro_expand_builtin): Ditto.

2014-01-25  Richard Sandiford  <rdsandiford@googlemail.com>

	* config/mips/constraints.md (kl): Delete.
	* config/mips/mips.md (divmod<mode>4, udivmod<mode>4): Turn into
	define expands, using...
	(divmod<mode>4_mips16, udivmod<mode>4_mips16): ...these new
	instructions for MIPS16.
	(*divmod<mode>4, *udivmod<mode>4): New patterns, taken from the
	non-MIPS16 version of the old divmod<mode>4 and udivmod<mode>4.

2014-01-25  Walter Lee  <walt@tilera.com>

	* config/tilepro/tilepro.md (ctzdi2): Use register_operand predicate.
	(clzdi2): Ditto.
	(ffsdi2): Ditto.

2014-01-25  Walter Lee  <walt@tilera.com>

	* config/tilegx/tilegx.c (tilegx_expand_to_rtl_hook): New.
	(TARGET_EXPAND_TO_RTL_HOOK): Define.

2014-01-25  Richard Sandiford  <rdsandiford@googlemail.com>

	* rtlanal.c (canonicalize_condition): Split out duplicated mode check.
	Handle XOR.

2014-01-25  Jakub Jelinek  <jakub@redhat.com>

	* print-rtl.c (in_call_function_usage): New var.
	(print_rtx): When in CALL_INSN_FUNCTION_USAGE, always print
	EXPR_LIST mode as mode and not as reg note name.

	PR middle-end/59561
	* cfgloopmanip.c (copy_loop_info): If
	loop->warned_aggressive_loop_optimizations, make sure
	the flag is set in target loop too.

2014-01-24  Balaji V. Iyer  <balaji.v.iyer@intel.com>

	* builtins.c (is_builtin_name): Renamed flag_enable_cilkplus to
	flag_cilkplus.
	* builtins.def: Likewise.
	* cilk.h (fn_contains_cilk_spawn_p): Likewise.
	* cppbuiltin.c (define_builtin_macros_for_compilation_flags): Likewise.
	* ira.c (ira_setup_eliminable_regset): Likewise.
	* omp-low.c (gate_expand_omp): Likewise.
	(execute_lower_omp): Likewise.
	(diagnose_sb_0): Likewise.
	(gate_diagnose_omp_blocks): Likewise.
	(simd_clone_clauses_extract): Likewise.
	(gate): Likewise.

2014-01-24  Bill Schmidt  <wschmidt@linux.vnet.ibm.com>

	* config/rs6000/rs6000.c (rs6000_expand_vec_perm_const_1): Remove
	correction for little endian...
	* config/rs6000/vsx.md (vsx_xxpermdi2_<mode>_1): ...and move it to
	here.

2014-01-24  Jeff Law  <law@redhat.com>

	PR tree-optimization/59919
	* tree-vrp.c (find_assert_locations_1): Do not register asserts
	for non-returning calls.

2014-01-24  James Greenhalgh  <james.greenhalgh@arm.com>

	* common/config/aarch64/aarch64-common.c
	(aarch64_rewrite_mcpu): Handle multiple names.
	* config/aarch64/aarch64.h
	(BIG_LITTLE_SPEC): Do not discard mcpu switches.

2014-01-24  Dodji Seketeli  <dodji@redhat.com>

	* input.c (add_file_to_cache_tab): Handle the case where fopen
	returns NULL.

2014-01-23  H.J. Lu  <hongjiu.lu@intel.com>

	PR target/59929
	* config/i386/i386.md (pushsf splitter): Get stack adjustment
	from push operand if code of push isn't PRE_DEC.

2014-01-23  Michael Meissner  <meissner@linux.vnet.ibm.com>

	PR target/59909
	* doc/invoke.texi (RS/6000 and PowerPC Options): Document
	-mquad-memory-atomic.  Update -mquad-memory documentation to say
	it is only used for non-atomic loads/stores.

	* config/rs6000/predicates.md (quad_int_reg_operand): Allow either
	-mquad-memory or -mquad-memory-atomic switches.

	* config/rs6000/rs6000-cpus.def (ISA_2_7_MASKS_SERVER): Add
	-mquad-memory-atomic to ISA 2.07 support.

	* config/rs6000/rs6000.opt (-mquad-memory-atomic): Add new switch
	to separate support of normal quad word memory operations (ldq, stq)
	from the atomic quad word memory operations.

	* config/rs6000/rs6000.c (rs6000_option_override_internal): Add
	support to separate non-atomic quad word operations from atomic
	quad word operations.  Disable non-atomic quad word operations in
	little endian mode so that we don't have to swap words after the
	load and before the store.
	(quad_load_store_p): Add comment about atomic quad word support.
	(rs6000_opt_masks): Add -mquad-memory-atomic to the list of
	options printed with -mdebug=reg.

	* config/rs6000/rs6000.h (TARGET_SYNC_TI): Use
	-mquad-memory-atomic as the test for whether we have quad word
	atomic instructions.
	(TARGET_SYNC_HI_QI): If either -mquad-memory-atomic, -mquad-memory,
	or -mp8-vector are used, allow byte/half-word atomic operations.

	* config/rs6000/sync.md (load_lockedti): Insure that the address
	is a proper indexed or indirect address for the lqarx instruction.
	On little endian systems, swap the hi/lo registers after the lqarx
	instruction.
	(load_lockedpti): Use indexed_or_indirect_operand predicate to
	insure the address is valid for the lqarx instruction.
	(store_conditionalti): Insure that the address is a proper indexed
	or indirect address for the stqcrx. instruction.  On little endian
	systems, swap the hi/lo registers before doing the stqcrx.
	instruction.
	(store_conditionalpti): Use indexed_or_indirect_operand predicate to
	insure the address is valid for the stqcrx. instruction.

	* gcc/config/rs6000/rs6000-c.c (rs6000_target_modify_macros):
	Define __QUAD_MEMORY__ and __QUAD_MEMORY_ATOMIC__ based on what
	type of quad memory support is available.

2014-01-23  Vladimir Makarov  <vmakarov@redhat.com>

	PR regression/59915
	* lra-constraints.c (simplify_operand_subreg): Spill pseudo if
	there is a danger of looping.

2014-01-23  Pat Haugen  <pthaugen@us.ibm.com>

	* config/rs6000/rs6000.c (rs6000_option_override_internal): Don't
	force flag_ira_loop_pressure if set via command line.

2014-01-23  Alex Velenko  <Alex.Velenko@arm.com>

	* config/aarch64/aarch64-simd-builtins.def (ashr): DI mode removed.
	(ashr_simd): New builtin handling DI mode.
	* config/aarch64/aarch64-simd.md (aarch64_ashr_simddi): New pattern.
	(aarch64_sshr_simddi): New match pattern.
	* config/aarch64/arm_neon.h (vshr_n_s32): Builtin call modified.
	(vshrd_n_s64): Likewise.
	* config/aarch64/predicates.md (aarch64_shift_imm64_di): New predicate.

2014-01-23  Nick Clifton  <nickc@redhat.com>

	* config/msp430/msp430.h (ASM_SPEC): Pass the -mcpu as -mcpu.
	(LIB_SPEC): Drop use of memory.ld and peripherals.ld scripts in
	favour of mcu specific scripts.
	* config/msp430/t-msp430 (MULTILIB_MATCHES): Add more matches for
	430x multilibs.

2014-01-23  James Greenhalgh  <james.greenhalgh@arm.com>
	    Alex Velenko  <Alex.Velenko@arm.com>

	* config/aarch64/arm_neon.h (vaddv_s8): __LANE0 cleanup.
	(vaddv_s16): Likewise.
	(vaddv_s32): Likewise.
	(vaddv_u8): Likewise.
	(vaddv_u16): Likewise.
	(vaddv_u32): Likewise.
	(vaddvq_s8): Likewise.
	(vaddvq_s16): Likewise.
	(vaddvq_s32): Likewise.
	(vaddvq_s64): Likewise.
	(vaddvq_u8): Likewise.
	(vaddvq_u16): Likewise.
	(vaddvq_u32): Likewise.
	(vaddvq_u64): Likewise.
	(vaddv_f32): Likewise.
	(vaddvq_f32): Likewise.
	(vaddvq_f64): Likewise.
	(vmaxv_f32): Likewise.
	(vmaxv_s8): Likewise.
	(vmaxv_s16): Likewise.
	(vmaxv_s32): Likewise.
	(vmaxv_u8): Likewise.
	(vmaxv_u16): Likewise.
	(vmaxv_u32): Likewise.
	(vmaxvq_f32): Likewise.
	(vmaxvq_f64): Likewise.
	(vmaxvq_s8): Likewise.
	(vmaxvq_s16): Likewise.
	(vmaxvq_s32): Likewise.
	(vmaxvq_u8): Likewise.
	(vmaxvq_u16): Likewise.
	(vmaxvq_u32): Likewise.
	(vmaxnmv_f32): Likewise.
	(vmaxnmvq_f32): Likewise.
	(vmaxnmvq_f64): Likewise.
	(vminv_f32): Likewise.
	(vminv_s8): Likewise.
	(vminv_s16): Likewise.
	(vminv_s32): Likewise.
	(vminv_u8): Likewise.
	(vminv_u16): Likewise.
	(vminv_u32): Likewise.
	(vminvq_f32): Likewise.
	(vminvq_f64): Likewise.
	(vminvq_s8): Likewise.
	(vminvq_s16): Likewise.
	(vminvq_s32): Likewise.
	(vminvq_u8): Likewise.
	(vminvq_u16): Likewise.
	(vminvq_u32): Likewise.
	(vminnmv_f32): Likewise.
	(vminnmvq_f32): Likewise.
	(vminnmvq_f64): Likewise.

2014-01-23  James Greenhalgh  <james.greenhalgh@arm.com>

	* config/aarch64/aarch64-simd.md
	(aarch64_dup_lane<mode>): Correct lane number on big-endian.
	(aarch64_dup_lane_<vswap_widthi_name><mode>): Likewise.
	(*aarch64_mul3_elt<mode>): Likewise.
	(*aarch64_mul3_elt<vswap_width_name><mode>): Likewise.
	(*aarch64_mul3_elt_to_64v2df): Likewise.
	(*aarch64_mla_elt<mode>): Likewise.
	(*aarch64_mla_elt_<vswap_width_name><mode>): Likewise.
	(*aarch64_mls_elt<mode>): Likewise.
	(*aarch64_mls_elt_<vswap_width_name><mode>): Likewise.
	(*aarch64_fma4_elt<mode>): Likewise.
	(*aarch64_fma4_elt_<vswap_width_name><mode>): Likewise.
	(*aarch64_fma4_elt_to_64v2df): Likewise.
	(*aarch64_fnma4_elt<mode>): Likewise.
	(*aarch64_fnma4_elt_<vswap_width_name><mode>): Likewise.
	(*aarch64_fnma4_elt_to_64v2df): Likewise.
	(aarch64_sq<r>dmulh_lane<mode>): Likewise.
	(aarch64_sq<r>dmulh_laneq<mode>): Likewise.
	(aarch64_sqdml<SBINQOPS:as>l_lane<mode>_internal): Likewise.
	(aarch64_sqdml<SBINQOPS:as>l_lane<mode>_internal): Likewise.
	(aarch64_sqdml<SBINQOPS:as>l2_lane<mode>_internal): Likewise.
	(aarch64_sqdmull_lane<mode>_internal): Likewise.
	(aarch64_sqdmull2_lane<mode>_internal): Likewise.

2013-01-23  Alex Velenko  <Alex.Velenko@arm.com>

	* config/aarch64/aarch64-simd.md
	(aarch64_be_checked_get_lane<mode>): New define_expand.
	* config/aarch64/aarch64-simd-builtins.def
	(BUILTIN_VALL (GETLANE, be_checked_get_lane, 0)):
	New builtin definition.
	* config/aarch64/arm_neon.h: (__aarch64_vget_lane_any):
	Use new safe be builtin.

2014-01-23  Alex Velenko  <Alex.Velenko@arm.com>

	* config/aarch64/aarch64-simd.md (aarch64_be_ld1<mode>):
	New define_insn.
	(aarch64_be_st1<mode>): Likewise.
	(aarch_ld1<VALL:mode>): Define_expand modified.
	(aarch_st1<VALL:mode>): Likewise.
	* config/aarch64/aarch64.md (UNSPEC_LD1): New unspec definition.
	(UNSPEC_ST1): Likewise.

2014-01-23  David Holsgrove  <david.holsgrove@xilinx.com>

	* config/microblaze/microblaze.md: Add trap insn and attribute

2014-01-23  Dodji Seketeli  <dodji@redhat.com>

	PR preprocessor/58580
	* input.h (location_get_source_line): Take an additional line_size
	parameter.
	(void diagnostics_file_cache_fini): Declare new function.
	* input.c (struct fcache): New type.
	(fcache_tab_size, fcache_buffer_size, fcache_line_record_size):
	New static constants.
	(diagnostic_file_cache_init, total_lines_num)
	(lookup_file_in_cache_tab, evicted_cache_tab_entry)
	(add_file_to_cache_tab, lookup_or_add_file_to_cache_tab)
	(needs_read, needs_grow, maybe_grow, read_data, maybe_read_data)
	(get_next_line, read_next_line, goto_next_line, read_line_num):
	New static function definitions.
	(diagnostic_file_cache_fini): New function.
	(location_get_source_line): Take an additional output line_len
	parameter.  Re-write using lookup_or_add_file_to_cache_tab and
	read_line_num.
	* diagnostic.c (diagnostic_finish): Call
	diagnostic_file_cache_fini.
	(adjust_line): Take an additional input parameter for the length
	of the line, rather than calculating it with strlen.
	(diagnostic_show_locus): Adjust the use of
	location_get_source_line and adjust_line with respect to their new
	signature.  While displaying a line now, do not stop at the first
	null byte.  Rather, display the zero byte as a space and keep
	going until we reach the size of the line.
	* Makefile.in: Add vec.o to OBJS-libcommon

2014-01-23  Kirill Yukhin  <kirill.yukhin@intel.com>
	    Ilya Tocar  <ilya.tocar@intel.com>

	* config/i386/avx512fintrin.h (_mm512_kmov): New.
	* config/i386/i386.c (IX86_BUILTIN_KMOV16): Ditto.
	(__builtin_ia32_kmov16): Ditto.
	* config/i386/i386.md (UNSPEC_KMOV): New.
	(kmovw): Ditto.

2014-01-23  Kirill Yukhin  <kirill.yukhin@intel.com>

	* config/i386/avx512fintrin.h (_mm512_loadu_si512): Rename.
	(_mm512_storeu_si512): Ditto.

2014-01-23  Richard Sandiford  <rdsandiford@googlemail.com>

	PR target/52125
	* rtl.h (get_referenced_operands): Declare.
	* recog.c (get_referenced_operands): New function.
	* config/mips/mips.c (mips_reorg_process_insns): Check which asm
	operands have been referenced when recording LO_SUM references.

2014-01-22  David Holsgrove  <david.holsgrove@xilinx.com>

	* config/microblaze/microblaze.md: Correct bswaphi2 insn.

2014-01-22  Jan Hubicka  <hubicka@ucw.cz>

	* config/i386/x86-tune.def (X86_TUNE_ACCUMULATE_OUTGOING_ARGS):
	Enable for generic and recent AMD targets.

2014-01-22  Jan Hubicka  <hubicka@ucw.cz>

	* combine-stack-adj.c (combine_stack_adjustments_for_block): Remove
	ARG_SIZE note when adjustment was eliminated.

2014-01-22  Jeff Law  <law@redhat.com>

	PR tree-optimization/59597
	* tree-ssa-threadupdate.c (dump_jump_thread_path): Move to earlier
	in file.  Accept new argument REGISTERING and use it to modify
	dump output appropriately.
	(register_jump_thread): Corresponding changes.
	(mark_threaded_blocks): Reinstate code to cancel unprofitable
	thread paths involving joiner blocks.  Add code to dump cancelled
	jump threading paths.

2014-01-22  Vladimir Makarov  <vmakarov@redhat.com>

	PR rtl-optimization/59477
	* lra-constraints.c (inherit_in_ebb): Process call for living hard
	regs.  Update reloads_num and potential_reload_hard_regs for all insns.

2014-01-22  Tom Tromey  <tromey@redhat.com>

	* config/i386/i386-interix.h (i386_pe_unique_section): Don't use
	PARAMS.
	* config/cr16/cr16-protos.h (notice_update_cc): Don't use PARAMS.

2014-01-21  Vladimir Makarov  <vmakarov@redhat.com>

	PR rtl-optimization/59896
	* lra-constraints.c (process_alt_operands): Check unused note for
	matched operands of insn with no output reloads.

2014-01-21  Richard Sandiford  <rdsandiford@googlemail.com>

	* config/mips/mips.c (mips_move_to_gpr_cost): Add M16_REGS case.
	(mips_move_from_gpr_cost): Likewise.

2014-01-21  Vladimir Makarov  <vmakarov@redhat.com>

	PR rtl-optimization/59858
	* lra-constraints.c (SMALL_REGISTER_CLASS_P): Use
	ira_class_hard_regs_num.
	(process_alt_operands): Increase reject for dying matched operand.

2014-01-21  Jakub Jelinek  <jakub@redhat.com>

	PR target/59003
	* config/i386/i386.c (expand_small_movmem_or_setmem): If mode is
	smaller than size, perform several stores or loads and stores
	at dst + count - size to store or copy all of size bytes, rather
	than just last modesize bytes.

2014-01-20  DJ Delorie  <dj@redhat.com>

	* config/rl78/rl78.c (rl78_propogate_register_origins): Verify
	that CLOBBERs are REGs before propogating their values.

2014-01-20  H.J. Lu  <hongjiu.lu@intel.com>

	PR middle-end/59789
	* cgraph.c (cgraph_inline_failed_string): Add type to DEFCIFCODE.
	(cgraph_inline_failed_type): New function.
	* cgraph.h (DEFCIFCODE): Add type.
	(cgraph_inline_failed_type_t): New enum.
	(cgraph_inline_failed_type): New prototype.
	* cif-code.def: Add CIF_FINAL_NORMAL to OK, FUNCTION_NOT_CONSIDERED,
	FUNCTION_NOT_OPTIMIZED, REDEFINED_EXTERN_INLINE,
	FUNCTION_NOT_INLINE_CANDIDATE, LARGE_FUNCTION_GROWTH_LIMIT,
	LARGE_STACK_FRAME_GROWTH_LIMIT, MAX_INLINE_INSNS_SINGLE_LIMIT,
	MAX_INLINE_INSNS_AUTO_LIMIT, INLINE_UNIT_GROWTH_LIMIT,
	RECURSIVE_INLINING, UNLIKELY_CALL, NOT_DECLARED_INLINED,
	OPTIMIZING_FOR_SIZE, ORIGINALLY_INDIRECT_CALL,
	INDIRECT_UNKNOWN_CALL, USES_COMDAT_LOCAL.
	Add CIF_FINAL_ERROR to UNSPECIFIED, BODY_NOT_AVAILABLE,
	FUNCTION_NOT_INLINABLE, OVERWRITABLE, MISMATCHED_ARGUMENTS,
	EH_PERSONALITY, NON_CALL_EXCEPTIONS, TARGET_OPTION_MISMATCH,
	OPTIMIZATION_MISMATCH.
	* tree-inline.c (expand_call_inline): Emit errors during
	early_inlining if cgraph_inline_failed_type returns CIF_FINAL_ERROR.

2014-01-20  Uros Bizjak  <ubizjak@gmail.com>

	PR target/59685
	* config/i386/sse.md (*andnot<mode>3<mask_name>): Handle MODE_V16SF
	mode attribute in insn output.

2014-01-20  Eric Botcazou  <ebotcazou@adacore.com>

	* output.h (output_constant): Delete.
	* varasm.c (output_constant): Make private.

2014-01-20  Alex Velenko  <Alex.Velenko@arm.com>

	* config/aarch64/aarch64-simd.md (vec_perm<mode>): Add BE check.

2014-01-20  Jakub Jelinek  <jakub@redhat.com>

	PR middle-end/59860
	* tree.h (fold_builtin_strcat): New prototype.
	* builtins.c (fold_builtin_strcat): No longer static.  Add len
	argument, if non-NULL, don't call c_strlen.  Optimize
	directly into __builtin_memcpy instead of __builtin_strcpy.
	(fold_builtin_2): Adjust fold_builtin_strcat caller.
	* gimple-fold.c (gimple_fold_builtin): Handle BUILT_IN_STRCAT.

2014-01-20  Uros Bizjak  <ubizjak@gmail.com>

	* config/i386/i386.c (ix86_avoid_lea_for_addr): Return false
	for SImode_address_operand operands, having only a REG argument.

2014-01-20  Marcus Shawcroft  <marcus.shawcroft@arm.com>

	* config/aarch64/aarch64-linux.h (GLIBC_DYNAMIC_LINKER): Expand
	loader name using mbig-endian.
	(LINUX_TARGET_LINK_SPEC): Pass linker -m flag.

2014-01-20  James Greenhalgh  <james.greenhalgh@arm.com>

	* doc/invoke.texi (-march): Clarify documentation for AArch64.
	(-mtune): Likewise.
	(-mcpu): Likewise.

2014-01-20  Tejas Belagod  <tejas.belagod@arm.com>

	* config/aarch64/aarch64-protos.h
	(aarch64_cannot_change_mode_class_ptr): Declare.
	* config/aarch64/aarch64.c (aarch64_cannot_change_mode_class,
	aarch64_cannot_change_mode_class_ptr): New.
	* config/aarch64/aarch64.h (CANNOT_CHANGE_MODE_CLASS): Change to call
	backend hook aarch64_cannot_change_mode_class.

2014-01-20  James Greenhalgh  <james.greenhalgh@arm.com>

	* common/config/aarch64/aarch64-common.c
	(aarch64_handle_option): Don't handle any option order logic here.
	* config/aarch64/aarch64.c (aarch64_parse_arch): Do not override
	selected_cpu, warn on architecture version mismatch.
	(aarch64_override_options): Fix parsing order for option strings.

2014-01-20  Jan-Benedict Glaw  <jbglaw@lug-owl.de>
	    Iain Sandoe  <iain@codesourcery.com>

	PR bootstrap/59496
	* config/rs6000/darwin.h (ADJUST_FIELD_ALIGN): Fix unused variable
	warning.  Amend comment to reflect current functionality.

2014-01-20  Richard Biener  <rguenther@suse.de>

	PR middle-end/59860
	* builtins.c (fold_builtin_strcat): Remove case better handled
	by tree-ssa-strlen.c.

2014-01-20  Alan Lawrence  <alan.lawrence@arm.com>

	* config/aarch64/aarch64.opt
	(mcpu, march, mtune): Make case-insensitive.

2014-01-20  Jakub Jelinek  <jakub@redhat.com>

	PR target/59880
	* config/i386/i386.c (ix86_avoid_lea_for_addr): Return false
	if operands[1] is a REG or ZERO_EXTEND of a REG.

2014-01-19  Jan Hubicka  <hubicka@ucw.cz>

	* varasm.c (compute_reloc_for_constant): Use targetm.binds_local_p.

2014-01-19  John David Anglin  <danglin@gcc.gnu.org>

	* config/pa/pa.c (pa_attr_length_millicode_call): Correct length of
	long non-pic millicode calls.

2014-01-19  Jan-Benedict Glaw  <jbglaw@lug-owl.de>

	* config/vax/vax.h (FUNCTION_ARG_REGNO_P): Fix unused variable warning.

2014-01-19  Kito Cheng  <kito@0xlab.org>

	* builtins.c (expand_movstr): Check movstr expand done or fail.

2014-01-18  Uros Bizjak  <ubizjak@gmail.com>
	    H.J. Lu  <hongjiu.lu@intel.com>

	PR target/59379
	* config/i386/i386.md (*lea<mode>): Zero-extend return register
	to DImode for zero-extended addresses.

2014-01-19  Jakub Jelinek  <jakub@redhat.com>

	PR rtl-optimization/57763
	* bb-reorder.c (fix_crossing_unconditional_branches): Set JUMP_LABEL
	on the new indirect jump_insn and increment LABEL_NUSES (label).

2014-01-18  H.J. Lu  <hongjiu.lu@intel.com>

	PR bootstrap/59580
	PR bootstrap/59583
	* config.gcc (x86_archs): New variable.
	(x86_64_archs): Likewise.
	(x86_cpus): Likewise.
	Use $x86_archs, $x86_64_archs and $x86_cpus to check valid
	--with-arch/--with-cpu= options.
	Support --with-arch=/--with-cpu={nehalem,westmere,
	sandybridge,ivybridge,haswell,broadwell,bonnell,silvermont}.

2014-01-18  Uros Bizjak  <ubizjak@gmail.com>

	* config/i386/i386.c (ix86_adjust_cost): Reorder PROCESSOR_K8
	and PROCESSOR_ATHLON to simplify code.  Move "memory" calculation.

2014-01-18  Uros Bizjak  <ubizjak@gmail.com>

	* config/i386/i386.md (*swap<mode>): Rename from swap<mode>.

2014-01-18  Jakub Jelinek  <jakub@redhat.com>

	PR target/58944
	* config/i386/i386-c.c (ix86_pragma_target_parse): Temporarily
	clear cpp_get_options (parse_in)->warn_unused_macros for
	ix86_target_macros_internal with cpp_define.

2014-01-18  Richard Sandiford  <rdsandiford@googlemail.com>

	* jump.c (delete_related_insns): Keep (use (insn))s.
	* reorg.c (redundant_insn): Check for barriers too.

2014-01-17  H.J. Lu  <hongjiu.lu@intel.com>

	* config/i386/i386.c (ix86_split_lea_for_addr): Fix a comment typo.

2014-01-17  John David Anglin  <danglin@gcc.gnu.org>

	* config/pa/pa.c (pa_attr_length_indirect_call): Don't output a short
	call to $$dyncall when TARGET_LONG_CALLS is true.

2014-01-17  Jeff Law  <law@redhat.com>

	* ree.c (combine_set_extension): Temporarily disable test for
	changing number of hard registers.

2014-01-17  Jan Hubicka  <hubicka@ucw.cz>

	PR middle-end/58125
	* ipa-inline-analysis.c (inline_free_summary):
	Do not free summary of aliases.

2014-01-17  Jakub Jelinek  <jakub@redhat.com>

	PR middle-end/59706
	* gimplify.c (gimplify_expr): Use create_tmp_var
	instead of create_tmp_var_raw.  If cond doesn't have
	integral type, don't add the IFN_ANNOTATE builtin at all.

2014-01-17  Martin Jambor  <mjambor@suse.cz>

	PR ipa/59736
	* ipa-cp.c (prev_edge_clone): New variable.
	(grow_next_edge_clone_vector): Renamed to grow_edge_clone_vectors.
	Also resize prev_edge_clone vector.
	(ipcp_edge_duplication_hook): Also update prev_edge_clone.
	(ipcp_edge_removal_hook): New function.
	(ipcp_driver): Register ipcp_edge_removal_hook.

2014-01-17  Andrew Pinski  <apinski@cavium.com>
	    Steve Ellcey  <sellcey@mips.com>

	PR target/59462
	* config/mips/mips.c (mips_print_operand): Check operand mode instead
	of operator mode.

2014-01-17  Jeff Law  <law@redhat.com>

	PR middle-end/57904
	* passes.def: Reorder pass_copy_prop, pass_unrolli, pass_ccp sequence
	so that pass_ccp runs first.

2014-01-17  H.J. Lu  <hongjiu.lu@intel.com>

	* config/i386/i386.c (ix86_lea_outperforms): Use TARGET_XXX.
	(ix86_adjust_cost): Use !TARGET_XXX.
	(do_reorder_for_imul): Likewise.
	(swap_top_of_ready_list): Likewise.
	(ix86_sched_reorder): Likewise.

2014-01-17  H.J. Lu  <hongjiu.lu@intel.com>

	* config/i386/i386-c.c (ix86_target_macros_internal): Handle
	PROCESSOR_INTEL.  Treat like PROCESSOR_GENERIC.
	* config/i386/i386.c (intel_memcpy): New.  Duplicate slm_memcpy.
	(intel_memset): New.  Duplicate slm_memset.
	(intel_cost): New.  Duplicate slm_cost.
	(m_INTEL): New macro.
	(processor_target_table): Add "intel".
	(ix86_option_override_internal): Replace PROCESSOR_SILVERMONT
	with PROCESSOR_INTEL for "intel".
	(ix86_lea_outperforms): Support PROCESSOR_INTEL.  Duplicate
	PROCESSOR_SILVERMONT.
	(ix86_issue_rate): Likewise.
	(ix86_adjust_cost): Likewise.
	(ia32_multipass_dfa_lookahead): Likewise.
	(swap_top_of_ready_list): Likewise.
	(ix86_sched_reorder): Likewise.
	(ix86_avoid_lea_for_addr): Check TARGET_AVOID_LEA_FOR_ADDR
	instead of TARGET_OPT_AGU.
	* config/i386/i386.h (TARGET_INTEL): New.
	(TARGET_AVOID_LEA_FOR_ADDR): Likewise.
	(processor_type): Add PROCESSOR_INTEL.
	* config/i386/x86-tune.def: Support m_INTEL. Duplicate m_SILVERMONT.
	Add X86_TUNE_AVOID_LEA_FOR_ADDR.

2014-01-17  Marek Polacek  <polacek@redhat.com>

	PR c/58346
	* gimple-fold.c (fold_array_ctor_reference): Don't fold if element
	size is zero.

2014-01-17  Richard Biener  <rguenther@suse.de>

	PR tree-optimization/46590
	* opts.c (default_options_table): Add entries for
	OPT_fbranch_count_reg, OPT_fmove_loop_invariants and OPT_ftree_pta,
	all enabled at -O1 but not for -Og.
	* common.opt (fbranch-count-reg): Remove Init(1).
	(fmove-loop-invariants): Likewise.
	(ftree-pta): Likewise.

2014-01-17  Jakub Jelinek  <jakub@redhat.com>

	* config/i386/i386.c (ix86_data_alignment): For compatibility with
	(incorrect) GCC 4.8 and earlier alignment assumptions ensure we align
	decls to at least the GCC 4.8 used alignments.

	PR fortran/59440
	* tree-nested.c (convert_nonlocal_reference_stmt,
	convert_local_reference_stmt): For NAMELIST_DECLs in gimple_bind_vars
	of GIMPLE_BIND stmts, adjust associated decls.

2014-01-17  Richard Biener  <rguenther@suse.de>

	PR tree-optimization/46590
	* vec.h (vec<>::bseach): New member function implementing
	binary search according to C89 bsearch.
	(vec<>::qsort): Avoid calling ::qsort for vectors with sizes 0 or 1.
	* tree-ssa-loop-im.c (struct mem_ref): Make stored member a
	bitmap pointer again.  Make accesses_in_loop a flat array.
	(mem_ref_obstack): New global.
	(outermost_indep_loop): Adjust for mem_ref->stored changes.
	(mark_ref_stored): Likewise.
	(ref_indep_loop_p_2): Likewise.
	(set_ref_stored_in_loop): New helper function.
	(mem_ref_alloc): Allocate mem_refs on the mem_ref_obstack obstack.
	(memref_free): Adjust.
	(record_mem_ref_loc): Simplify.
	(gather_mem_refs_stmt): Adjust.
	(sort_locs_in_loop_postorder_cmp): New function.
	(analyze_memory_references): Sort accesses_in_loop after
	loop postorder number.
	(find_ref_loc_in_loop_cmp): New function.
	(for_all_locs_in_loop): Find relevant cluster of locs in
	accesses_in_loop and iterate without recursion.
	(execute_sm): Avoid uninit warning.
	(struct ref_always_accessed): Simplify.
	(ref_always_accessed::operator ()): Likewise.
	(ref_always_accessed_p): Likewise.
	(tree_ssa_lim_initialize): Initialize mem_ref_obstack, compute
	loop postorder numbers here.
	(tree_ssa_lim_finalize): Free mem_ref_obstack and loop postorder
	numbers.

2014-01-17  Jan Hubicka  <hubicka@ucw.cz>

	PR c++/57945
	* passes.c (rest_of_decl_compilation): Don't call varpool_finalize_decl
	on decls for which assemble_alias has been called.

2014-01-17  Nick Clifton  <nickc@redhat.com>

	* config/msp430/msp430.opt: (mcpu): New option.
	* config/msp430/msp430.c (msp430_mcu_name): Use target_mcu.
	(msp430_option_override): Parse target_cpu.  If the MCU name
	matches a generic string, clear target_mcu.
	(msp430_attr): Allow numeric interrupt values up to 63.
	(msp430_expand_epilogue): No longer invert operand 1 of gen_popm.
	* config/msp430/msp430.h (ASM_SPEC): Convert -mcpu into a -mmcu
	option.
	* config/msp430/t-msp430: (MULTILIB_MATCHES): Remove mcu matches.
	Add mcpu matches.
	* config/msp430/msp430.md (popm): Use %J rather than %I.
	(addsi3): Use msp430_nonimmediate_operand for operand 2.
	(addhi_cy_i): Use immediate_operand for operand 2.
	* doc/invoke.texi: Document -mcpu option.

2014-01-17  Richard Biener  <rguenther@suse.de>

	PR rtl-optimization/38518
	* df.h (df_analyze_loop): Declare.
	* df-core.c: Include cfgloop.h.
	(df_analyze_1): Split out main part of df_analyze.
	(df_analyze): Adjust.
	(loop_inverted_post_order_compute): New function.
	(loop_post_order_compute): Likewise.
	(df_analyze_loop): New function avoiding whole-function
	postorder computes.
	* loop-invariant.c (find_defs): Use df_analyze_loop.
	(find_invariants): Adjust.
	* loop-iv.c (iv_analysis_loop_init): Use df_analyze_loop.

2014-01-17  Zhenqiang Chen  <zhenqiang.chen@arm.com>

	* config/arm/arm.c (arm_v7m_tune): Set max_insns_skipped to 2.
	(thumb2_final_prescan_insn): Set max to MAX_INSN_PER_IT_BLOCK.

2014-01-16  Ilya Enkovich  <ilya.enkovich@intel.com>

	* ipa-ref.c (ipa_remove_stmt_references): Fix references
	traversal when removing references.

2014-01-16  Jan Hubicka  <hubicka@ucw.cz>

	PR ipa/59775
	* tree.c (get_binfo_at_offset): Look harder for virtual bases.

2014-01-16  Bernd Schmidt  <bernds@codesourcery.com>

	PR middle-end/56791
	* reload.c (find_reloads_address_1): Do not use RELOAD_OTHER when
	pushing a reload for an autoinc when we had previously reloaded an
	inner part of the address.

2014-01-16  Jakub Jelinek  <jakub@redhat.com>

	* tree-vectorizer.h (struct _loop_vec_info): Add no_data_dependencies
	field.
	(LOOP_VINFO_NO_DATA_DEPENDENCIES): Define.
	* tree-vect-data-refs.c (vect_analyze_data_ref_dependence): Clear it
	when not giving up or versioning for alias only because of
	loop->safelen.
	(vect_analyze_data_ref_dependences): Set to true.
	* tree-vect-stmts.c (hoist_defs_of_uses): Return false if def_stmt
	is a GIMPLE_PHI.
	(vectorizable_load): Use LOOP_VINFO_NO_DATA_DEPENDENCIES instead of
	LOOP_REQUIRES_VERSIONING_FOR_ALIAS, add && !nested_in_vect_loop
	to the condition.

	PR middle-end/58344
	* expr.c (expand_expr_real_1): Handle init == NULL_TREE.

	PR target/59839
	* config/i386/i386.c (ix86_expand_builtin): If target doesn't satisfy
	operand 0 predicate for gathers, use a new pseudo as subtarget.

2014-01-16  Vladimir Makarov  <vmakarov@redhat.com>

	PR middle-end/59609
	* lra-constraints.c (process_alt_operands): Add printing debug info.
	Check absence of input/output reloads for matched operands too.

2014-01-16  Vladimir Makarov  <vmakarov@redhat.com>

	PR rtl-optimization/59835
	* ira.c (ira_init_register_move_cost): Increase cost for
	impossible modes.

2014-01-16  Alan Lawrence  <alan.lawrence@arm.com>

	* config/arm/arm.opt (mcpu, march, mtune): Make case-insensitive.

2014-01-16  Richard Earnshaw  <rearnsha@arm.com>

	PR target/59780
	* aarch64.c (aarch64_split_128bit_move): Don't lookup REGNO on
	non-register objects.  Use gen_(high/low)part more consistently.
	Fix assertions.

2014-01-16  Michael Meissner  <meissner@linux.vnet.ibm.com>

	PR target/59844
	* config/rs6000/rs6000.md (reload_vsx_from_gprsf): Add little
	endian support, remove tests for WORDS_BIG_ENDIAN.
	(p8_mfvsrd_3_<mode>): Likewise.
	(reload_gpr_from_vsx<mode>): Likewise.
	(reload_gpr_from_vsxsf): Likewise.
	(p8_mfvsrd_4_disf): Likewise.

2014-01-16  Richard Biener  <rguenther@suse.de>

	PR rtl-optimization/46590
	* lcm.c (compute_antinout_edge): Use postorder iteration.
	(compute_laterin): Use inverted postorder iteration.

2014-01-16  Nick Clifton  <nickc@redhat.com>

	PR middle-end/28865
	* varasm.c (output_constant): Return the number of bytes actually
	emitted.
	(output_constructor_array_range): Update the field size with the
	number of bytes emitted by output_constant.
	(output_constructor_regular_field): Likewise.  Also do not
	complain if the total number of bytes emitted is now greater
	than the expected fieldpos.
	* output.h (output_constant): Update prototype and descriptive comment.

2014-01-16  Marek Polacek  <polacek@redhat.com>

	PR middle-end/59827
	* cgraph.c (gimple_check_call_args): Don't use DECL_ARG_TYPE if
	it is error_mark_node.

2014-01-15  Uros Bizjak  <ubizjak@gmail.com>

	* config/i386/i386.c (ix86_hard_regno_mode_ok): Use
	VALID_AVX256_REG_OR_OI_MODE.

2014-01-15  Pat Haugen  <pthaugen@us.ibm.com>

	* config/rs6000/rs6000.c (rs6000_output_function_prologue): Check if
	current procedure should be profiled.

2014-01-15  Andrew Pinski  <apinski@cavium.com>

	* config/aarch64/aarch64.c (aarch64_register_move_cost): Correct cost
	of moving from/to the STACK_REG register class.

2014-01-15  Richard Henderson  <rth@redhat.com>

	PR debug/54694
	* reginfo.c (global_regs_decl): Globalize.
	* rtl.h (global_regs_decl): Declare.
	* ira.c (do_reload): Diagnose frame_pointer_needed and it
	reserved via global_regs.

2014-01-15  Teresa Johnson  <tejohnson@google.com>

	* tree-ssa-sccvn.c (visit_reference_op_call): Handle NULL vdef.

2014-01-15  Bill Schmidt  <wschmidt@vnet.linux.ibm.com>

	* config/rs6000/altivec.md (mulv8hi3): Explicitly generate vmulesh
	and vmulosh rather than call gen_vec_widen_smult_*.
	(vec_widen_umult_even_v16qi): Test VECTOR_ELT_ORDER_BIG rather
	than BYTES_BIG_ENDIAN to determine use of even or odd instruction.
	(vec_widen_smult_even_v16qi): Likewise.
	(vec_widen_umult_even_v8hi): Likewise.
	(vec_widen_smult_even_v8hi): Likewise.
	(vec_widen_umult_odd_v16qi): Likewise.
	(vec_widen_smult_odd_v16qi): Likewise.
	(vec_widen_umult_odd_v8hi): Likewise.
	(vec_widen_smult_odd_v8hi): Likewise.
	(vec_widen_umult_hi_v16qi): Explicitly generate vmuleub and
	vmuloub rather than call gen_vec_widen_umult_*.
	(vec_widen_umult_lo_v16qi): Likewise.
	(vec_widen_smult_hi_v16qi): Explicitly generate vmulesb and
	vmulosb rather than call gen_vec_widen_smult_*.
	(vec_widen_smult_lo_v16qi): Likewise.
	(vec_widen_umult_hi_v8hi): Explicitly generate vmuleuh and vmulouh
	rather than call gen_vec_widen_umult_*.
	(vec_widen_umult_lo_v8hi): Likewise.
	(vec_widen_smult_hi_v8hi): Explicitly gnerate vmulesh and vmulosh
	rather than call gen_vec_widen_smult_*.
	(vec_widen_smult_lo_v8hi): Likewise.

2014-01-15  Jeff Law  <law@redhat.com>

	PR tree-optimization/59747
	* ree.c (find_and_remove_re): Properly handle case where a second
	eliminated extension requires widening a copy created for elimination
	of a prior extension.
	(combine_set_extension): Ensure that the number of hard regs needed
	for a destination register does not change when we widen it.

2014-01-15  Sebastian Huber  <sebastian.huber@embedded-brains.de>

	* config.gcc (*-*-rtems*): Add t-rtems to tmake_file.
	(arm*-*-uclinux*eabi*): Do not override an existing tmake_file.
	(arm*-*-eabi* | arm*-*-symbianelf* | arm*-*-rtems*): Likwise.
	(arm*-*-rtems*): Use t-rtems from existing tmake_file.
	(avr-*-rtems*): Likewise.
	(bfin*-rtems*): Likewise.
	(moxie-*-rtems*): Likewise.
	(h8300-*-rtems*): Likewise.
	(i[34567]86-*-rtems*): Likewise.
	(lm32-*-rtems*): Likewise.
	(m32r-*-rtems*): Likewise.
	(m68k-*-rtems*): Likewise.
	(microblaze*-*-rtems*): Likewise.
	(mips*-*-rtems*): Likewise.
	(powerpc-*-rtems*): Likewise.
	(sh-*-rtems*): Likewise.
	(sparc-*-rtems*): Likewise.
	(sparc64-*-rtems*): Likewise.
	(v850-*-rtems*): Likewise.
	(m32c-*-rtems*): Likewise.

2014-01-15  Vladimir Makarov  <vmakarov@redhat.com>

	PR rtl-optimization/59511
	* ira.c (ira_init_register_move_cost): Use memory costs for some
	cases of register move cost calculations.
	* lra-constraints.c (lra_constraints): Use REG_FREQ_FROM_BB
	instead of BB frequency.
	* lra-coalesce.c (move_freq_compare_func, lra_coalesce): Ditto.
	* lra-assigns.c (find_hard_regno_for): Ditto.

2014-01-15  Richard Biener  <rguenther@suse.de>

	PR tree-optimization/59822
	* tree-vect-stmts.c (hoist_defs_of_uses): New function.
	(vectorizable_load): Use it to hoist defs of uses of invariant
	loads out of the loop.

2014-01-15  Matthew Gretton-Dann  <matthew.gretton-dann@linaro.org>
	    Kugan Vivekanandarajah  <kuganv@linaro.org>

	PR target/59695
	* config/aarch64/aarch64.c (aarch64_build_constant): Fix incorrect
	truncation.

2014-01-15  Richard Biener  <rguenther@suse.de>

	PR rtl-optimization/59802
	* lcm.c (compute_available): Use inverted postorder to seed
	the initial worklist.

2014-01-15  Andreas Krebbel  <Andreas.Krebbel@de.ibm.com>

	PR target/59803
	* config/s390/s390.c (s390_preferred_reload_class): Don't return
	ADDR_REGS for invalid symrefs in non-PIC code.

2014-01-15  Jakub Jelinek  <jakub@redhat.com>

	PR other/58712
	* builtins.c (determine_block_size): Initialize *probable_max_size
	even if len_rtx is CONST_INT.

2014-01-14  Andrew Pinski  <apinski@cavium.com>

	* config/aarch64/aarch64-protos.h (tune_params): Add issue_rate.
	* config/aarch64/aarch64.c (generic_tunings): Add issue rate of 2.
	(cortexa53_tunings): Likewise.
	(aarch64_sched_issue_rate): New function.
	(TARGET_SCHED_ISSUE_RATE): Define.

2014-01-14  Vladimir Makarov  <vmakarov@redhat.com>

	* ira-costs.c (find_costs_and_classes): Add missed
	ira_init_register_move_cost_if_necessary.

2014-01-14  Vladimir Makarov  <vmakarov@redhat.com>

	PR target/59787
	* config/arm/arm.c (arm_coproc_mem_operand): Add lra_in_progress.

2014-01-14  H.J. Lu  <hongjiu.lu@intel.com>

	PR target/59794
	* config/i386/i386.c (type_natural_mode): Add a bool parameter
	to indicate if type is used for function return value.  Warn ABI
	change if the vector mode isn't available for function return value.
	(ix86_function_arg_advance): Pass false to type_natural_mode.
	(ix86_function_arg): Likewise.
	(ix86_gimplify_va_arg): Likewise.
	(function_arg_32): Don't warn ABI change.
	(ix86_function_value): Pass true to type_natural_mode.
	(ix86_return_in_memory): Likewise.
	(ix86_struct_value_rtx): Removed.
	(TARGET_STRUCT_VALUE_RTX): Likewise.

2014-01-14  Richard Sandiford  <rsandifo@linux.vnet.ibm.com>

	* jump.c (redirect_jump_2): Remove REG_CROSSING_JUMP notes when
	converting a conditional jump into a conditional return.

2014-01-14  Richard Biener  <rguenther@suse.de>

	PR tree-optimization/58921
	PR tree-optimization/59006
	* tree-vect-loop-manip.c (vect_loop_versioning): Remove code
	hoisting invariant stmts.
	* tree-vect-stmts.c (vectorizable_load): Insert the splat of
	invariant loads on the preheader edge if possible.

2014-01-14  Joey Ye  <joey.ye@arm.com>

	* doc/plugin.texi (Building GCC plugins): Update to C++.

2014-01-14  Kirill Yukhin  <kirill.yukhin@intel.com>

	* config/i386/avx512erintrin.h (_mm_rcp28_round_sd): New.
	(_mm_rcp28_round_ss): Ditto.
	(_mm_rsqrt28_round_sd): Ditto.
	(_mm_rsqrt28_round_ss): Ditto.
	(_mm_rcp28_sd): Ditto.
	(_mm_rcp28_ss): Ditto.
	(_mm_rsqrt28_sd): Ditto.
	(_mm_rsqrt28_ss): Ditto.
	* config/i386/avx512fintrin.h (_mm512_stream_load_si512): Ditto.
	* config/i386/i386-builtin-types.def (V8DI_FTYPE_PV8DI): Ditto.
	* config/i386/i386.c (IX86_BUILTIN_MOVNTDQA512): Ditto.
	(IX86_BUILTIN_RCP28SD): Ditto.
	(IX86_BUILTIN_RCP28SS): Ditto.
	(IX86_BUILTIN_RSQRT28SD): Ditto.
	(IX86_BUILTIN_RSQRT28SS): Ditto.
	(bdesc_special_args): Define __builtin_ia32_movntdqa512,
	__builtin_ia32_rcp28sd_round, __builtin_ia32_rcp28ss_round,
	__builtin_ia32_rsqrt28sd_round, __builtin_ia32_rsqrt28ss_round.
	(ix86_expand_special_args_builtin): Expand new FTYPE.
	* config/i386/sse.md (define_mode_attr "sse4_1_avx2"): Expand to V8DI.
	(srcp14<mode>): Make insn unary.
	(avx512f_vmscalef<mode><round_name>): Use substed predicate.
	(avx512f_sgetexp<mode><round_saeonly_name>): Ditto.
	(avx512f_rndscale<mode><round_saeonly_name>): Ditto.
	(<sse4_1_avx2>_movntdqa): Extend to 512 bits.
	(avx512er_exp2<mode><mask_name><round_saeonly_name>):
	Fix rounding: make it SAE only.
	(<mask_codefor>avx512er_rcp28<mode><mask_name><round_saeonly_name>):
	Ditto.
	(<mask_codefor>avx512er_rsqrt28<mode><mask_name><round_saeonly_name>):
	Ditto.
	(avx512er_vmrcp28<mode><round_saeonly_name>): Ditto.
	(avx512er_vmrsqrt28<mode><round_saeonly_name>): Ditto.
	(avx512f_getmant<mode><mask_name><round_saeonly_name>): Ditto.
	* config/i386/subst.md (round_saeonly_mask_scalar_operand3): Remove.
	(round_saeonly_mask_scalar_operand4): Ditto.
	(round_saeonly_mask_scalar_op3): Ditto.
	(round_saeonly_mask_scalar_op4): Ditto.

2014-01-13  Bill Schmidt  <wschmidt@linux.vnet.ibm.com>

	* config/rs6000/rs6000-c.c (altivec_resolve_overloaded_builtin):
	Implement -maltivec=be for vec_insert and vec_extract.

2014-01-10  DJ Delorie  <dj@redhat.com>

	* config/msp430/msp430.md (call_internal): Don't allow memory
	references with SP as the base register.
	(call_value_internal): Likewise.
	* config/msp430/constraints.md (Yc): New.  For memory references
	that don't use SP as a base register.

	* config/msp430/msp430.c (msp430_print_operand): Add 'J' to mean
	"an integer without a # prefix"
	* config/msp430/msp430.md (epilogue_helper): Use it.

2014-01-13  Jakub Jelinek  <jakub@redhat.com>

	PR target/59617
	* config/i386/i386.c (ix86_vectorize_builtin_gather): Uncomment
	AVX512F gather builtins.
	* tree-vect-stmts.c (vectorizable_mask_load_store): For now punt
	on gather decls with INTEGER_TYPE masktype.
	(vectorizable_load): For INTEGER_TYPE masktype, put the INTEGER_CST
	directly into the builtin rather than hoisting it before loop.

	PR tree-optimization/59387
	* tree-scalar-evolution.c: Include gimple-fold.h and gimplify-me.h.
	(scev_const_prop): If folded_casts and type has undefined overflow,
	use force_gimple_operand instead of force_gimple_operand_gsi and
	for each added stmt if it is assign with
	arith_code_with_undefined_signed_overflow, call
	rewrite_to_defined_overflow.
	* tree-ssa-loop-im.c: Don't include gimplify-me.h, include
	gimple-fold.h instead.
	(arith_code_with_undefined_signed_overflow,
	rewrite_to_defined_overflow): Moved to ...
	* gimple-fold.c (arith_code_with_undefined_signed_overflow,
	rewrite_to_defined_overflow): ... here.  No longer static.
	Include gimplify-me.h.
	* gimple-fold.h (arith_code_with_undefined_signed_overflow,
	rewrite_to_defined_overflow): New prototypes.

2014-01-13  Kyrylo Tkachov  <kyrylo.tkachov@arm.com>

	* config/arm/arm.h (MAX_CONDITIONAL_EXECUTE): Fix typo in description.

2014-01-13  Eric Botcazou  <ebotcazou@adacore.com>

	* builtins.c (get_object_alignment_2): Minor tweak.
	* tree-ssa-loop-ivopts.c (may_be_unaligned_p): Rewrite.

2014-01-13  Christian Bruel  <christian.bruel@st.com>

	* config/sh/sh-mem.cc (sh_expand_cmpnstr): Unroll small sizes and
	optimized non constant lengths.

2014-01-13  Jakub Jelinek  <jakub@redhat.com>

	PR libgomp/59194
	* omp-low.c (expand_omp_atomic_pipeline): Expand the initial
	load as __atomic_load_N if possible.

2014-01-11  David Edelsohn  <dje.gcc@gmail.com>

	* config/rs6000/rs6000.c (rs6000_expand_mtfsf_builtin): Remove
	target parameter.
	(rs6000_expand_builtin): Adjust call.

2014-01-11  David Edelsohn  <dje.gcc@gmail.com>

	PR target/58115
	* config/rs6000/rs6000.h (SWITCHABLE_TARGET): Define.
	* config/rs6000/rs6000.c: Include target-globals.h.
	(rs6000_set_current_function): Instead of doing target_reinit
	unconditionally, use save_target_globals_default_opts and
	restore_target_globals.

	* config/rs6000/rs6000-builtin.def (mffs, mtfsf): Add builtins for
	FPSCR.
	* config/rs6000/rs6000.c (rs6000_expand_mtfsf_builtin): New.
	(rs6000_expand_builtin): Handle mffs and mtfsf.
	(rs6000_init_builtins): Define mffs and mtfsf.
	* config/rs6000/rs6000.md (UNSPECV_MFFS, UNSPECV_MTFSF): New constants.
	(rs6000_mffs): New pattern.
	(rs6000_mtfsf): New pattern.

2014-01-11  Bin Cheng  <bin.cheng@arm.com>

	* tree-ssa-loop-ivopts.c (iv_ca_narrow): New parameter.
	Start narrowing with START.  Apply candidate-use pair
	and check overall cost in narrowing.
	(iv_ca_prune): Pass new argument.

2014-01-10  Jeff Law  <law@redhat.com>

	PR middle-end/59743
	* ree.c (combine_reaching_defs): Ensure the defining statement
	occurs before the extension when optimizing extensions with
	different source and destination hard registers.

2014-01-10  Jan Hubicka  <hubicka@ucw.cz>

	PR ipa/58585
	* ipa-devirt.c (build_type_inheritance_graph): Also add types of
	vtables into the type inheritance graph.

2014-01-10  Jakub Jelinek  <jakub@redhat.com>

	PR rtl-optimization/59754
	* ree.c (combine_reaching_defs): Disallow !SCALAR_INT_MODE_P
	modes in the REGNO != REGNO case.

2014-01-10  Bill Schmidt  <wschmidt@linux.vnet.ibm.com>

	* config/rs6000/rs6000-builtin.def: Fix pasto for VPKSDUS.

2014-01-10  Jakub Jelinek  <jakub@redhat.com>

	PR tree-optimization/59745
	* tree-predcom.c (tree_predictive_commoning_loop): Call
	free_affine_expand_cache if giving up because components is NULL.

	* target-globals.c (save_target_globals): Allocate < 4KB structs using
	GC in payload of target_globals struct instead of allocating them on
	the heap and the larger structs separately using GC.
	* target-globals.h (struct target_globals): Make regs, hard_regs,
	reload, expmed, ira, ira_int and lra_fields GTY((atomic)) instead
	of GTY((skip)) and change type to void *.
	(reset_target_globals): Cast loads from those fields to corresponding
	types.

2014-01-10  Steve Ellcey  <sellcey@mips.com>

	PR plugins/59335
	* Makefile.in (PLUGIN_HEADERS): Add gimplify.h, gimple-iterator.h,
	gimple-ssa.h, fold-const.h, tree-cfg.h, tree-into-ssa.h,
	tree-ssanames.h, print-tree.h, varasm.h, and context.h.

2014-01-10  Richard Earnshaw  <rearnsha@arm.com>

	PR target/59744
	* aarch64-modes.def (CC_Zmode): New flags mode.
	* aarch64.c (aarch64_select_cc_mode): Only allow NEG when the condition
	represents an equality.
	(aarch64_get_condition_code): Handle CC_Zmode.
	* aarch64.md (compare_neg<mode>): Restrict to equality operations.

2014-01-10  Andreas Krebbel  <Andreas.Krebbel@de.ibm.com>

	* config/s390/s390.c (s390_expand_tbegin): Remove jump over CC
	extraction in good case.

2014-01-10  Richard Biener  <rguenther@suse.de>

	PR tree-optimization/59374
	* tree-vect-slp.c (vect_slp_analyze_bb_1): Move dependence
	checking after SLP discovery.  Mark stmts not participating
	in any SLP instance properly.

2014-01-10  Kyrylo Tkachov  <kyrylo.tkachov@arm.com>

	* config/arm/arm.c (arm_new_rtx_costs): Use destination mode
	when handling a SET rtx.

2014-01-10  Kyrylo Tkachov  <kyrylo.tkachov@arm.com>

	* config/arm/arm-cores.def (cortex-a53): Specify FL_CRC32.
	(cortex-a57): Likewise.
	(cortex-a57.cortex-a53): Likewise. Remove redundant flags.

2014-01-10  Kyrylo Tkachov  <kyrylo.tkachov@arm.com>

	* config/arm/arm.c (arm_init_iwmmxt_builtins): Skip
	non-iwmmxt builtins.

2014-01-10  Jan Hubicka  <hubicka@ucw.cz>

	PR ipa/58252
	PR ipa/59226
	* ipa-devirt.c record_target_from_binfo): Take as argument
	stack of binfos and lookup matching one for virtual inheritance.
	(possible_polymorphic_call_targets_1): Update.

2014-01-10  Huacai Chen  <chenhc@lemote.com>

	* config/mips/driver-native.c (host_detect_local_cpu): Handle new
	kernel strings for Loongson-2E/2F/3A.

2014-01-10  Jakub Jelinek  <jakub@redhat.com>

	PR middle-end/59670
	* tree-vect-data-refs.c (vect_analyze_data_refs): Check
	is_gimple_call before calling gimple_call_internal_p.

2014-01-09  Steve Ellcey  <sellcey@mips.com>

	* Makefile.in (TREE_FLOW_H): Remove.
	(TREE_SSA_H): Add file names from tree-flow.h.
	* doc/tree-ssa.texi (Annotations): Remove reference to tree-flow.h
	* tree.h: Remove tree-flow.h reference.
	* hash-table.h: Remove tree-flow.h reference.
	* tree-ssa-loop-niter.c (dump_affine_iv): Replace tree-flow.h
	reference with tree-ssa-loop.h.

2014-01-09  Bill Schmidt  <wschmidt@linux.vnet.ibm.com>

	* doc/invoke.texi: Add -maltivec={be,le} options, and document
	default element-order behavior for -maltivec.
	* config/rs6000/rs6000.opt: Add -maltivec={be,le} options.
	* config/rs6000/rs6000.c (rs6000_option_override_internal): Ensure
	that -maltivec={le,be} implies -maltivec; disallow -maltivec=le
	when targeting big endian, at least for now.
	* config/rs6000/rs6000.h: Add #define of VECTOR_ELT_ORDER_BIG.

2014-01-09  Jakub Jelinek  <jakub@redhat.com>

	PR middle-end/47735
	* cfgexpand.c (expand_one_var): For SSA_NAMEs, if the underlying
	var satisfies use_register_for_decl, just take into account type
	alignment, rather than decl alignment.

	PR tree-optimization/59622
	* gimple-fold.c (gimple_fold_call): Fix a typo in message.  For
	__builtin_unreachable replace the OBJ_TYPE_REF call with a call to
	__builtin_unreachable and add if needed a setter of the lhs SSA_NAME.
	Don't devirtualize for inplace at all.  For targets.length () == 1,
	if the call is noreturn and cfun isn't in SSA form yet, clear lhs.

2014-01-09  H.J. Lu  <hongjiu.lu@intel.com>

	* config/i386/i386.md (cpu): Remove the unused btver1.

2014-01-09  H.J. Lu  <hongjiu.lu@intel.com>

	* gdbasan.in: Put a breakpoint on __sanitizer::Report.

2014-01-09  Jakub Jelinek  <jakub@redhat.com>

	PR target/58115
	* tree-core.h (struct target_globals): New forward declaration.
	(struct tree_target_option): Add globals field.
	* tree.h (TREE_TARGET_GLOBALS): Define.
	(prepare_target_option_nodes_for_pch): New prototype.
	* target-globals.h (struct target_globals): Define even if
	!SWITCHABLE_TARGET.
	* tree.c (prepare_target_option_node_for_pch,
	prepare_target_option_nodes_for_pch): New functions.
	* config/i386/i386.h (SWITCHABLE_TARGET): Define.
	* config/i386/i386.c: Include target-globals.h.
	(ix86_set_current_function): Instead of doing target_reinit
	unconditionally, use save_target_globals_default_opts and
	restore_target_globals.

2014-01-09  Richard Biener  <rguenther@suse.de>

	PR tree-optimization/59715
	* tree-cfg.h (split_critical_edges): Declare.
	* tree-cfg.c (split_critical_edges): Export.
	* tree-ssa-sink.c (execute_sink_code): Split critical edges.

2014-01-09  Max Ostapenko  <m.ostapenko@partner.samsung.com>

	* cfgexpand.c (expand_stack_vars): Optionally disable
	asan stack protection.
	(expand_used_vars): Likewise.
	(partition_stack_vars): Likewise.
	* asan.c (asan_emit_stack_protection): Optionally disable
	after return stack usage.
	(instrument_derefs): Optionally disable memory access instrumentation.
	(instrument_builtin_call): Likewise.
	(instrument_strlen_call): Likewise.
	(asan_protect_global): Optionally disable global variables protection.
	* doc/invoke.texi: Added doc for new options.
	* params.def: Added new options.
	* params.h: Likewise.

2014-01-09  Jakub Jelinek  <jakub@redhat.com>

	PR rtl-optimization/59724
	* ifcvt.c (cond_exec_process_if_block): Don't call
	flow_find_head_matching_sequence with 0 longest_match.
	* cfgcleanup.c (flow_find_head_matching_sequence): Count even
	non-active insns if !stop_after.
	(try_head_merge_bb): Revert 2014-01-07 changes.

2014-01-08  Jeff Law  <law@redhat.com>

	* ree.c (get_sub_rtx): New function, extracted from...
	(merge_def_and_ext): Here.
	(combine_reaching_defs): Use get_sub_rtx.

2014-01-08  Eric Botcazou  <ebotcazou@adacore.com>

	* cgraph.h (varpool_variable_node): Do not choke on null node.

2014-01-08  Catherine Moore  <clm@codesourcery.com>

	* config/mips/mips.md (simple_return): Attempt to use JRC
	for microMIPS.
	* config/mips/mips.h (MIPS_CALL): Attempt to use JALS for microMIPS.

2014-01-08  Richard Sandiford  <rdsandiford@googlemail.com>

	PR rtl-optimization/59137
	* reorg.c (steal_delay_list_from_target): Call update_block for
	elided insns.
	(steal_delay_list_from_fallthrough, relax_delay_slots): Likewise.

2014-01-08  Bill Schmidt  <wschmidt@linux.vnet.ibm.com>

	* config/rs6000/rs6000-c.c (altivec_overloaded_builtins): Remove
	two duplicate entries.

2014-01-08  Richard Sandiford  <rdsandiford@googlemail.com>

	Revert:
	2012-10-07  Richard Sandiford  <rdsandiford@googlemail.com>

	* config/mips/mips.c (mips_truncated_op_cost): New function.
	(mips_rtx_costs): Adjust test for BADDU.
	* config/mips/mips.md (*baddu_di<mode>): Push truncates to operands.

	2012-10-02  Richard Sandiford  <rdsandiford@googlemail.com>

	* config/mips/mips.md (*baddu_si_eb, *baddu_si_el): Merge into...
	(*baddu_si): ...this new pattern.

2014-01-08  Jakub Jelinek  <jakub@redhat.com>

	PR ipa/59722
	* ipa-prop.c (ipa_analyze_params_uses): Ignore uses in debug stmts.

2014-01-08  Bernd Edlinger  <bernd.edlinger@hotmail.de>

	PR middle-end/57748
	* expr.h (expand_expr_real, expand_expr_real_1): Add new parameter
	inner_reference_p.
	(expand_expr, expand_normal): Adjust.
	* expr.c (expand_expr_real, expand_expr_real_1): Add new parameter
	inner_reference_p. Use inner_reference_p to expand inner references.
	(store_expr): Adjust.
	* cfgexpand.c (expand_call_stmt): Adjust.

2014-01-08  Rong Xu  <xur@google.com>

	* gcov-io.c (gcov_var): Move from gcov-io.h.
	(gcov_position): Ditto.
	(gcov_is_error): Ditto.
	(gcov_rewrite): Ditto.
	* gcov-io.h: Refactor. Move gcov_var to gcov-io.h, and libgcov
	only part to libgcc/libgcov.h.

2014-01-08  Marek Polacek  <polacek@redhat.com>

	PR middle-end/59669
	* omp-low.c (simd_clone_adjust): Don't crash if def is NULL.

2014-01-08  Marek Polacek  <polacek@redhat.com>

	PR sanitizer/59667
	* ubsan.c (ubsan_type_descriptor): Call strip_array_types on type2.

2014-01-08  Jakub Jelinek  <jakub@redhat.com>

	PR rtl-optimization/59649
	* stor-layout.c (get_mode_bounds): For BImode return
	0 and STORE_FLAG_VALUE.

2014-01-08  Richard Biener  <rguenther@suse.de>

	PR middle-end/59630
	* gimple.h (is_gimple_builtin_call): Remove.
	(gimple_builtin_call_types_compatible_p): New.
	(gimple_call_builtin_p): New overload.
	* gimple.c (is_gimple_builtin_call): Remove.
	(validate_call): Rename to ...
	(gimple_builtin_call_types_compatible_p): ... this and export.  Also
	check return types.
	(validate_type): New static function.
	(gimple_call_builtin_p): New overload and adjust.
	* gimple-fold.c (gimple_fold_builtin): Fold the return value.
	(gimple_fold_call): Likewise.  Use gimple_call_builtin_p.
	(gimple_fold_stmt_to_constant_1): Likewise.
	* tsan.c (instrument_gimple): Use gimple_call_builtin_p.

2014-01-08  Richard Biener  <rguenther@suse.de>

	PR middle-end/59471
	* gimplify.c (gimplify_expr): Gimplify register-register type
	VIEW_CONVERT_EXPRs to separate stmts.

2014-01-07  Jeff Law  <law@redhat.com>

	PR middle-end/53623
	* ree.c (combine_set_extension): Handle case where source
	and destination registers in an extension insn are different.
	(combine_reaching_defs): Allow source and destination registers
	in extension to be different under limited circumstances.
	(add_removable_extension): Remove restriction that the
	source and destination registers in the extension are the same.
	(find_and_remove_re): Emit a copy from the extension's
	destination to its source after the defining insn if
	the source and destination registers are different.

	PR middle-end/59285
	* ifcvt.c (merge_if_block): If we are merging a block with more than
	one successor with a block with no successors, remove any BARRIER
	after the second block.

2014-01-07  Dan Xio Qiang  <ziyan01@163.com>

	* hw-doloop.c (reorg_loops): Release the bitmap obstack.

2014-01-07  John David Anglin  <danglin@gcc.gnu.org>

	PR target/59652
	* config/pa/pa.c (pa_legitimate_address_p): Return false before reload
	for 14-bit register offsets when INT14_OK_STRICT is false.

2014-01-07  Roland Stigge  <stigge@antcom.de>
	    Michael Meissner  <meissner@linux.vnet.ibm.com>

	PR 57386/target
	* config/rs6000/rs6000.c (rs6000_legitimate_offset_address_p):
	Only check TFmode for SPE constants.  Don't check TImode or TDmode.

2014-01-07  James Greenhalgh  <james.greenhalgh@arm.com>

	* config/aarch64/aarch64-elf.h (ASM_SPEC): Remove identity spec for
	-mcpu.

2014-01-07  Yufeng Zhang  <yufeng.zhang@arm.com>

	* config/arm/arm.c (arm_expand_neon_args): Call expand_expr
	with EXPAND_MEMORY for NEON_ARG_MEMORY; check if the returned
	rtx is const0_rtx or not.

2014-01-07  Richard Sandiford  <rdsandiford@googlemail.com>

	PR target/58115
	* target-globals.c (save_target_globals): Remove this_fn_optab
	handling.
	* toplev.c: Include optabs.h.
	(target_reinit): Temporarily restore the global options if another
	set of options are in force.

2014-01-07  Jakub Jelinek  <jakub@redhat.com>

	PR rtl-optimization/58668
	* cfgcleanup.c (flow_find_cross_jump): Don't count
	any jumps if dir_p is NULL.  Remove p1 variable, use active_insn_p
	to determine what is counted.
	(flow_find_head_matching_sequence): Use active_insn_p to determine
	what is counted.
	(try_head_merge_bb): Adjust for the flow_find_head_matching_sequence
	counting change.
	* ifcvt.c (count_bb_insns): Use active_insn_p && !JUMP_P to
	determine what is counted.

	PR tree-optimization/59643
	* tree-predcom.c (split_data_refs_to_components): If one dr is
	read and one write, determine_offset fails and the write isn't
	in the bad component, just put the read into the bad component.

2014-01-07  Mike Stump  <mikestump@comcast.net>
	    Jakub Jelinek  <jakub@redhat.com>

	PR pch/59436
	* tree-core.h (struct tree_optimization_option): Change optabs
	type from unsigned char * to void *.
	* optabs.c (init_tree_optimization_optabs): Adjust
	TREE_OPTIMIZATION_OPTABS initialization.

2014-01-06  Jakub Jelinek  <jakub@redhat.com>

	PR target/59644
	* config/i386/i386.h (struct machine_function): Add
	no_drap_save_restore field.
	* config/i386/i386.c (ix86_save_reg): Use
	!cfun->machine->no_drap_save_restore instead of
	crtl->stack_realign_needed.
	(ix86_finalize_stack_realign_flags): Don't clear drap_reg unless
	this function clears frame_pointer_needed.  Set
	cfun->machine->no_drap_save_restore if clearing frame_pointer_needed
	and DRAP reg is needed.

2014-01-06  Marek Polacek  <polacek@redhat.com>

	PR c/57773
	* doc/implement-c.texi: Mention that other integer types are
	permitted as bit-field types in strictly conforming mode.

2014-01-06  Felix Yang  <fei.yang0953@gmail.com>

	* modulo-sched.c (schedule_reg_moves): Clear distance1_uses if it
	is newly allocated.

2014-01-06  Richard Earnshaw  <rearnsha@arm.com>

	* aarch64.c (aarch64_rtx_costs): Fix cost calculation for MADD.

2014-01-06  Martin Jambor  <mjambor@suse.cz>

	PR ipa/59008
	* ipa-cp.c (ipcp_discover_new_direct_edges): Changed param_index type
	to int.
	* ipa-prop.c (ipa_print_node_params): Fix indentation.

2014-01-06  Eric Botcazou  <ebotcazou@adacore.com>

	PR debug/59350
	PR debug/59510
	* var-tracking.c (add_stores): Preserve the value of the source even if
	we don't record the store.

2014-01-06  Terry Guo  <terry.guo@arm.com>

	* config.gcc (arm*-*-*): Check --with-arch against arm-arches.def.

2014-01-05  Iain Sandoe  <iain@codesourcery.com>

	PR bootstrap/59541
	* config/darwin.c (darwin_function_section): Adjust return values to
	correspond to optimisation changes made in r206070.

2014-01-05  Uros Bizjak  <ubizjak@gmail.com>

	* config/i386/i386.c (ix86_data_alignment): Calculate max_align
	from prefetch_block tune setting.
	(nocona_cost): Correct size of prefetch block to 64.

2014-01-04  Eric Botcazou  <ebotcazou@adacore.com>

	* config/arm/arm.c (arm_get_frame_offsets): Revamp long lines.
	(arm_expand_epilogue_apcs_frame): Take into account the number of bytes
	used to save the static chain register in the computation of the offset
	from which the FP registers need to be restored.

2014-01-04  Jakub Jelinek  <jakub@redhat.com>

	PR tree-optimization/59519
	* tree-vect-loop-manip.c (slpeel_update_phi_nodes_for_guard1): Don't
	ICE if get_current_def (current_new_name) is already non-NULL, as long
	as it is a phi result of some other phi in *new_exit_bb that has
	the same argument.

	* config/i386/sse.md (avx512f_load<mode>_mask): Emit vmovup{s,d}
	or vmovdqu* for misaligned_operand.
	(<sse>_loadu<ssemodesuffix><avxsizesuffix><mask_name>,
	<sse2_avx_avx512f>_loaddqu<mode><mask_name>): Handle <mask_applied>.
	* config/i386/i386.c (ix86_expand_special_args_builtin): Set
	aligned_mem for AVX512F masked aligned load and store builtins and for
	non-temporal moves.

2014-01-03  Bingfeng Mei  <bmei@broadcom.com>

	PR tree-optimization/59651
	* tree-vect-loop-manip.c (vect_create_cond_for_alias_checks):
	Address	range for negative step should be added by TYPE_SIZE_UNIT.

2014-01-03  Andreas Schwab  <schwab@linux-m68k.org>

	* config/m68k/m68k.c (handle_move_double): Handle pushes with
	overlapping registers also for registers other than the stack pointer.

2014-01-03  Marek Polacek  <polacek@redhat.com>

	PR other/59661
	* doc/extend.texi: Fix the return value of __builtin_FUNCTION and
	__builtin_FILE.

2014-01-03  Jakub Jelinek  <jakub@redhat.com>

	PR target/59625
	* config/i386/i386.c (ix86_avoid_jump_mispredicts): Don't consider
	asm goto as jump.

	* config/i386/i386.md (MODE_SIZE): New mode attribute.
	(push splitter): Use <P:MODE_SIZE> instead of
	GET_MODE_SIZE (<P:MODE>mode).
	(lea splitter): Use <MODE_SIZE> instead of GET_MODE_SIZE (<MODE>mode).
	(mov -1, reg peephole2): Likewise.
	* config/i386/sse.md (*mov<mode>_internal,
	<sse>_storeu<ssemodesuffix><avxsizesuffix>,
	<sse2_avx_avx512f>_storedqu<mode>, <sse>_andnot<mode>3,
	*<code><mode>3, *andnot<mode>3<mask_name>,
	<mask_codefor><code><mode>3<mask_name>): Likewise.
	* config/i386/subst.md (mask_mode512bit_condition,
	sd_mask_mode512bit_condition): Likewise.

2014-01-02  Xinliang David Li  <davidxl@google.com>

	PR tree-optimization/59303
	* tree-ssa-uninit.c (is_use_properly_guarded): Main cleanup.
	(dump_predicates): Better output format.
	(pred_equal_p): New function.
	(is_neq_relop_p): Ditto.
	(is_neq_zero_form_p): Ditto.
	(pred_expr_equal_p): Ditto.
	(pred_neg_p): Ditto.
	(simplify_pred): Ditto.
	(simplify_preds_2): Ditto.
	(simplify_preds_3): Ditto.
	(simplify_preds_4): Ditto.
	(simplify_preds): Ditto.
	(push_pred): Ditto.
	(push_to_worklist): Ditto.
	(get_pred_info_from_cmp): Ditto.
	(is_degenerated_phi): Ditto.
	(normalize_one_pred_1): Ditto.
	(normalize_one_pred): Ditto.
	(normalize_one_pred_chain): Ditto.
	(normalize_preds): Ditto.
	(normalize_cond_1): Remove function.
	(normalize_cond): Ditto.
	(is_gcond_subset_of): Ditto.
	(is_subset_of_any): Ditto.
	(is_or_set_subset_of): Ditto.
	(is_and_set_subset_of): Ditto.
	(is_norm_cond_subset_of): Ditto.
	(pred_chain_length_cmp): Ditto.
	(convert_control_dep_chain_into_preds): Type change.
	(find_predicates): Ditto.
	(find_def_preds): Ditto.
	(destroy_predicates_vecs): Ditto.
	(find_matching_predicates_in_rest_chains): Ditto.
	(use_pred_not_overlap_with_undef_path_pred): Ditto.
	(is_pred_expr_subset): Ditto.
	(is_pred_chain_subset_of): Ditto.
	(is_included_in): Ditto.
	(is_superset_of): Ditto.

2014-01-02  Richard Sandiford  <rdsandiford@googlemail.com>

	Update copyright years.

2014-01-02  Richard Sandiford  <rdsandiford@googlemail.com>

	* common/config/arc/arc-common.c, config/arc/arc-modes.def,
	config/arc/arc-protos.h, config/arc/arc.c, config/arc/arc.h,
	config/arc/arc.md, config/arc/arc.opt,
	config/arm/arm_neon_builtins.def, config/arm/crypto.def,
	config/i386/avx512cdintrin.h, config/i386/avx512erintrin.h,
	config/i386/avx512fintrin.h, config/i386/avx512pfintrin.h,
	config/i386/btver2.md, config/i386/shaintrin.h, config/i386/slm.md,
	config/linux-protos.h, config/linux.c, config/winnt-c.c,
	diagnostic-color.c, diagnostic-color.h, gimple-ssa-isolate-paths.c,
	vtable-verify.c, vtable-verify.h: Use the standard form for the
	copyright notice.

2014-01-02  Tobias Burnus  <burnus@net-b.de>

	* gcc.c (process_command): Update copyright notice dates.
	* gcov-dump.c: Ditto.
	* gcov.c: Ditto.
	* doc/cpp.texi: Bump @copying's copyright year.
	* doc/cppinternals.texi: Ditto.
	* doc/gcc.texi: Ditto.
	* doc/gccint.texi: Ditto.
	* doc/gcov.texi: Ditto.
	* doc/install.texi: Ditto.
	* doc/invoke.texi: Ditto.

2014-01-01  Jan-Benedict Glaw  <jbglaw@lug-owl.de>

	* config/nios2/nios2.h (BITS_PER_UNIT): Don't define it.

2014-01-01  Jakub Jelinek  <jakub@redhat.com>

	* config/i386/sse.md (*mov<mode>_internal): Guard
	EXT_REX_SSE_REGNO_P (REGNO ()) uses with REG_P.

	PR rtl-optimization/59647
	* cse.c (cse_process_notes_1): Don't substitute negative VOIDmode
	new_rtx into UNSIGNED_FLOAT rtxes.

Copyright (C) 2014 Free Software Foundation, Inc.

Copying and distribution of this file, with or without modification,
are permitted in any medium without royalty provided the copyright
notice and this notice are preserved.<|MERGE_RESOLUTION|>--- conflicted
+++ resolved
@@ -1,4 +1,21 @@
-<<<<<<< HEAD
+2015-10-15  Peter Bergner  <bergner@vnet.ibm.com>
+
+	Backport from mainline
+	2015-10-14  Peter Bergner  <bergner@vnet.ibm.com>
+		    Torvald Riegel  <triegel@redhat.com>
+
+	PR target/67281
+	* config/rs6000/htm.md (UNSPEC_HTM_FENCE): New.
+	(tabort, tabort<wd>c, tabort<wd>ci, tbegin, tcheck, tend,
+	trechkpt, treclaim, tsr, ttest): Rename define_insns from this...
+	(*tabort, *tabort<wd>c, *tabort<wd>ci, *tbegin, *tcheck, *tend,
+	*trechkpt, *treclaim, *tsr, *ttest): ...to this.  Add memory barrier.
+	(tabort, tabort<wd>c, tabort<wd>ci, tbegin, tcheck, tend,
+	trechkpt, treclaim, tsr, ttest): New define_expands.
+	* config/rs6000/rs6000-c.c (rs6000_target_modify_macros): Define
+	__TM_FENCE__ for htm.
+	* doc/extend.texi: Update documentation for htm builtins.
+
 2015-10-12  Richard Biener  <rguenther@suse.de>
 
 	Backport from mainline
@@ -24,25 +41,6 @@
 	isl_options_set_schedule_serialize_sccs.
 	* graphite-poly.h (isl_stat, isl_stat_ok): Define fallbacks
 	if not HAVE_ISL_OPTIONS_SET_SCHEDULE_SERIALIZE_SCCS.
-=======
-2015-10-15  Peter Bergner  <bergner@vnet.ibm.com>
-
-	Backport from mainline
-	2015-10-14  Peter Bergner  <bergner@vnet.ibm.com>
-		    Torvald Riegel  <triegel@redhat.com>
-
-	PR target/67281
-	* config/rs6000/htm.md (UNSPEC_HTM_FENCE): New.
-	(tabort, tabort<wd>c, tabort<wd>ci, tbegin, tcheck, tend,
-	trechkpt, treclaim, tsr, ttest): Rename define_insns from this...
-	(*tabort, *tabort<wd>c, *tabort<wd>ci, *tbegin, *tcheck, *tend,
-	*trechkpt, *treclaim, *tsr, *ttest): ...to this.  Add memory barrier.
-	(tabort, tabort<wd>c, tabort<wd>ci, tbegin, tcheck, tend,
-	trechkpt, treclaim, tsr, ttest): New define_expands.
-	* config/rs6000/rs6000-c.c (rs6000_target_modify_macros): Define
-	__TM_FENCE__ for htm.
-	* doc/extend.texi: Update documentation for htm builtins.
->>>>>>> d25e17f1
 
 2015-10-02  Kyrylo Tkachov  <kyrylo.tkachov@arm.com>
 
