--- conflicted
+++ resolved
@@ -2254,11 +2254,7 @@
 Use the bfd linker instead of the default linker
 
 fuse-ld=gold
-<<<<<<< HEAD
-Common Negative(fuse-ld=mcld)
-=======
 Common Driver Negative(fuse-ld=bfd)
->>>>>>> 7ac79e02
 Use the gold linker instead of the default linker
 
 fuse-ld=mcld
