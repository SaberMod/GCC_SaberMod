<<<<<<< HEAD
2014-08-18 Roman Gareev  <gareevroman@gmail.com>

	* cloog.m4: Remove the path to isllibs from clooglibs.
	* isl.m4: Add paths to islinc, isllibs.
=======
2014-10-30  Release Manager

	* GCC 4.9.2 released.

2014-07-26  Uros Bizjak  <ubizjak@gmail.com>

	PR target/47230
	* mh-alpha-linux: New file.
>>>>>>> a5240361

2014-07-16  Release Manager

	* GCC 4.9.1 released.

2014-04-22  Release Manager

	* GCC 4.9.0 released.

2013-11-29  Marek Polacek  <polacek@redhat.com>

	* bootstrap-ubsan.mk (POSTSTAGE1_LDFLAGS): Remove -lpthread -ldl.
	Add -B$$r/prev-$(TARGET_SUBDIR)/libsanitizer/.

2013-11-29  H.J. Lu  <hongjiu.lu@intel.com>

	* bootstrap-asan.mk (POSTSTAGE1_LDFLAGS): Add
	-B$$r/prev-$(TARGET_SUBDIR)/libsanitizer/.

2013-11-19  Marek Polacek  <polacek@redhat.com>

	* bootstrap-ubsan.mk (POSTSTAGE1_LDFLAGS): Add -ldl.

2013-11-18  Jan Hubicka  <jh@suse.cz>

	* bootstrap-lto.mk: Use -ffat-lto-objects.

2013-11-15  Andreas Schwab  <schwab@linux-m68k.org>

	* picflag.m4 (m68k-*-*): Use default PIC flag.

2013-09-29  Iain Sandoe  <iain@codesourcery.com>

	* mh-darwin (BOOT_CFLAGS): Only add -mdynamic-no-pic for m32 hosts.
	(STAGE1_CFLAGS, STAGE1_LDFLAGS): New.
	Fix over-length lines and amend comments.

2013-08-30  Marek Polacek  <polacek@redhat.com>

	* bootstrap-ubsan.mk: New.

2013-03-27  Kai Tietz  <ktietz@redhat.com>

	* dfp.m4: Add support for cygwin x64 target.
	* picflag.m4: Likewise.

2013-02-25  H.J. Lu  <hongjiu.lu@intel.com>

	* bootstrap-asan.mk (POSTSTAGE1_LDFLAGS): Add
	-B$$r/prev-$(TARGET_SUBDIR)/libsanitizer/asan/.

2013-01-23  Shenghou Ma  <minux.ma@gmail.com>

	* isl.m4: don't echo $CFLAGS for ISL_CHECK_VERSION.

2013-01-15  Richard Biener  <rguenther@suse.de>

	PR other/55973
	* isl.m4 (ISL_INIT_FLAGS): Warn about disabled version check
	for in-tree build.
	(ISL_CHECK_VERSION): Do not use AC_CACHE_CHECK.
	* cloog.m4 (CLOOG_INIT_FLAGS): Disable version check for
	in-tree build and warn about that.
	(CLOOG_CHECK_VERSION): Do not use AC_CACHE_CHECK.

2013-01-07  H.J. Lu  <hongjiu.lu@intel.com>

	* libstdc++-raw-cxx.m4 (GCC_LIBSTDCXX_RAW_CXX_FLAGS): Remove
	"-I" from LIBSTDCXX_RAW_CXX_LDFLAGS.

2012-12-12  H.J. Lu  <hongjiu.lu@intel.com>

	* libstdc++-raw-cxx.m4 (GCC_LIBSTDCXX_RAW_CXX_FLAGS): Also
	AC_SUBST LIBSTDCXX_RAW_CXX_LDFLAGS.

2012-12-11  H.J. Lu  <hongjiu.lu@intel.com>

	PR sanitizer/55533
	* libstdc++-raw-cxx.m4: New file.

2012-11-28  H.J. Lu  <hongjiu.lu@intel.com>

	* bootstrap-asan.mk: New file.

2012-11-04  Thomas Schwinge  <thomas@codesourcery.com>

	* dfp.m4 (enable_decimal_float): Enable for i?86*-*-gnu*.

2012-10-15  Pavel Chupin  <pavel.v.chupin@intel.com>

	* gthr.m4: New. Define GCC_AC_THREAD_HEADER.

2012-09-19  Steve Ellcey  <sellcey@mips.com>

	* mt-sde: Change -mcode-xonly to -mcode-readable=pcrel.

2012-09-03  Richard Guenther  <rguenther@suse.de>

	PR bootstrap/54138
	* config/cloog.m4: Adjust for toplevel reorg.
	* config/isl.m4: Adjust.

2012-08-26  Art Haas <ahaas@impactweather.com>

	* cloog.m4 (CLOOG_INIT_FLAGS): Use = instead of == in test.

2012-07-04  Tristan Gingold  <gingold@adacore.com>

	* isl.m4 (ISL_CHECK_VERSION): Set to yes if cross-compiling.
	Fix comments.

2012-07-03  Richard Guenther  <rguenther@suse.de>

	* cloog.m4: Remove debugging print.

2012-07-03  Rainer Orth  <ro@CeBiTec.Uni-Bielefeld.DE>

	* isl.m4 (ISL_CHECK_VERSION): Add -lisl to LIBS, not LDFLAGS.

2012-07-02  Richard Guenther  <rguenther@suse.de>

	* isl.m4 (_ISL_CHECK_CT_PROG): Omit main function header/footer.
	Fix version test. 

2012-07-02  Richard Guenther  <rguenther@suse.de>
	Michael Matz  <matz@suse.de>
	Tobias Grosser <tobias@grosser.es>
	Sebastian Pop <sebpop@gmail.com>

	* cloog.m4: Set up to work against ISL only.
	* isl.m4: New file.

2012-05-29  Joseph Myers  <joseph@codesourcery.com>

	* mt-sde: Fix typos.
	* stdint.m4: Fix typos.
	* tcl.m4: Fix typos.

2012-05-03  Olivier Hainque  <hainque@adacore.com>

	* mh-ppc-aix (LDFLAGS): Quote $(CC).

2012-04-03  Tristan Gingold  <gingold@adacore.com>

	* mmap.m4: Use *vms* instead of vms*.

2012-04-02  Tristan Gingold  <gingold@adacore.com>

	* math.m4 (GCC_CHECK_MATH_FUNC): Remove if-present
	argument.  Define the variable.

2012-03-26  Tristan Gingold  <gingold@adacore.com>

	* math.m4: New file.

2012-03-12  Rainer Orth  <ro@CeBiTec.Uni-Bielefeld.DE>

	* weakref.m4 (GCC_CHECK_ELF_STYLE_WEAKREF): Remove
	alpha*-dec-osf*.

2012-01-22  Douglas B Rupp  <rupp@gnat.com>

	* config/mh-interix: Remove as unneeded.
	* config/picflag.m4 (i[[34567]]86-*-interix3*):
        Change triplet to i[[34567]]86-*-interix[[3-9]]*.

2012-01-04  Andreas Krebbel  <Andreas.Krebbel@de.ibm.com>

	PR bootstrap/51734
	* picflag.m4: Remove s390 case statement.

2011-12-20  Andreas Schwab  <schwab@linux-m68k.org>

	* warnings.m4 (ACX_PROG_CC_WARNING_OPTS): Avoid leading dash in
	expr call.

2011-12-19  Andreas Schwab  <schwab@linux-m68k.org>

	PR bootstrap/51388
	* warnings.m4 (ACX_PROG_CC_WARNING_OPTS)
	(ACX_PROG_CC_WARNING_ALMOST_PEDANTIC): Run the test without the
	no- prefix.

2011-12-18  Eric Botcazou  <ebotcazou@adacore.com>

	* acx.m4 (Test for GNAT): Update comment and add quotes in final test.

2011-11-22  Iain Sandoe  <iains@gcc.gnu.org>

	* weakref.m4: New file.

2011-11-09  Richard Henderson  <rth@redhat.com>

	* asmcfi.m4: New file.

2011-11-02  Rainer Orth  <ro@CeBiTec.Uni-Bielefeld.DE>

	* mh-interix (LIBGCC2_DEBUG_CFLAGS): Remove.

2011-08-22  Rainer Orth  <ro@CeBiTec.Uni-Bielefeld.DE>

	* picflag.m4: New file.

2011-07-18  Rainer Orth  <ro@CeBiTec.Uni-Bielefeld.DE>

	* elf.m4 (target_elf): Remove *-netware*.

2011-07-06  Uros Bizjak  <ubizjak@gmail.com>

	* mt-alphaieee (GOCFLAGS_FOR_TARGET): Add -mieee.

2011-06-15  Mike Stump  <mikestump@comcast.net>

	PR target/49461
	* mh-darwin: Turn off -pie on darwin11 and later.

2011-04-20  Eric Botcazou  <ebotcazou@adacore.com>

	* bootstrap-lto.mk: Remove obsolete requirement.

2011-03-24  Paolo Bonzini  <pbonzini@redhat.com>

	* mt-mep: Remove, obsolete.
	* mt-netware: Remove, obsolete.
	* mt-wince: Remove, obsolete.
	* mt-v810: Remove, unused.

2011-03-24  Paolo Bonzini  <bonzini@gnu.org>

	* mh-x86omitfp: Remove.

2011-03-24  Paolo Bonzini  <bonzini@gnu.org>

	* mh-cygwin: Remove obsolete variables and dependencies.

2011-03-24  Paolo Bonzini  <bonzini@gnu.org>

	* mh-sysv4: Remove.
	* mh-solaris: Remove.

2011-03-24  Paolo Bonzini  <bonzini@gnu.org>

	* mh-sysv4: Remove AR_CFLAGS.

2011-03-24  Joseph Myers  <joseph@codesourcery.com>

	* mh-cxux, mh-decstation, mh-dgux386, mh-lynxrs6k, mh-ncr3000,
	mh-necv4, mh-sco, mh-sysv5: Remove.

2011-03-05  Ralf Wildenhues  <Ralf.Wildenhues@gmx.de>
	    Eric Blake  <eblake@redhat.com>

	* override.m4: Error out if a buggy M4 was detected, to
	avoid spurious diffs in generated files.

2011-01-25  Jakub Jelinek  <jakub@redhat.com>

	* cloog.m4 (CLOOG_REQUESTED): Use $2 if --without-cloog.

2011-01-10  Jan Hubicka  <jh@suse.cz>

	* bootstrap-lto.mk: -fuse-linker-plugin is default now;
	pass -fno-lto to STAGEprofile.

2010-12-06  Dave Korn  <dave.korn.cygwin@gmail.com>

	PR target/40125
	PR lto/46695
	* lthostflags.m4: New file.
	(ACX_LT_HOST_FLAGS): Define.

2010-12-02  Dave Korn  <dave.korn.cygwin@gmail.com>

	* mh-cygwin (LDFLAGS): Turn up stack allocation to 12MB.
	(BOOT_LDFLAGS): Add matching stack size flag.
	* mh-mingw (LDFLAGS): Likewise.
	(BOOT_LDFLAGS): Likewise.

2010-11-27  Eric Botcazou  <ebotcazou@adacore.com>

	* bootstrap-lto.mk (BOOT_ADAFLAGS): Delete.

2010-11-19  Tobias Grosser  <grosser@fim.uni-passau.de>

	* cloog.m4: Use AS_HELP_STRING and fix help formatting.

2010-11-15  Andreas Schwab  <schwab@redhat.com>

	* cloog.m4 (CLOOG_INIT_FLAGS): Fix spelling in option names.

2010-11-12  Tobias Grosser  <grosser@fim.uni-passau.de>

	* cloog.m4: Add -enable-cloog-backend=(isl|ppl|ppl-legacy) to
	define the cloog backend to use. Furthermore, only pass the ppllibs to
	the configure checks, if necessary.

2010-11-12  Tobias Grosser  <grosser@fim.uni-passau.de>

	* cloog.m4: Use CLooG predefined macro to check for CLooG PPL.

2010-11-12  Tobias Grosser  <grosser@fim.uni-passau.de>

	* cloog.m4: Fix typo.  verison -> version.

2010-11-12  Tobias Grosser  <grosser@fim.uni-passau.de>

	* cloog.m4: Pass ppl libraries to the CLooG version check.

2010-11-11  Jan Hubicka  <jh@suse.cz>

	* bootstrap-lto: Use -flto.

2010-11-04  Iain Sandoe  <iains@gcc.gnu.org>

	* mh-darwin: Renamed from mh-ppc-darwin.

2010-06-27  Ralf Wildenhues  <Ralf.Wildenhues@gmx.de>

	* po.m4 (AM_PO_SUBDIRS): Fix unportable shell quoting.

2010-09-10  Jonathan Yong  <jon_y@users.sourceforge.net>

	* dfp.m4: Enable decimal float for i?86 cygwin
	and mingw, and for x86_64 mingw.

2010-09-06  H.J. Lu  <hongjiu.lu@intel.com>

	PR target/45524
	* dfp.m4: Don't set enable_decimal_float to dpd if DFP is
	disabled.  Set default_decimal_float.

2010-09-06  Andreas Schwab  <schwab@redhat.com>

	* dfp.m4: Quote argument of AC_MSG_WARN.

2010-09-03  Andreas Krebbel  <Andreas.Krebbel@de.ibm.com>

	* dfp.m4: New file.

2010-09-01  Andi Kleen	<ak@linux.intel.com>

	* bootstrap-lto.mk (STAGE2_CFLAGS, STAGE3_CFLAGS): Change
	to -fwhopr=jobserver -fuse-linker-plugin -frandom-seed=1.

2010-08-21  Ralf Wildenhues  <Ralf.Wildenhues@gmx.de>

	PR target/45084
	* stdint.m4 (GCC_HEADER_STDINT): Use m4 quotes for arguments
	of AC_MSG_ERROR.

2010-07-02  Rainer Orth  <ro@CeBiTec.Uni-Bielefeld.DE>

	* gc++filt.m4: New file.

2010-06-20  Alexandre Oliva  <aoliva@redhat.com>

	* bootstrap-lto.mk: New.

2010-06-10  Paolo Bonzini  <bonzini@gnu.org>

	* override.m4: Remove obsolete (<2.64) definitions.

2010-06-09  Iain Sandoe  <iains@gcc.gnu.org>

	PR bootstrap/43170
	* tls.m4 (GCC_CHECK_TLS): Add volatile qualifier to the test
	references.  Move the main () test reference ahead of
	pthread_create().  Add a comment to explain the requirements
	of the test.

2010-06-03  Joern Rennecke <joern.rennecke@embecosm.com>
	    Ralf Wildenhues  <Ralf.Wildenhues@gmx.de>

	PR bootstrap/42798
	* override.m4 (_AC_CHECK_DECL_BODY, _AC_CHECK_DECLS): Import
	definitions from git Autoconf.

2010-04-13  Steve Ellcey  <sje@cup.hp.com>

	* elf.m4: Add hppa[12]*-*-hpux* to list of non-elf platforms.

2010-03-23  Kai Tietz  <kai.tietz@onevision.com>

	* mh-mingw: Revert accidentally checking r156315.

2010-01-05  Rainer Orth  <ro@CeBiTec.Uni-Bielefeld.DE>

	* stdint.m4 (GCC_HEADER_STDINT): Don't typedef uint8_t etc. if
	corresponding macros already exist.

2010-01-02  Richard Guenther  <rguenther@suse.de>

	PR lto/41529
	* elf.m4: New file.

2009-11-30  Joseph Myers  <joseph@codesourcery.com>

	* largefile.m4 (ACX_LARGEFILE): Require AC_CANONICAL_HOST and
	AC_CANONICAL_TARGET.

2009-11-24  Joel Brobecker  <brobecker@adacore.com>

	* zlib.m4: New file.

2009-11-09  Jan Kratochvil  <jan.kratochvil@redhat.com>

	* largefile.m4 (ACX_LARGEFILE): Call AC_PLUGINS.

2009-11-06  Jan Kratochvil  <jan.kratochvil@redhat.com>
	    Joel Brobecker  <brobecker@adacore.com>
	    Paolo Bonzini  <bonzini@gnu.org>

	* largefile.m4: New file.

2009-10-23  Rainer Orth  <ro@CeBiTec.Uni-Bielefeld.DE>

	* acx.m4 (ACX_CHECK_CYGWIN_CAT_WORKS): Use = with test.

2009-09-09  Paolo Bonzini  <bonzini@gnu.org>

	* stdint.m4 (GCC_HEADER_STDINT): Revert changes to this macro in
	the previous two patches.

2009-09-09  Paolo Bonzini  <bonzini@gnu.org>

	* stdint.m4: Store temporary file in $tmp/_GCC_STDINT_H.

2009-09-08  Paolo Bonzini  <bonzini@gnu.org>

	* stdint.m4: Rewrite by using autoconf 2.64 features.

2009-09-03  Alexandre Oliva  <aoliva@redhat.com>

	* bootstrap-debug-big.mk (STAGE2_CFLAGS): Drop -gtoggle.
	* bootstrap-debug-lean.mk: Update comments.
	(STAGE2_CFLAGS): Likewise.
	(do-compare): Don't override.

2009-09-01  Alexandre Oliva  <aoliva@redhat.com>

	* bootstrap-debug.mk: Add comments.
	* bootstrap-debug-big.mk: New.
	* bootstrap-debug-lean.mk: New.
	* bootstrap-debug-ckovw.mk: Add comments.
	* bootstrap-debug-lib.mk: Drop CFLAGS for stages.  Use -g0
	for TFLAGS in stage1.  Drop -fvar-tracking-assignments-toggle.

2009-08-22  Ralf Wildenhues  <Ralf.Wildenhues@gmx.de>

	* override.m4 (_GCC_AUTOCONF_VERSION): Bump to 2.64.

2009-08-19  Ralf Wildenhues  <Ralf.Wildenhues@gmx.de>

	* override.m4 (AC_DISABLE_OPTION_CHECKING): Define to be
	empty if not defined, to avoid error with 2.59.
	(_AC_LANG_IO_PROGRAM): When the Autoconf version is exactly
	2.64, avoid per-language instances to drop fopen from test
	program.

2009-07-30  Ralf Wildenhues  <Ralf.Wildenhues@gmx.de>

	* extensions.m4 (AC_USE_SYSTEM_EXTENSIONS): Do not expand
	for Autoconf 2.62 or newer.
	* tls.m4 (GCC_CHECK_TLS): Fix m4 quotation.
	* no-executables.m4 (_AC_COMPILER_EXEEXT): Fix m4 quotation.
	* override.m4 (m4_copy_force, m4_rename_force): Provide
	macros if not defined.
	(AC_PREREQ): Use m4_copy_force.

2009-07-17  Joseph Myers  <joseph@codesourcery.com>

	PR other/40784
	* tls.m4 (GCC_CHECK_TLS): Add extra quoting around argument to
	AC_LINK_IFELSE.

2009-07-16  Joseph Myers  <joseph@codesourcery.com>

	* tls.m4 (GCC_CHECK_TLS): Also test TLS in a shared library when
	cross-compiling.

2009-06-25  Olivier Hainque  <hainque@adacore.com>

	* config/mh-ppc-aix (BOOT_ADAFLAGS): Remove -mminimal-toc.

2009-05-26  Rafael Avila de Espindola  <espindola@google.com>

	* plugins.m4: New.

2009-05-12  Alexandre Oliva  <aoliva@redhat.com>

	* multi.m4: Save CXX, GFORTRAN and GCJ in config.status.
	* mt-gnu (CXXFLAGS_FOR_TARGET): Adjust.
	* bootstrap-O1.mk: New.
	* bootstrap-O3.mk: New.
	* bootstrap-debug.mk: New.

2009-02-02  Doug Evans  <dje@google.com>

	* tcl.m4 (SC_PATH_TCLCONFIG): Don't exit 0 if tclconfig fails.
	(SC_PATH_TKCONFIG): Don't exit 0 if tkconfig fails.
	(SC_LOAD_TCLCONFIG): Quote all uses of TCL_BIN_DIR, it may contain
	"# no Tcl configs found".
	(SC_LOAD_TKCONFIG): Similarily for TK_BIN_DIR.

2009-04-09  Jakub Jelinek  <jakub@redhat.com>

	* lead-dot.m4: Change copyright header to refer to version
	3 of the GNU General Public License and to point readers at the
	COPYING3 file and the FSF's license web page.
	* warnings.m4: Likewise.

2009-02-11  Kai Tietz  <kai.tietz@onevision.com>

	* mh-cygwin (LDFLAGS): Add linker option to increase stack limit
	up to 8MB.

2009-01-23  Jie Zhang  <jie.zhang@analog.com>

	* tls.m4 (GCC_CHECK_EMUTLS): Define.

2008-12-21  Andrew Pinski  <pinskia@gmail.com>

	PR target/38300
	* unwind_ipinfo.m4: Darwin before 9 does not have _Unwind_GetIPInfo.

2008-11-21  Kai Tietz  <kai.tietz@onevision.com>

	Fix PR/25502
	* mh-mingw (BOOT_CFLAGS): Add -Wno-pedantic-ms-format switch.

2008-11-12  Steve Ellcey  <sje@cup.hp.com>

	PR target/27880
	* unwind_ipinfo.m4 (GCC_CHECK_UNWIND_GETIPINFO): Change from
	link test to target based test.

2008-08-09  Richard Sandiford  <rdsandiford@googlemail.com>

	* mt-mips16-compat: New file, taken from mt-mips-elfoabi.
	* mt-mips-elfoabi: Include mt-mips16-compat.
	* mt-mips-gnu: New file.

2008-08-03  Alan Modra  <amodra@bigpond.net.au>

	* mt-spu (all-ld): Update for ld Makefile changes.

2008-08-02  Keith Seitz  <keiths@redhat.com>

	* tcl.m4 (SC_PATH_TCLCONFIG): Add some simple logic to deal
	with cygwin.
	(SC_PATH_TKCONFIG): Likewise.

2008-07-30  Paolo Bonzini  <bonzini@gnu.org>

	* mh-pa: New, from gcc/config/pa/x-ada.
	* mh-pa-hpux10: New, from gcc/config/pa/x-ada-hpux10.

2008-07-25  Keith Seitz  <keiths@redhat.com>

	* acinclude.m4: Remove libide, libgui, and all the other Tcl
	functions.
	* tcl.m4: New file.

2008-07-11  Joseph Myers  <joseph@codesourcery.com>

	* mh-mingw (LDFLAGS): Append to rather than replacing previous
	value.

2008-06-17  Ralf Wildenhues  <Ralf.Wildenhues@gmx.de>

	* override.m4: Use m4_version_prereq throughout.
	(_AC_ARG_VAR_VALIDATE, AC_MSG_FAILURE): Backport from git
	Autoconf: output pwd along with fatal errors, so the right
	config.log file is hinted at more prominently.
	(PARSE_ARGS): Push setting of ac_pwd in this diversion.
	(_GCC_AUTOCONF_VERSION): New, define to 2.59 if not defined.
	(_GCC_AUTOCONF_VERSION_CHECK): New macro, require use of Autoconf
	version _GCC_AUTOCONF_VERSION throughout the tree.
	(m4_wrap): New override, fix for Posix semantics of m4wrap.

2008-06-11  Bernhard Fischer  <aldot@gcc.gnu.org>

	* tls.m4: Fix typos.

2008-06-08  Joseph Myers  <joseph@codesourcery.com>

	PR tree-optimization/36218
	* mh-mingw (LDFLAGS): Define.

2008-06-05  Danny Smith  <dannysmith@users.sourceforge.net>

	PR driver/35916
	* mh-mingw (CFLAGS): Add -D__USE_MINGW_ACCESS.

2008-05-12  Samuel Tardieu  <sam@rfc1149.net>
	    Paolo Bonzini  <bonzini@gnu.org>

	PR ada/36001
	* acx.m4: Add optional parameter to ACX_PROG_GNAT.

2008-04-23  Paolo Bonzini  <bonzini@gnu.org>

	* override.m4: Apply _AC_ARG_VALIDATE fix to all versions
	but 2.62.

2008-04-18  Paolo Bonzini  <bonzini@gnu.org>

	PR bootstrap/35457

	* confsubdir.m4: Rename to...
	* override.m4: ... this.  Make sure aclocal always picks it.
	Add more lenient precious variable check, backported from
	autoconf trunk.

2008-04-04  Nick Clifton  <nickc@redhat.com>

	PR binutils/4334
	* acx.m4 (ACX_CHECK_CYGWIN_CAT_WORKS): New macro to check that
	cygwin builds are not running in textmode.

2008-03-27  Paolo Bonzini  <bonzini@gnu.org>

	* extensions.m4: New.

2008-03-27  Paolo Bonzini  <bonzini@gnu.org>

	* mh-armpic: Remove.
	* mh-i370pic: Remove.
	* mh-m68kpic: Remove.
	* mh-ppcpic: Remove.
	* mh-sparcpic: Remove.
	* mh-ia64pic: Remove.
	* mh-papic: Remove.
	* mh-s390pic: Remove.
	* mh-x86pic: Remove.

2008-03-16  Ralf Wildenhues  <Ralf.Wildenhues@gmx.de>

	* proginstall.m4: New file, with fixed AC_PROG_INSTALL.

2008-02-20  Uros Bizjak  <ubizjak@gmail.com>

	* mh-ppc-darwin (BOOT_CFLAGS): Use +=, not =.

2008-02-20  Paolo Bonzini  <bonzini@gnu.org>

	PR bootstrap/32009
	* mh-ppc-darwin (BOOT_CFLAGS): Reenable.

2008-01-08  Jakub Jelinek  <jakub@redhat.com>

	* futex.m4: New file.

2007-12-06  Richard Sandiford  <rsandifo@nildram.co.uk>

	* mt-sde (CFLAGS_FOR_TARGET, CXXFLAGS_FOR_TARGET): Use +=, not =.
	* mt-mips-elfoabi: Likewise.

2007-10-15  Maciej W. Rozycki  <macro@linux-mips.org>

	* tls.m4 (GCC_CHECK_TLS): Rename have_tls to gcc_cv_have_tls.
	(GCC_CHECK_CC_TLS): Rename have_cc_tls to gcc_cv_have_cc_tls.

2007-10-03  Richard Sandiford  <richard@codesourcery.com>

	* no-executables.m4 (GCC_TRY_COMPILE_OR_LINK): New function.

2007-10-03  Kazu Hirata  <kazu@codesourcery.com>

	Revert:
	2007-10-02  Richard Sandiford  <richard@codesourcery.com>
	* no-executables.m4 (GCC_TRY_COMPILE_OR_LINK): New function.

2007-10-02  Richard Sandiford  <richard@codesourcery.com>

	* no-executables.m4 (GCC_TRY_COMPILE_OR_LINK): New function.

2007-09-21  Richard Sandiford  <rsandifo@nildram.co.uk>

	* mt-sde (CFLAGS_FOR_TARGET): Replace -fno-optimize-sibling-calls
	with -minterlink-mips16.
	(CXXFLAGS_FOR_TARGET): Likewise.

2007-09-20  Richard Sandiford  <rsandifo@nildram.co.uk>

	* mt-mips-elfoabi: New file.

2007-09-07  Richard Sandiford  <richard@codesourcery.com>

	* mt-sde (CFLAGS_FOR_TARGET): Add -mno-gpopt.
	(CXXFLAGS_FOR_TARGET): Likewise.

2007-09-06  Francois-Xavier Coudert  <fxcoudert@gcc.gnu.org>

	PR target/33281
	* mh-mingw: New host makefile fragment.

2007-08-18  Paul Brook  <paul@codesourcery.com>
	    Joseph Myers  <joseph@codesourcery.com>

	* mt-gnu (CXXFLAGS_FOR_TARGET): Add
	$(DEBUG_PREFIX_CFLAGS_FOR_TARGET).

2007-08-17  Richard Sandiford  <richard@codesourcery.com>
	    Nigel Stephens  <nigel@mips.com>

	* mt-sde: New file.

2007-07-06  H.J. Lu  <hongjiu.lu@intel.com>

	* tls.m4 (GCC_CHECK_CC_TLS): New.

2007-07-05  Sebastian Pop  <sebpop@gmail.com>

	PR bootstrap/32622
	* mh-x86omitfp (BOOT_CFLAGS): Add -fomit-frame-pointer,
	don't reset its value.

2007-06-27  Mike Stump  <mrs@apple.com>

	* acx.m4 (ACX_CHECK_INSTALLED_TARGET_TOOL): Fixup logic for cross
	builds.

2007-06-20  Mike Stump  <mrs@apple.com>

	* acx.m4 (NCN_STRICT_CHECK_TARGET_TOOLS): Fix incremental builds.
	(ACX_HAVE_GCC_FOR_TARGET): Likewise.

2007-06-14  Paolo Bonzini  <bonzini@gnu.org>

	* acx.m4 (ACX_CHECK_PROG_VER): Remove duplicate lines.

2007-06-04  Olivier Hainque  <hainque@adacore.com>

	* mh-ppc-aix: Add default ADAFLAGS to BOOT_ADAFLAGS.

2007-05-27  Paolo Bonzini  <bonzini@gnu.org>

	* confsubdir.m4: Move here from newlib.

2007-05-23  Paolo Bonzini  <bonzini@gnu.org>

	PR bootstrap/32009
	* mh-ppc-darwin: Temporarily disable.

2007-04-11  Kai Tietz  <kai.tietz@onevision.com>

	* stdint.m4: Make template compatible with older cygwin
	types.h, wrapping each type in a __XXX_t_defined #ifdef.

2007-03-26  H.J. Lu  <hongjiu.lu@intel.com>

	* acx.m4 (ACX_BUGURL): Set BUGURL first. Quote $BUGURL first
	when setting REPORT_BUGS_TEXI.

2007-03-23  H.J. Lu  <hongjiu.lu@intel.com>

	* acx.m4 (ACX_BUGURL): Replace "@" with "@@" for
	REPORT_BUGS_TEXI.

2007-03-23  Joseph Myers  <joseph@codesourcery.com>

	* acx.m4 (ACX_PKGVERSION, ACX_BUGURL): Define.

2007-03-07  Andreas Schwab  <schwab@suse.de>

	* acx.m4 (GCC_TARGET_TOOL): Expand backquotes outside
	AC_MSG_RESULT.

2007-02-27  Alan Modra  <amodra@bigpond.net.au>

	* mt-spu (all-ld): Depend on all-binutils.

2007-02-18  Alexandre Oliva  <aoliva@redhat.com>

	* acx.m4 (NCN_STRICT_CHECK_TOOLS): Mark environment variable as
	precious.  Prefer it over a cached value.  Use cached value
	verbosely.
	(NCN_STRICT_CHECK_TARGET_TOOLS): Likewise.  Don't override
	environment variable with build-time tools.

2006-12-11  Alan Modra  <amodra@bigpond.net.au>

	* mt-spu: New file.

2007-02-09  Daniel Jacobowitz  <dan@codesourcery.com>

	* acx.m4 (ACX_CHECK_INSTALLED_TARGET_TOOL): Avoid AC_PATH_PROG
	with an empty path.

2007-02-07  Bruno Haible  <bruno@clisp.org>

	PR libgomp/28468
	* config/tls.m4 (GCC_CHECK_TLS): Also check whether the libc supports
	TLS via __thread.

2007-01-31  Daniel Franke <franke.daniel@gmail.com>

	PR libgomp/30546
	* acx.m4 (ACX_PROG_CHECK_VER): Locate a program and check that its
	version is acceptable.

2007-01-27  Paolo Bonzini  <bonzini@gnu.org>

	* depstand.m4 (ZW_CREATE_DEPDIR): Use mkinstalldirs to make
	directory.

2007-01-23  Richard Guenther  <rguenther@suse.de>

	PR bootstrap/30541
	* config/acx.m4 (ACX_PROG_GNAT): Check for gnatmake.

2007-01-14  H.J. Lu  <hongjiu.lu@intel.com>

	* ld-symbolic.m4: New.

2007-01-11  Paolo Bonzini  <bonzini@gnu.org>

	* warnings.m4: Use m4_expand_once to clear the AC_SUBST'ed variable.
	(ACX_PROG_CC_WARNINGS_ARE_ERRORS): Fix typo.  Add optional 2nd argument.

2007-01-11  Paolo Bonzini  <bonzini@gnu.org>

	* warnings.m4: Add second parameter with name of variable.
	Always append to the variable if it exists.

2007-01-01  Mike Stump  <mrs@apple.com>

	* mh-ppc-darwin: Remove support for building with Apple's gcc-3.1.

2006-12-04  Eric Botcazou  <ebotcazou@libertysurf.fr>

	* tls.m4 (GCC_CHECK_TLS): Do not test TLS with static linking
	if static linking doesn't even work.

2006-11-13  Daniel Jacobowitz  <dan@codesourcery.com>

	* tls.m4 (GCC_CHECK_TLS): Fall back to a link test.

2006-10-14  Geoffrey Keating  <geoffk@apple.com>

	* multi.m4: New file, from automake version 2 branch.

2006-09-18  Tom Tromey  <tromey@redhat.com>

	* tls.m4 (GCC_CHECK_TLS): Pass empty argument as "help arg" to
	GCC_ENABLE.

2006-07-25  Paolo Bonzini  <bonzini@gnu.org>

	PR build/26188
	* stdint.m4: Test for uintptr_t even on systems with uint64_t
	or uint32_t.

2006-07-21  Steve Ellcey  <sje@cup.hp.com>

	PR target/26792
	* unwind_ipinfo.m4: New.

2006-07-21  David Daney  <ddaney@avtrex.com>

	PR libgcj/28426
	* gxx-include-dir.m4: Use target_alias in path for cross build.

2006-07-18  Paolo Bonzini  <bonzini@gnu.org>

	* acx.m4: Support --with-build-libsubdir and AC_SUBST
	build_libsubdir.

2006-06-13  Richard Earnshaw  <rearnsha@arm.com>
	    Alexandre Oliva <aoliva@redhat.com>

	* gettext-sister.m4 (ZW_GNU_GETTEXT_SISTER_DIR): Add optional
	argument for where to search for NLS config file.

2006-05-31  Daniel Jacobowitz  <dan@codesourcery.com>

	* gettext-sister.m4 (ZW_GNU_GETTEXT_SISTER_DIR): Provide some
	defines otherwise gotten from AM_GNU_GETTEXT.  Remove the
	po/ prefix from CATALOGS.

2006-02-14  Paolo Bonzini  <bonzini@gnu.org>
	    Andreas Schwab  <schwab@suse.de>

	* acx.m4 (NCN_STRICT_CHECK_TARGET_TOOLS): Use correct program name.
	(ACX_CHECK_INSTALLED_TARGET_TOOL): Likewise, and always set $1.

2006-01-26  Paolo Bonzini  <bonzini@gnu.org>

	* acx.m4 (NCN_STRICT_CHECK_TARGET_TOOLS): Test $with_build_time_tools.
	(ACX_PATH_SEP): New.
	(ACX_TOOL_DIRS): Move here from the gcc directory.
	(ACX_CHECK_INSTALLED_TARGET_TOOL): New.
	(GCC_TARGET_TOOL): Do not use a host tool if we found a target tool
	with a complete path in either $with_build_time_tools or $exec_prefix.

2006-01-02  Paolo Bonzini  <bonzini@gnu.org>

	PR target/25259
	* stdint.m4: New.

2005-12-20  Paolo Bonzini  <bonzini@gnu.org>

	Revert Ada-related part of the previous change.

	* mt-ppc-aix: Delete.

2005-12-19  Paolo Bonzini  <bonzini@gnu.org>

	* mt-ppc-aix, mh-ppc-aix: New.

2005-12-05  Paolo Bonzini  <bonzini@gnu.org>

	* acx.m4 (GCC_TARGET_TOOL): New.

2005-09-23  Tom Tromey  <tromey@redhat.com>

	* enable.m4: New file.
	* tls.m4: New file.

2005-08-12  Paolo Bonzini  <bonzini@gnu.org>

	* config/acx.m4 (NCN_CHECK_TARGET_TOOL, NCN_STRICT_CHECK_TOOL,
	NCN_STRICT_CHECK_TARGET_TOOL): Remove.
	(NCN_STRICT_CHECK_TOOLS, NCN_STRICT_CHECK_TARGET_TOOLS): New,
	based on the deleted macros.

2005-07-27  Mark Mitchell  <mark@codesourcery.com>

	* mt-gnu (CXXFLAGS): Include SYSROOT_CFLAGS_FOR_TARGET.

2005-07-16  Kelley Cook  <kcook@gcc.gnu.org>

	* all files: Update FSF address.

2005-06-14  Tom Tromey  <tromey@redhat.com>

	PR libgcj/19877:
	* no-executables.m4: Call real AC_FUNC_MMAP when cache variable
	is set but not 'no'.

2005-06-13  Zack Weinberg  <zack@codesourcery.com>

	* depstand.m4, lead-dot.m4: New files.

2005-05-19  Kelley Cook  <kcook@gcc.gnu.org>

	* accross.m4: Delete file.

2005-05-12  Ryota Kunisawa  <kunisawa@access.co.jp>

	PR bootstrap/21230
	* warnings.m4 (ACX_PROG_CC_WARNING_ALMOST_PEDANTIC): Add
	double quotes around GCC variable.

2005-04-29  Paolo Bonzini  <bonzini@gnu.org>

	* acx.m4 (ACX_PROG_GNAT): Remove stray break.

2005-03-31  Paolo Bonzini  <bonzini@gnu.org>

	* gcc-lib-path.m4: Remove.

2005-03-21  Zack Weinberg  <zack@codesourcery.com>

	* gxx-include-dir.m4: In all substitutions, leave $(gcc_version)
	to be expanded by the Makefile.

2005-03-15  Zack Weinberg  <zack@codesourcery.com>

	* gcc-version.m4: Delete.

2005-02-28  Paolo Bonzini  <bonzini@gnu.org>

	PR bootstrap/17383
	* acx.m4 (GCC_TOPLEV_SUBDIRS): Set HOST_SUBDIR if an in-src
	gcc build is going.

2005-01-23  Joseph S. Myers  <joseph@codesourcery.com>

	* warnings.m4 (ACX_PROG_CC_WARNING_ALMOST_PEDANTIC): Don't do
	anything for non-GCC compilers.

2004-12-03  Richard Sandiford  <rsandifo@redhat.com>

	* gxx-include-dir.m4: New file.

2004-12-02  Richard Sandiford  <rsandifo@redhat.com>

	* gcc-version.m4: New file.

2004-09-24  Zack Weinberg  <zack@codesourcery.com>

	* warnings.m4: New file.

2004-09-23  H.J. Lu  <hongjiu.lu@intel.com>

	PR bootstrap/17369
	* gcc-lib-path.m4: New file.

2004-09-22  Kelley Cook  <kcook@gcc.gnu.org>

	* gettext-sister.m4: Renamed from gettext.m4
	* codeset.m4, gettext.m4, glibc21.m4, iconv.m4, intdiv0.m4, po.m4,
	inttypes.m4, inttypes-pri.m4, inttypes_h.m4, lcmessage.m4, lib-ld.m4,
	lib-link.m4, lib-prefix.m4, nls.m4, progtest.m4, stdint_h.m4,
	uintmax_t.m4, ulonglong.m4: Import from gettext-0.12.1 sources.

2004-08-31  Robert Bowdidge <bowdidge@apple.com>

	* mh-ppc-darwin: Add file, and override BOOT_CFLAGS.

2004-08-13  Nathanael Nerode  <neroden@gcc.gnu.org>

	* Add ACX_{TARGET,HOST,BUILD}_NONCANONICAL,
	which do an automatic AC_SUBST on _GCC_TOPLEV_*_NONCANONICAL.
	The intention is that we will migrate to these bit by bit.

2004-08-01  Robert Millan  <robertmh@gnu.org>

	* mt-linux: Rename to ...
	* mt-gnu: ... this.

2004-06-09  Paolo Bonzini  <bonzini@gnu.org>

	* acx.m4 (ACX_PROG_LN): From gcc, modified to
	accept a parameter.

2004-05-23  Paolo Bonzini  <bonzini@gnu.org>

	* acx.m4 (ACX_HEADER_STDBOOL, ACX_HEADER_STRING):
	From gcc.

2004-04-16  Rainer Orth  <ro@TechFak.Uni-Bielefeld.DE>

	* acx.m4 (ACX_PROG_GNAT): Check if ${CC} produces object file for
	Ada compilation.
	Fix acx_cv_cc_gcc_supports_ada spelling.

2004-03-08  Paolo Bonzini  <bonzini@gnu.org>

	PR ada/14131
	Move language detection to the top level.
	* acx.m4 (ACX_PROG_GNAT): New macro, moved here
	from the gcc subdirectory.

2004-03-09  Hans-Peter Nilsson  <hp@axis.com>

	* accross.m4 (AC_C_BIGENDIAN_CROSS): Compile endian probe with
	"-c".  Properly quote parameter for AC_MSG_ERROR.

2004-01-14  Maciej W. Rozycki  <macro@ds2.pg.gda.pl>

	* acinclude.m4: Quote names of macros to be defined by AC_DEFUN
	throughout.
	* aclocal.m4: Regenerate.
	* configure: Regenerate.

2003-10-14  Nathanael Nerode  <neroden@gcc.gnu.org>

	* gettext.m4: Properly quote arguments to AC_DEFUN.

2003-09-24  Daniel Jacobowitz  <drow@mvista.com>

	* acx.m4 (AC_PROG_CPP_WERROR): New.

2003-08-27  Daniel Jacobowitz  <drow@mvista.com>

	* no-executables.m4: New file.

2003-07-07  Zack Weinberg  <zack@codesourcery.com>

	* gettext.m4: Delete all former contents.
	(ZW_GNU_GETTEXT_SISTER_DIR): New macro.
	* progtest.m4: New file.

2003-07-04  Zack Weinberg  <zack@codesourcery.com>

	* gettext.m4: New file - copy of gettext.m4 from binutils
	CVS, with added AC_ISC_POSIX macro from gcc/aclocal.m4.

2003-05-14  Kelley Cook  <kelleycook@wideopenwest.com>

	* acinclude.m4: Accept i[3456789]86 for machine type.

2003-05-18  Nathanael Nerode  <neroden@gcc.gnu.org>

	* acx.m4: Introduce _GCC_TOPLEV_NONCANONICAL_BUILD,
	_GCC_TOPLEV_NONCANOICAL_HOST, _GCC_TOPLEV_NONCANONICAL_TARGET,
	GCC_TOPLEV_SUBDIRS.

2003-03-04  Nathanael Nerode  <neroden@gcc.gnu.org>

	* mh-dgux: Delete.

2002-12-28  Alexandre Oliva  <aoliva@redhat.com>

	* acx.m4: Name cache variables properly.
	(NCN_STRICT_CHECK_TOOL): If program is not found and
	value-if-not-found is empty, use ${ncn_tool_prefix}$2 or $2,
	depending on whether build != host or not.
	(NCN_STRICT_CHECK_TARGET_TOOL): Ditto, with the target prefix.

2002-12-28  Nathanael Nerode  <neroden@gcc.gnu.org>

	* acx.m4: New.
	* mh-a68bsd, mh-aix386, mh-apollo68, mh-delta88, mh-hp300,
	mh-hpux, mh-hpux8, mh-irix5, mh-irix6, mh-ncrsvr43, mh-openedition,
	mh-riscos, mh-sysv: Delete.
	* mh-cxux, mh-dgux386, mh-interix, mh-lynxrs6k, mh-ncr3000,
	mh-necv4, mh-sco, mh-solaris, mh-sysv4, mh-sysv5, mt-v810: Simplify.

2002-12-16  Christopher Faylor  <cgf@redhat.com>

	* mh-cygwin: Don't build libtermcap if it doesn't exist.

2002-12-22  Geoffrey Keating  <geoffk@apple.com>

	* mt-aix43: Delete.

2002-11-23  H.J. Lu <hjl@gnu.org>

	* accross.m4: New.

2002-11-10  Stan Shebs  <shebs@apple.com>

	Retire common MPW configury bits.
	* mpw-mh-mpw: Remove.
	* mpw: Remove directory along with all of its files.

2002-05-16  Rainer Orth  <ro@TechFak.Uni-Bielefeld.DE>

	* acinclude.m4: Allow for PWDCMD to override hardcoded pwd.

2002-05-13  Nathanael Nerode  <neroden@twcny.rr.com>

	* mh-apollo68: remove unused HDEFINES setting.
	* mh-dgux: remove unused HDEFINES setting.
	* mh-dgux386: remove unused HDEFINES setting, duplicate RANLIB=true.

2002-04-29  Nathanael Nerode  <neroden@twcny.rr.com>

	* mh-cxux: remove dead code
	* mh-dgux386: remove dead code
	* mh-hp300: remove dead code
	* mh-hpux: remove dead code
	* mh-hpux8: remove dead code
	* mh-irix5: remove dead code
	* mh-irix6: remove dead code
	* mh-ncr3000: remove dead code
	* mh-ncrsvr43: remove dead code
	* mh-necv4: remove dead code
	* mh-sco: remove dead code
	* mh-solaris: remove dead code
	* mh-sysv: remove dead code
	* mh-sysv4: remove dead code
	* mh-sysv5: remove dead code
	* mh-irix4: remove, contains only dead code

	* mt-armpic: Delete.
	* mt-elfalphapic: Delete.
	* mt-i370pic: Delete.
	* mt-ia64pic: Delete.
	* mt-m68kpic: Delete.
	* mt-papic: Delete.
	* mt-ppcpic: Delete.
	* mt-s390pic: Delete.
	* mt-sparcpic: Delete.
	* mt-x86pic: Delete.

2002-04-19  Nathanael Nerode  <neroden@twcny.rr.com>

	* mh-a68bsd: clean out dead code
	* mh-apollo68: clean out dead code
	* mh-cxux: clean out dead code
	* mh-decstation: clean out dead code
	* mh-dgux: clean out dead code
	* mh-dgux386: clean out dead code
	* mh-hp300: clean out dead code
	* mh-hpux: clean out dead code
	* mh-hpux8: clean out dead code
	* mh-interix: clean out dead code
	* mh-irix4: clean out dead code
	* mh-lynxrs6k: clean out dead code
	* mh-mingw32: clean out dead code
	* mh-ncr3000: clean out dead code
	* mh-ncrsvr43: clean out dead code
	* mh-necv4: clean out dead code
	* mh-openedition: clean out dead code
	* mh-riscos: clean out dead code
	* mh-sco: clean out dead code
	* mh-sysv4: clean out dead code
	* mh-lynxos: removed, contained only dead code
	* mh-vaxult2: removed, contained only dead code
	* mh-sun3: removed, contained only dead code

2002-04-15  Keith Seitz  <keiths@redhat.com>

	* acinclude.m4 (CYG_AC_PATH_TCLCONFIG): Search the win/ directory,
	too.
	(CYG_AC_PATH_TKCONFIG): Likewise.

2001-10-07  Joseph S. Myers  <jsm28@cam.ac.uk>

	* acinclude.m4: Fix spelling error of "separate" as "seperate".

2001-05-22  Jason Merrill  <jason_merrill@redhat.com>

	* mt-linux (CXXFLAGS_FOR_TARGET): Lose -fvtable-thunks.

2001-01-27  Richard Henderson  <rth@redhat.com>

	* mt-alphaieee: New file.

2001-01-02  Laurynas Biveinis  <lauras@softhome.net>

	* mh-djgpp: do not set CFLAGS.

2000-08-04  Mark Elbrecht  <snowball3@bigfoot.com>

	* mh-djgpp: Conditionally set 'target_alias' to djgpp. Conditionally
	modify 'gcc_version'.

2000-07-21  Andrew Haley  <aph@cygnus.com>

	* mh-ia64pic: New file.
	* mt-ia64pic: New file.

2001-02-09  Martin Schwidefsky  <schwidefsky@de.ibm.com>

	* mh-s390pic: New file.
	* mt-s390pic: New file.

2000-09-26  David Edelsohn  <edelsohn@gnu.org>

	* mt-aix43 (NM_FOR_TARGET): Add -B bsd-style flag.

2000-07-14  Mark P Mitchell  <mark@codesourcery.com>

	* mh-irix6 (CC): Don't set it.

2000-06-21  Branko Cibej  <branko.cibej@hermes.si>

	* mh-sparcpic: Use single instead of double quotes.
	* mt-sparcpic: Likewise.

2000-06-19  Syd Polk <spolk@redhat.com>

	* acinclude.m4: Updated for Incr Tcl 3.0.

2000-02-23  Linas Vepstas <linas@linas.org>

	* mh-i370pic: New file.
	* mt-i370pic: New file.

2000-02-22  Nick Clifton  <nickc@cygnus.com>

	* mt-wince: new file: Makefile fragment for WinCE targets.

2000-01-06  Geoff Keating  <geoffk@cygnus.com>

	* mh-aix43: Delete, move to mt-aix43.
	* mt-aix43: New file.

Tue Sep  7 23:31:01 1999  Linas Vepstas  <linas@linas.org>

	* mh-openedition: New file.

1999-04-07  Michael Meissner  <meissner@cygnus.com>

	* mt-d30v: New file, pass -g -Os -Wa,-C as default options.

Thu Mar 18 00:17:50 1999  Mark Elbrecht <snowball3@usa.net>

	* mh-go32: Delete.
	* mh-djgpp: New. Renamed from mh-go32.

Wed Feb 24 12:52:17 1999  Stan Shebs  <shebs@andros.cygnus.com>

	* mh-windows: Ditto.

1999-02-08  Syd Polk  <spolk@cygnus.com>

	* acinclude.m4: Added macros to find itcl files.
	Export TCL_CFLAGS from tclConfig.sh.
	Export TCL_LIB_FULL_PATH, TK_LIB_FULL_PATH, ITCL_LIB_FULL_PATH,
	ITK_LIB_FULL_PATH, and TIX_LIB_FULL_PATH
	Replace TIX macros with better ones from snavigator.

Tue Feb  2 22:51:21 1999 Philip Blundell  <philb@gnu.org>

	* mh-armpic: New file.  Patch from Jim Pick <jim@jimpick.com>.
	* mt-armpic: Likewise.

Sat Jan 30 08:04:00 1999  Mumit Khan  <khan@xraylith.wisc.edu>

	* mh-interix: New file.

Mon Jan 18 19:41:08 1999  Christopher Faylor <cgf@cygnus.com>

	* cygwin.mh: Activate commented out dependencies for
	gdb: libtermcap.

Wed Dec 30 20:34:52 1998  Christopher Faylor <cgf@cygnus.com>

	* mt-cygwin: Remove.

Wed Dec 30 01:13:03 1998  Christopher Faylor <cgf@cygnus.com>

	* mt-cygwin: New file.  libtermcap target info.

Wed Nov 18 20:29:46 1998  Christopher Faylor <cgf@cygnus.com>

	* cygwin.mh: Add extra libtermcap target information.
	Add commented out dependency for gdb to libtermcap for
	future readline requirement.

Mon Nov  2 15:15:33 1998  Geoffrey Noer  <noer@cygnus.com>

	* mh-cygwin32: delete
	* mh-cygwin: was mh-cygwin32

1998-10-26  Syd Polk  <spolk@cygnus.com>

	* acinclude.m4: TCLHDIR and TKHDIR need to be run through
	cygpath for Microsoft builds.

1998-10-20  Syd Polk  <spolk@cygnus.com>

	* acinclude.m4: Re-exported TCL_LIBS and TCL_LD_SEARCH_FLAGS
	because itcl needs them.

Mon Aug 31 17:50:53 1998  David Edelsohn  <edelsohn@mhpcc.edu>

	* mh-aix43 (NM_FOR_TARGET): Add -X32_64 as well.

Sat Aug 29 14:32:55 1998  David Edelsohn  <edelsohn@mhpcc.edu>

	* mh-aix43: New file.

Mon Aug 10 00:15:47 1998  HJ Lu (hjl@gnu.org)

	* mt-linux (CXXFLAGS_FOR_TARGET): Add -D_GNU_SOURCE.

1998-05-29  Rob Savoye  <rob@chinadoll.cygnus.com>

	* acinclude.m4: New collection of generic autoconf macros.

Wed Apr 22 12:24:28 1998  Michael Meissner  <meissner@cygnus.com>

	* mt-ospace: New file, support using -Os instead of -O2 to compile
	the libraries.

Wed Apr 22 10:53:14 1998  Andreas Schwab  <schwab@issan.informatik.uni-dortmund.de>

	* mt-linux (CXXFLAGS_FOR_TARGET): Set this instead of CXXFLAGS.

Sat Apr 11 22:43:17 1998  J. Kean Johnston  <jkj@sco.com>

	* mh-svsv5: New file - support for SCO UnixWare 7 / SVR5.

Thu Mar 26 01:54:25 1998  Geoffrey Noer  <noer@cygnus.com>

	* mh-cygwin32: stop configuring and building dosrel.

Fri Feb  6 01:33:52 1998  Manfred Hollstein  <manfred@s-direktnet.de>

	* mh-sparcpic (PICFLAG): Define to properly according
	to current multilib configuration.
	* mt-sparcpic (PICFLAG_FOR_TARGET): Define to properly
	according to current multilib configuration.

Sun Jan  4 01:06:55 1998  Mumit Khan  <khan@xraylith.wisc.edu>

	* mh-mingw32: New file.

Thu Sep 11 16:43:27 1997  Jim Wilson  <wilson@cygnus.com>

	* mh-elfalphapic, mt-elfalphapic: New files.

1997-09-15 02:37  Ulrich Drepper  <drepper@cygnus.com>

	* mt-linux: Define CXXFLAGS to make sure -fvtable-thunks is used.

Sun Sep 14 20:53:42 1997  Geoffrey Noer  <noer@cygnus.com>

	* mh-cygwin32: ok to build split texinfo files

Wed Jul 23 12:32:18 1997  Robert Hoehne <robert.hoehne@Mathematik.TU-Chemnitz.DE>

	* mh-go32 (CFLAGS): Don't set -fno-omit-frame-pointer.

Mon Jun 16 19:06:41 1997  Geoff Keating  <geoffk@ozemail.com.au>

	* mh-ppcpic: New file.
	* mt-ppcpic: New file.

Thu Mar 27 15:52:40 1997  Geoffrey Noer  <noer@cygnus.com>

	* mh-cygwin32: override CXXFLAGS, setting to -O2 only
	(no debug)

Tue Mar 25 18:16:43 1997  Geoffrey Noer  <noer@cygnus.com>

	* mh-cygwin32: override LIBGCC2_DEBUG_CFLAGS so debug info
	isn't included in cygwin32-hosted libgcc2.a by default

Wed Jan  8 19:56:43 1997  Geoffrey Noer  <noer@cygnus.com>

	* mh-cygwin32: override CFLAGS so debug info isn't included
	in cygwin32-hosted tools by default

Tue Dec 31 16:04:26 1996  Ian Lance Taylor  <ian@cygnus.com>

	* mh-linux: Remove.

Mon Nov 11 10:29:51 1996  Michael Meissner  <meissner@tiktok.cygnus.com>

	* mt-ppc: Delete file, options moved to newlib configure.

Mon Oct 28 17:32:46 1996  Stu Grossman  (grossman@critters.cygnus.com)

	* mh-windows:  Add rules for building MSVC makefiles.

Thu Oct 24 09:02:07 1996  Stu Grossman  (grossman@critters.cygnus.com)

	* mh-windows (HOST_FLAGS):  Set srcroot, which is needed
	for MSVC build procedure.

Tue Oct  8 08:32:48 1996  Stu Grossman  (grossman@critters.cygnus.com)

	* mh-windows:  Add support for windows host
	(that is a build done under the Microsoft build environment).

Fri Oct  4 12:21:03 1996  Angela Marie Thomas (angela@cygnus.com)

	* mh-dgux386: New file.  x86 dgux specific flags

Mon Sep 30 15:10:07 1996  Stan Shebs  <shebs@andros.cygnus.com>

	* mpw-mh-mpw (EXTRALIBS_PPC_XCOFF): New, was EXTRALIBS_PPC.
	(EXTRALIBS_PPC): Use shared libraries instead of xcoff.

Sat Aug 17 04:56:25 1996  Geoffrey Noer  <noer@skaro.cygnus.com>

	* mh-cygwin32: don't -D_WIN32 here anymore

Sun Aug 11 20:51:50 1996  Stu Grossman  (grossman@critters.cygnus.com)

	* mh-cygwin32 (CFLAGS):  Define _WIN32 to be compatible
	with normal Windows compilation environment.

Thu Aug 15 19:46:44 1996  Stan Shebs  <shebs@andros.cygnus.com>

	* mpw-mh-mpw (SEGFLAG_68K, SEGFLAG_PPC): Remove.
	(EXTRALIBS_PPC): Add libgcc.xcoff.

Thu Aug  8 14:51:47 1996  Michael Meissner  <meissner@tiktok.cygnus.com>

	* mt-ppc: New file, add -mrelocatable-lib and -mno-eabi to all
	target builds for PowerPC eabi targets.

Fri Jul 12 12:06:01 1996  Stan Shebs  <shebs@andros.cygnus.com>

	* mpw: New subdir, Mac MPW configuration support bits.

Mon Jul  8 17:30:52 1996  Jim Wilson  <wilson@cygnus.com>

	* mh-irix6: New file.

Mon Jul  8 15:15:37 1996  Jason Merrill  <jason@yorick.cygnus.com>

	* mt-sparcpic (PICFLAG_FOR_TARGET): Use -fPIC.

Fri Jul  5 11:49:02 1996  Ian Lance Taylor  <ian@cygnus.com>

	* mh-irix4 (RANLIB): Don't define; Irix 4 does have ranlib.

Sun Jun 23 22:59:25 1996  Geoffrey Noer  <noer@cygnus.com>

	* mh-cygwin32: new file.  Like mh-go32 without the CFLAGS entry.

Tue Mar 26 14:10:41 1996  Ian Lance Taylor  <ian@cygnus.com>

	* mh-go32 (CFLAGS): Define.

Thu Mar 14 19:20:54 1996  Ian Lance Taylor  <ian@cygnus.com>

	* mh-necv4: New file.

Thu Feb 15 13:07:43 1996  Ian Lance Taylor  <ian@cygnus.com>

	* mh-cxux (CC): New variable.
	(CFLAGS, LDFLAGS): Remove.
	* mh-ncrsvr43 (CC): New variable.
	(CFLAGS): Remove.
	* mh-solaris (CFLAGS): Remove.

	* mh-go32: Remove most variable settings, since they presumed a
	Canadian Cross, which is now handled correctly by the configure
	script.

	* mh-sparcpic (PICFLAG): Set to -fPIC, not -fpic.

Mon Feb 12 14:53:39 1996  Andreas Schwab  <schwab@issan.informatik.uni-dortmund.de>

	* mh-m68kpic, mt-m68kpic: New files.

Thu Feb  1 14:15:42 1996  Stan Shebs  <shebs@andros.cygnus.com>

	* mpw-mh-mpw (CC_MWC68K): Add options similar to those used
	in CC_MWCPPC, and -mc68020 -model far.
	(AR_MWLINK68K): Add -xm library.
	(AR_AR): Define.
	(CC_LD_MWLINK68K): Remove -d.
	(EXTRALIBS_MWC68K): Define.

Thu Jan 25 16:05:33 1996  Ian Lance Taylor  <ian@cygnus.com>

	* mh-ncrsvr43 (CFLAGS): Remove -Hnocopyr.

Thu Nov 30 14:45:25 1995  J.T. Conklin  <jtc@rtl.cygnus.com>

	* mt-v810 (CC_FOR_TARGET): Add -ansi flag.  NEC compiler
	defaults to K&R mode, but doesn't have varargs.h, so we have to
	compile in ANSI mode.

Wed Nov 29 13:49:08 1995  J.T. Conklin  <jtc@rtl.cygnus.com>

	* mt-v810 (CC_FOR_TARGET, AS_FOR_TARGET, AR_FOR_TARGET,
	RANLIB_FOR_TARGET): Set as appropriate for NEC v810 toolchain.

Tue Nov 14 15:03:12 1995  Jason Molenda  (crash@phydeaux.cygnus.com)

	* mh-i386win32: add LD_FOR_TARGET.

Tue Nov  7 15:41:30 1995  Stan Shebs  <shebs@andros.cygnus.com>

	* mpw-mh-mpw (CC_MWC68K, CC_MWCPPC): Remove unused include path.
	(CC_MWCPPC): Add -mpw_chars, disable warnings, add comments
	explaining reasons for various flags.
	(EXTRALIBS_PPC, EXTRALIBS_MWCPPC ): Put runtime library first.

Fri Oct 13 14:44:25 1995  Jason Molenda  (crash@phydeaux.cygnus.com)

	* mh-aix, mh-sun:  Removed.

	* mh-decstation (X11_EXTRA_CFLAGS): Define.

	* mh-sco, mh-solaris, mh-sysv4 (X11_EXTRA_LIBS): Define.

	* mh-hp300, mh-hpux, mh-hpux8, mh-solaris, mh-sun3, mh-sysv4: Don't
	hardcode location of X stuff here.

Thu Sep 28 13:14:56 1995  Stan Shebs  <shebs@andros.cygnus.com>

	* mpw-mh-mpw: Add definitions for various 68K and PowerMac
	compilers, add definitions for library and link steps for
	PowerMacs.

Sat Sep 16 18:31:08 PDT 1995  Angela Marie Thomas <angela@cygnus.com>

	* mh-ncrsvr43: Removed AR_FLAGS

Thu Sep 14 08:20:04 1995  Fred Fish  <fnf@cygnus.com>

	* mh-hp300 (CC): Add "CC = cc -Wp,-H256000" to avoid
	"too much defining" errors from the HPUX compiler.

Thu Aug 17 17:28:56 1995  Ken Raeburn  <raeburn@kr-laptop.cygnus.com>

	* mh-hp300 (RANLIB): Use "ar ts", in case GNU ar was used and
	didn't build a symbol table.

Thu Jun 22 17:47:24 1995  Stan Shebs  <shebs@andros.cygnus.com>

	* mpw-mh-mpw (CC): Define ANSI_PROTOTYPES.

Mon Jun  5 18:26:36 1995  Jason Merrill  <jason@phydeaux.cygnus.com>

	* m?-*pic: Define PICFLAG* instead of LIB*FLAGS*.

Mon Apr 10 12:29:48 1995  Stan Shebs  <shebs@andros.cygnus.com>

	* mpw-mh-mpw (EXTRALIBS): Always link in Math.o, CSANELIB.o,
	and ToolLibs.o.

	* mpw-mh-mpw (CC): Define ALMOST_STDC.
	(CFLAGS): Remove ALMOST_STDC, -mc68881.
	(LDFLAGS): add -w.

	* mpw-mh-mpw (CFLAGS): Add -b option to put strings at the ends of
	functions.

	* mpw-mh-mpw: New file, host makefile definitions for MPW.

Fri Mar 31 11:35:17 1995  Jason Molenda (crash@phydeaux.cygnus.com)

	* mt-netware: New file.

Tue Mar 28 14:47:34 1995  Jason Molenda (crash@phydeaux.cygnus.com)

	Revert this change:

	Mon Mar 29 19:59:26 1993  david d `zoo' zuhn  (zoo at cirdan.cygnus.com)

		* mh-solaris: SunPRO C needs -Xs to be able to get a
		working xmakefile for Emacs.

Mon Mar 13 12:31:29 1995  Ian Lance Taylor  <ian@cygnus.com>

	* mh-hpux8: New file.
	* mh-hpux: Use X11R5 rather than X11R4.

Thu Feb  9 11:04:13 1995  Ian Lance Taylor  <ian@cygnus.com>

	* mh-linux (SYSV): Don't define.
	(RANLIB): Don't define.

Wed Jan 11 16:29:34 1995  Jason Merrill  <jason@phydeaux.cygnus.com>

	* m?-*pic (LIBCXXFLAGS): Add -fno-implicit-templates.

Sat Nov  5 18:43:30 1994  Jason Merrill  (jason@phydeaux.cygnus.com)

	* m[th]-*pic: Support --enable-shared.

Thu Nov  3 17:27:19 1994  Ken Raeburn  <raeburn@cujo.cygnus.com>

	* mh-irix4 (CC): Increase maximum string length.

	* mh-sco (CC): Define away const, it doesn't work right; elements
	of arrays of ptr-to-const are considered const themselves.

Sat Jul 16 12:17:49 1994  Stan Shebs  (shebs@andros.cygnus.com)

	* mh-cxux: New file, from Bob Rusk (rrusk@mail.csd.harris.com).

Sat Jun  4 17:22:12 1994  Per Bothner  (bothner@kalessin.cygnus.com)

	* mh-ncrsvr43:  New file from Tom McConnell
	<tmcconne@sedona.intel.com>.

Thu May 19 00:32:11 1994  Jeff Law  (law@snake.cs.utah.edu)

	* mh-hpux (CC): Add -Wp,-H256000 to avoid "too much defining"
	errors from the HPUX 8 compilers.

Fri May  6 14:19:25 1994  Steve Chamberlain  (sac@cygnus.com)

	* mh-go32: New fragment.

Thu May  5 20:06:45 1994  Ken Raeburn  (raeburn@cujo.cygnus.com)

	* mh-lynxrs6k: Renamed from mh-lynxosrs6k, to make it
	unique in 8.3 naming schemes.

Wed May  4 20:14:47 1994  D. V. Henkel-Wallace  (gumby@cygnus.com)

	* mh-lynxrs6k: set SHELL to /bin/bash

Tue Apr 12 12:38:17 1994  Ian Lance Taylor  (ian@tweedledumb.cygnus.com)

	* mh-irix4 (CC): Change -XNh1500 to -XNh2000.

Mon Jan 31 18:40:55 1994  Stu Grossman  (grossman at cygnus.com)

	* mh-lynxosrs6k:  Account for lack of ranlib!

Sat Dec 25 20:03:45 1993  Jeffrey A. Law  (law@snake.cs.utah.edu)

	* mt-hppa: Delete.

Thu Dec  2 14:35:54 1993  Ian Lance Taylor  (ian@tweedledumb.cygnus.com)

	* mh-irix5: New file for Irix 5.

Tue Nov 16 22:54:39 1993  Jim Kingdon  (kingdon@lioth.cygnus.com)

	* mh-a68bsd: Define CC to gcc.

Mon Nov 15 16:56:51 1993  Jim Kingdon  (kingdon@lioth.cygnus.com)

	* mh-linux: Don't put -static in LDFLAGS.  Add comments.

Mon Nov 15 13:37:58 1993  david d `zoo' zuhn  (zoo@cirdan.cygnus.com)

	* mh-sysv4 (AR_FLAGS): change from cq to cr

Fri Nov  5 08:12:32 1993  D. V. Henkel-Wallace  (gumby@blues.cygnus.com)

	* mh-unixware: remove.  It's the same as sysv4, and config.guess
	can't tell the difference.  So don't allow skew.

Wed Oct 20 20:35:14 1993  Jim Kingdon  (kingdon@lioth.cygnus.com)

	* mh-hp300: Revert yesterday's change, but add comment explaining.

Tue Oct 19 18:58:21 1993  Jim Kingdon  (kingdon@lioth.cygnus.com)

	* mh-hp300: Don't define CFLAGS to empty.  Why should hp300 be
	different from anything else?  ("gdb doesn't understand the native
	debug format" isn't a good enough answer because we might be using
	gcc).

Tue Oct  5 12:17:40 1993  Peter Schauer  (pes@regent.e-technik.tu-muenchen.de)

	* mh-alphaosf: Remove, no longer necessary now that gdb knows
	how to handle OSF/1 shared libraries.

Tue Jul  6 11:27:33 1993  Steve Chamberlain  (sac@phydeaux.cygnus.com)

	* mh-alphaosf: New file.

Thu Jul  1 15:49:33 1993  Jim Kingdon  (kingdon@lioth.cygnus.com)

	* mh-riscos: New file.

Mon Jun 14 12:03:18 1993  david d `zoo' zuhn  (zoo at rtl.cygnus.com)

	* mh-aix, mh-aix386, mh-decstation, mh-delta88, mh-hpux, mh-irix4,
	mh-ncr3000, mh-solaris, mh-sysv, mh-sysv4: remove INSTALL=cp line,
	now that we're using install.sh globally

Fri Jun  4 16:09:34 1993  Ian Lance Taylor  (ian@cygnus.com)

	* mh-sysv4 (INSTALL): Use cp, not /usr/ucb/install.

Sat Apr 17 17:19:50 1993  david d `zoo' zuhn  (zoo at cirdan.cygnus.com)

	* mh-delta88: remove extraneous GCC references

Thu Apr  8 11:21:52 1993  Ian Lance Taylor  (ian@cygnus.com)

	* mt-a29k, mt-ebmon29k, mt-os68k, mt-ose68000, mt-ose68k,
	mt-vxworks68, mt-vxworks960: Removed obsolete, unused target
	Makefile fragment files.

Wed Mar 31 12:31:56 1993  Ian Lance Taylor  (ian@cygnus.com)

	* mh-irix4: Bump -XNh value to 1500 to match gcc requirements.

Mon Mar 29 19:59:26 1993  david d `zoo' zuhn  (zoo at cirdan.cygnus.com)

	* mh-sun3: cc needs -J to compile cp-parse.c correctly

	* mh-solaris: SunPRO C needs -Xs to be able to get a
	working xmakefile for Emacs.

Mon Mar  8 15:05:25 1993  Ken Raeburn  (raeburn@cambridge.cygnus.com)

	* mh-aix386: New file; old mh-aix, plus no-op RANLIB.

Tue Mar  2 21:15:58 1993  Fred Fish  (fnf@cygnus.com)

	* mh-vaxult2:  New file.

Sat Jan 23 20:32:01 1993  david d `zoo' zuhn  (zoo at cirdan.cygnus.com)

	* mh-sco: define X11_LIB to the mess that SCO ODT requires

Tue Dec 29 15:06:00 1992  Ian Lance Taylor  (ian@cygnus.com)

	* mh-sco: Don't override BISON definition.

Mon Dec  7 06:43:27 1992  david d `zoo' zuhn  (zoo at cirdan.cygnus.com)

	* mh-sco: don't default $(CC) to gcc

Mon Nov 30 14:54:34 1992  david d `zoo' zuhn  (zoo at cirdan.cygnus.com)

	* mh-solaris: rework standard X location to use
	$OPENWINHOME, if defined.

	* mh-sun: handle X11 include locations

	* mh-decstation: define NeedFunctionPrototypes to 0, to
	work around dain-bramaged DECwindows include files

Fri Nov 27 18:35:54 1992  david d `zoo' zuhn  (zoo at cirdan.cygnus.com)

	* mh-hpux, mh-solaris: define the "standard" locations for
	the vendor supplied X11 headers and libraries

Thu Oct  1 13:50:48 1992  david d `zoo' zuhn  (zoo at cirdan.cygnus.com)

	* mh-solaris: INSTALL is NOT /usr/ucb/install

Mon Aug 24 14:25:35 1992  Ian Lance Taylor  (ian@cygnus.com)

	* mt-ose68000, mt-ose68k: renamed from mt-OSE*.

Mon Aug  3 15:41:28 1992  david d `zoo' zuhn  (zoo at cirdan.cygnus.com)

	* mh-solaris: removed the -xs from CFLAGS (let the people
	with Sun's C compiler deal with it themselved)

Tue Jul 21 02:11:01 1992  D. V. Henkel-Wallace  (gumby@cygnus.com)

	* mt-OSE68k, mt-680000: new configs.

Thu Jul 16 17:12:09 1992  K. Richard Pixley  (rich@rtl.cygnus.com)

	* mh-irix4: merged changes from progressive.

Wed Jul  8 00:01:30 1992  Stu Grossman  (grossman at cygnus.com)

	* mh-solaris:  Use -xs when compiling so that Sun-C puts
	a symbol-table into the executable.

Mon Jun 15 12:31:52 1992  Fred Fish  (fnf@cygnus.com)

	* mh-ncr3000 (INSTALL):  Don't use /usr/ucb/install,
	it is broken on ncr 3000's.

Tue Jun  9 23:29:38 1992  Per Bothner  (bothner@rtl.cygnus.com)

	* Everywhere: Change RANLIB=echo>/dev/null (which confuses
	some shells - and I don't blame them) to RANLIB=true.
	* mh-solaris:  Use /usr/ucb/install for INSTALL.

Tue Jun  9 17:18:11 1992  Fred Fish  (fnf at cygnus.com)

	* mh-ncr3000, mh-sysv4:  Add INSTALL.

Sun May 31 14:45:23 1992  Mark Eichin  (eichin at cygnus.com)

	* mh-solaris2: Add new configuration for Solaris 2 (sysv, no ranlib)

Wed Apr 22 14:38:34 1992  Fred Fish  (fnf@cygnus.com)

	* mh-delta88, mh-ncr3000:  Replace MINUS_G with
	CFLAGS per new configuration strategy.

Fri Apr 10 23:10:08 1992  Fred Fish  (fnf@cygnus.com)

	* mh-ncr3000:  Add new configuration for NCR 3000.

Thu Mar  5 12:05:58 1992  Stu Grossman  (grossman at cygnus.com)

	* mh-irix4: Port to SGI Irix-4.x.

Thu Jan 30 16:17:30 1992  Stu Grossman  (grossman at cygnus.com)

	* mh-sco: Fix SCO configuration stuff.

Tue Dec 10 00:10:55 1991  K. Richard Pixley  (rich at rtl.cygnus.com)

	* ChangeLog: fresh changelog.
<|MERGE_RESOLUTION|>--- conflicted
+++ resolved
@@ -1,18 +1,16 @@
-<<<<<<< HEAD
+2014-10-30  Release Manager
+
+	* GCC 4.9.2 released.
+
+2014-07-26  Uros Bizjak  <ubizjak@gmail.com>
+
+	PR target/47230
+	* mh-alpha-linux: New file.
+
 2014-08-18 Roman Gareev  <gareevroman@gmail.com>
 
 	* cloog.m4: Remove the path to isllibs from clooglibs.
 	* isl.m4: Add paths to islinc, isllibs.
-=======
-2014-10-30  Release Manager
-
-	* GCC 4.9.2 released.
-
-2014-07-26  Uros Bizjak  <ubizjak@gmail.com>
-
-	PR target/47230
-	* mh-alpha-linux: New file.
->>>>>>> a5240361
 
 2014-07-16  Release Manager
 
