--- conflicted
+++ resolved
@@ -56,15 +56,11 @@
 	 for the user - I'm not sure I can rely on much else being
 	 available at this point, so do the same as generic-morestack.c
 	 write () and abort ().  */
-<<<<<<< HEAD
 #if !defined(__ANDROID__)
       __write (2 /* stderr.  */, err, sizeof (err));
 #else
       write (2 /* stderr.  */, err, sizeof (err));
 #endif
-=======
-      write (2 /* stderr.  */, err, sizeof (err));
->>>>>>> 72bccb63
       abort ();
     }
 };
